--- conflicted
+++ resolved
@@ -791,8 +791,6 @@
 def test_widget(request):
     return render_to_response('widgets/featured_project.html', context_instance=RequestContext(request))
 
-<<<<<<< HEAD
-=======
 def widget_project_list(request, template='widgets/project_list.html'):
 	color = request.GET.get('color', 'B50000')
 	textcolor = request.GET.get('textcolor', 'FFFFFF')
@@ -854,8 +852,7 @@
 		projects = Project.objects.all()
 	project = random.choice(projects)
 	return render_to_response(template, {'color': color, 'project': project}, context_instance=RequestContext(request))
-        
->>>>>>> 244bf4c0
+
 def ajax_tab_goals(request, project_id):
     try:
         p = Project.objects.get(pk=project_id)
