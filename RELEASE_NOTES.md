--- conflicted
+++ resolved
@@ -1,13 +1,15 @@
-<<<<<<< HEAD
-[#2542] Enable partial import of IATI activity XML. Elements of the XML can be ignored when importing IATI data if the attribute akvo:import="false" is added to at least one element of the type to be ignored. All elements of that type will be omitted from the import and any data of that type already present on the Project will remain unchanged. For more information see [the IATI import wiki page](https://github.com/akvo/akvo-rsr/wiki/IATI-Import-mapping).
-=======
+[#2452] Enable partial import of IATI activity XML. Elements of the XML can be ignored when
+importing IATI data if the attribute akvo:import="false" is added to at least one element of the
+type to be ignored. All elements of that type will be omitted from the import and any data of that
+type already present on the Project will remain unchanged. For more information see [the IATI import
+wiki page](https://github.com/akvo/akvo-rsr/wiki/IATI-Import-mapping).
+
 # Currently on `develop`
 
 ## Bug fixes
 
 [#2374] (https://github.com/akvo/akvo-rsr/issues/2374) Prevent duplicate
 employments to the same organisation & group.
->>>>>>> f8224dab
 
 # Akvo RSR version 3.18 Vilnius
 
