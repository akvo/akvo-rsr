Akvo RSR (Really Simple Reporting) makes it easy to put any type of projects online and share status updates from your teams.

We provide Akvo RSR as a service on your own URL and with your own branding, as well as on Akvo.org, to combat poverty by making it easy to bring development aid projects online. There you can use our open web and mobile tools to connect and share progress with funders and followers.

Check out [Introducing Akvo Really Simple Reporting](http://www.akvo.org/web/akvo-rsr).
Read more about the [Akvo Platform](http://www.akvo.org/web/akvo_platform_overview).

<<<<<<< HEAD
=======
Akvo RSR ver 2.1.5.2 - hotfix for Nectarine
---
8th August 2013, adriancollier

###Adding a Country via the RSR Admin

We inherited a bug which prevented Countries from te ISO list being added to the available country list in the RSR Admin.

Github issue [#256](https://github.com/akvo/akvo-rsr/issues/256)

###Registration page in Partnersites

We made some fixes to the Regsiitartion page included modifying the layout to match the style better, and fixing some issues with the links that were not working once ported from Core RSR.

Github issue [#260](https://github.com/akvo/akvo-rsr/issues/260)

>>>>>>> be72d207
Akvo RSR ver 2.1.5.1 - hotfix for Nectarine
---
24 July 2013, adriancollier

###Add Organsiation Loading Info

We needed a little more code to process the Organisation Import File from Cordaid.

Github issue [#250](https://github.com/akvo/akvo-rsr/issues/250)

Akvo RSR ver 2.1.5 Nectarine
---
8th July 2013 - adriancollier

New Features
---

###Partnersite Widgets

We build a set of Widgets some time ago to enable our Partners to visualise information from one or more of their projects on any website via the use of an iframe. These Widgets provide a link directly to the project page on Akvo.org.

We have now built a new set of widgets that are redirecting users to the Project page on the Partnersite of the Organisation that collected the Widget.

This allows Partners to direct users to the right places they want, and makes the user experience more streamline remaining in the Partners domain or website look and feel.

Github Issue: [#154](http://github.com/akvo/akvo-rsr/issues/154)

###Restyled Widgets

As well as creating a set of Partnersite widgets, we also set our Designer to work on the visuals for these. The result is a new set of Widgets with a fresh and clean look. They're available in Light and Dark styles, so you should be able to locate the widget that looks exactly right on the site you want to place it on.

Github Issue: [#181](http://github.com/akvo/akvo-rsr/issues/181)
Github Issue: [#188](http://github.com/akvo/akvo-rsr/issues/188)
Github Issue: [#182](http://github.com/akvo/akvo-rsr/issues/182)
Github Issue: [#185](http://github.com/akvo/akvo-rsr/issues/185)
Github Issue: [#186](http://github.com/akvo/akvo-rsr/issues/186)

###New Get a Widget Page

And in case you thought we hadn't done enough with Widgets in this release, we have created a new Get a Widget page for Partnersites that display the available widgets and allow you to customise and collect the code for your Widget of choice.

Github Issue: [#193](http://github.com/akvo/akvo-rsr/issues/193)

###Comments field in Partnersite Admin

To allow us to maintain a better grasp on which Partnersites we have active, who is responsible for these and what Demo Partnersites we have implemented, we have added a notes field to this record so that we can provide some additional information which running our Admin.

Github Issue: [#207](http://github.com/akvo/akvo-rsr/issues/207)

###Partner Type Selection

We found recently within RSR that some of our Partners were being assigned to roles that the Partner was not authorised to be able to undertake. To solve this problem we have implemented a choice selection within our backend Admin, that allow us to pre-select the different roles that a Partner is able to fulfill on Projects in RSR.

Github Issue: [#203](http://github.com/akvo/akvo-rsr/issues/203)

Russian Translation

Working with one of our Partners UNDP, we have developed a set of User Interface translations that allow RSR Partnersites to be viewed locally in Russian. This now makes 6 languages we support in the User Interface of RSR:

- English
- Dutch
- French
- German
- Spanish
- Russian

Github Issue: [#138](http://github.com/akvo/akvo-rsr/issues/138)

###Subdomain RSR

In preparation for our move to a new hosting provider, we are making some changes to the underlying structure of RSR. In this release we are moving the RSR core code from the location of http://akvo.org/rsr to http://rsr.akvo.org.

This allows us to physically separate the various components of RSR and find stable and efficient hosting solutions for each part. All on the way to a smooth and flexible development process.

Github Issue: [#139](http://github.com/akvo/akvo-rsr/issues/139)

###Homepage API Resource

Also related to our move of hosting providers, this new addition to the API has been added to populate the "Right now in Akvo" box on the Homepage. This resource can be customised as time goes on to be able to generate more Analytics/KPI type information to be displayed within our Public Website pages.

Github Issue: [#180](http://github.com/akvo/akvo-rsr/issues/180)

###Remove old API

We have been working for some time on a working Read and Write API for RSR. We are pleased that we are now at the point when we have this in place. We are still making improvements and customisations but in the meantime we have decided it's time for us to remove the previous API we had in place to ensure that all Partners using this are using the correct feature and can access all of the right information.

The correct API Documentation can be found on our [Github Wiki here](https://github.com/akvo/akvo-rsr/wiki/Akvo-RSR-API-developer-documentation).

Github Issue: [#61](http://github.com/akvo/akvo-rsr/issues/61)

###Update API to allow new version of Tastypie

When trying to perform an upgrade of Tastypie which runs our new RSR API eature, we experienced an error as the models within RSR were not compatible with the latest Tastypie features.

To resolve this we have fixed the dependencies so that we can upgrade Tastypie and make the most out of this technology.

Github Issue: [#165](http://github.com/akvo/akvo-rsr/issues/165)

###Registration Links on Partnersites

If you go to add an update to a project on Akvo.org then you get a screen asking you to login and if you don't have an account there is an easy link to register for a new account right there on the page.

However if you try to do the same thing from a Partnersite, there is no registration link available. In this release we have resolved this and now the Login page has the same Registration information displayed.

Github Issue: [#205](http://github.com/akvo/akvo-rsr/issues/205)

###Photo Credit on Project Image

When adding a photo to a project via an Update, you can enter both a Caption and Credit for the photo, allowing you to describe the image and ensure that the photographer is credited for their work.

Now you can do the same when adding a photo to a project. Both the Caption and Credit fields are available to complete to ensure your images have the most up to date and accurate information you know at the time.

Github Issue: [#212](http://github.com/akvo/akvo-rsr/issues/212)

Bug Fixes
---

###Fix to Global Maps

There were 2 visual issues affecting the Global Maps page. As more pins are collected from the API, the position of the map on the screen and the zoom level was resetting. This has been fixed now to provide a steady map view.

Github Issue: [#113](http://github.com/akvo/akvo-rsr/issues/113)

###Fix Partners Column in Widget
In the standard RSR Widget, the Project List Widget had a column called Partners that was not being populated. This has been resolved so that this again shows the list of current partners working on the project being displayed on the Widget.

Github Issue: [#15](http://github.com/akvo/akvo-rsr/issues/15)

###Test Bug - Cannot create new org in Admin

When testing this release, we discovered an issue preventing Organisations from being created within the Admin. This was resolved before we pushed the release to live, so no such bug will be affecting our users after this release.

Github Issue: [#244](http://github.com/akvo/akvo-rsr/issues/244)


Akvo RSR ver 2.1.4 - mangosteen
---
25 June 2013, adriancollier, zzgvh

New features & changes
----

###Akvo RSR Write API

We have added functionality to our API to be able to import projects from an external source. This is hugely beneficial for our partnerships with larger partners such as Cordaid.org, who are currently working on implementing their entire project portfolio (500+ projects) into RSR.

The process involves sending an IATI Formatted XML File to RSR, which is then translated and imported into the system to create the projects based on the file's contents.

We will continue to work on improving and strengthening this process, but the first projects are being added via the API for Cordaid's initial run. In this we're adding over 130 new projects to RSR.

Github issue: [121](https://github.com/akvo/akvo-rsr/issues/121)

###Internal Organisation ID

We needed a way for Organisations to label other organisations and identify them on an ongoing basis. We have implemented this field which allows a partner to reference all of their working partners and provide a unique code for this. In the long term we believe we will be replacing this field for the IATI Organisation Identifier, but until this is more commonly in use, we will be using a custom identifier selected by the submitting organisation.

Github issue: [178](https://github.com/akvo/akvo-rsr/issues/178)

###Migrate Organisation to use the IATI Code List

We were previously using an Organisation type list of 4 types:

- NGO
- Governmental
- Commercial
- Knowledge Institution

We have now implemented an additional type field to use the [existing IATI List](http://iatistandard.org/codelists/organisation_type/). We will shortly be working on migration to update all existing Organisations we have to use the new field.

Github issue: [149](https://github.com/akvo/akvo-rsr/issues/149)

###API Caching

We have reduced the Caching solution we are using for the API to Memcached only, as our previous solution had stability issues. We now have a simple cache for Maps provided by Tasypie, and will work on what additional changes need to be implemented.

Github issue: [136](https://github.com/akvo/akvo-rsr/issues/136)

Bug fixes
----

###Cordaid Data Importing

We experienced an issue with the data import which was caused by a missing Business Unit in the implementation details. This was added and the problem resolved.

Github issue: [197](https://github.com/akvo/akvo-rsr/issues/197)

###IATI Organisation Identifier NULL Duplicates

When we added the IATI Identifier to the Organisation records, we wanted to prevent duplicates from being created so we implemented validation on the field. The issue was that the validation included a NULL value so 2 Organisations both without any ID were showing as duplicates. As it is possible to have an Organisation without an identifier we have removed this validation constraint to ignore NULL values.

Github issue: [208](https://github.com/akvo/akvo-rsr/issues/208)


Akvo RSR ver 2.1.3.1 - hotfix for leek
---
11 March 2013, zzgvh


###Fix project update form in RSR

The project update form was missing the newly added language field, rendering the form un-postable. This is now fixed.

Github issue [162](https://github.com/akvo/akvo-rsr/issues/162)

###Fix the middleware for partner sites using CNAME domains

The partner site routing middleware generated an exception when accessing a site using a CNAME domain. This is now fixed.

Github issue [164](https://github.com/akvo/akvo-rsr/issues/164)

Akvo RSR ver 2.1.3 - leek
---
4 February 2013, adriancollier


###Project Admin Rework

We have made some changes to the ordering and display of the Project Form in the Admin. This is to make the order more logical so that entering a project is easier.

We are working on an update to the manual project form which is currently in PDF format, which will also utilise the same ordering of fields to make the process even more seamless.

Github issue: [145](https://github.com/akvo/akvo-rsr/issues/145)

###API Caching

We have implemented a Caching solution to our API to store results of requests to pull information for the Global Maps in RSR. This works by storing a copy of the data for the maps on the server and only renewing this information if the existing data is expired. This not only speeds up the request but also dramatically reduces the load on the server.

For this we have used the Django library Cacheback.

Github issue: [136](https://github.com/akvo/akvo-rsr/issues/136)

###Multilingual Content Translations

We have successfully implemented the Google Translate Widget into Akvo RSR for Partnersites. This functionality is by default turned off, but can easily be switched on within the RSR Admin.

Once activated, the Widget appears in the top right hand corner of the page and allows users to select any of the 64 supported languages to translate the entire page and contents into.

This is a machine translation, and is not fully verified, but it should provide enough information for viewers of the project to understand the intention of the project and it's overall aims and goals.

It is also possible to submit better translations to Google via the translated page, increasing the accuracy of the translated content for future viewers.

Github issue: [101](https://github.com/akvo/akvo-rsr/issues/101)

###Closing the Donation Loop on Partnersites

An improvement in both Partnersites and the Donation process that captures the Partnersite users were on when they began the process, and returns them there once they finished. Previously, a user of the site would always be returned to Akvo RSR regardless of which site they started their donation on.

Github issue: [93](https://github.com/akvo/akvo-rsr/issues/93)


Akvo RSR ver 2.1.2.1 - Donations Hotfix release notes
---
4 February 2013, adriancollier

###Funding Projects to 100% with the Donation Engine

We have made a change to the way payment amounts are being calculated when including fees. There has been an existing legacy issue for some time that due to the fees deducted from PayPal or iDeal, a project could not be fully funded using the donation engine alone. A manual payment was neeeded to be made in the Admin to complete the project funding.

Now we have re-engineerd the fees so that these are added to the amount required to complete a project. The donor can make the payment and the actual fees charged are deducted from the payment before the remaindfer is applied to the chosen project.

It may occur infrequently that the project is over-funded by a small fraction as the fees incurred could differ from the fees calculated. Where this occurs the funds are provided to the project budget.


Github issue: [120](https://github.com/akvo/akvo-rsr/issues/120)

Akvo RSR ver 2.1.2 release notes
---
10 December 2012, (Code name: Kiwi) kardan, adriancollier, zzgvh

Overview
----
...

New features & changes
----

###End to End Transparency with Openaid.nl and Akvo RSR

In this release we have made a firm link between the Financial Information published by the Dutch Government at Openaid.nl and Akvo RSR. Pending a change in the Openaid.nl source code which should be pushed later this week, you will now be able to navigate between Funding Activities in Openaid.nl and projects being implemented using those funds on Akvo RSR.

So, links on the Openaid.nl site will provide you with a list of RSR projects or a list of participating organisations. From the Funding Pages on Akvo RSR you'll be able to go directly to the original funding activity in OpenAid.nl.

You can read more about this on our [Blog Post](http://www.akvo.org/blog/?p=7962) on this feature!

Github issue: [69](https://github.com/akvo/akvo-rsr/issues/69) & [87](https://github.com/akvo/akvo-rsr/issues/87)

###Donation Initial Page Restyle/Addition

On the first page of the donation process (http://www.akvo.org/rsr/project/613/donate/) there is currently the option of donating by PayPal or iDeal. At the bottom of the page there is also the option to donate as an Organisation which follows a different process.

This alternative process has been made more apparent to ensure organisations follow the correct path rather than to participate in the workflow that is aimed at individual donors.

Github issue: [98](https://github.com/akvo/akvo-rsr/issues/98)

###API Changes

We have added the "primary_location" field as inline data to the "project" and "organisation" resources in the API. This allows for the primary location to be collected directly when obtaining the project and organisation resources. Being one of the more useful pieces of information that is not part of the project or organisation database tables it makes a lot of sense to make this information accessible as a part of these resources directly.

In JSON the "primary_location" looks like this:

```js
    "primary_location": {
          "address_1": "",
          "address_2": "",
          "city": "Freetown",
          "country": "/api/v1/country/42/",
          "id": 779,
          "latitude": 8.371664,
          "longitude": -13.189087,
          "postcode": "",
          "primary": true,
          "project": "/api/v1/project/672/",
          "resource_uri": "/api/v1/project_location/779/",
          "state": ""
        },
```

Github issue: [124](https://github.com/akvo/akvo-rsr/issues/124)

We have also expanded the "current_image" field of the "project" resource and the "logo" field of the "organisation" to include a sub-object with two fields, "original" which is the URI for the original image, and "thumbnails" which is an object with named thumbnails of the image. Currently there is only one thumbnail, "map_thumb" that is used by RSR itself for some of the maps. With this change it will be easy to add other thumbnail formats in the future.

In JSON the new format for "current_image" (and "logo" in the organisation) is:

```js
    "current_image": {
        "original": "http://uat.akvo.org/rsr/media/db/project/672/Project_672_current_image_2012-11-06_15.22.42.jpg",
        "thumbnails": {
            "map_thumb": "http://uat.akvo.org/rsr/media/db/project/672/Project_672_current_image_2012-11-06_15.22.42_jpg_160x120_autocrop_detail_q85.jpg"
        }
    },
```

Github issue: [123](https://github.com/akvo/akvo-rsr/issues/123)

###Sorting on country

The ability to sort projects in a list based on which country they are located in was disabled some time back when we made changes to the location model. It has now been reinstated, so it'll be easier once more to find projects in the same country. We have also fixed the sorting direction to use logical defaults for all columns of the project listing pages.

Github issue: [99](https://github.com/akvo/akvo-rsr/issues/99)

###Map Images

Previously we were pulling and displaying original project images on our maps. This looked fine in general, but it had a huge impact on performance as all the images needed to be downloaded when the map was displayed to the user...not the most efficient.

Seeing as the images are small on the map pop-up anyway, we have modified the interface to use the thumbnail image rather than the original image. Reducing the loading time for users, and the impact on our server resources - for which we are grateful.

Github issue: [65](https://github.com/akvo/akvo-rsr/issues/65)

###Map Scrolling

This improvement is a great addition. We have enabled Global map zooming in and out using the scrollwheel on your mouse. If you don't use the scrollwheel on your mouse, then you'll probably not notice anything. If you do use it - then I hope you get as excited about this as I did!

Github issue: [43](https://github.com/akvo/akvo-rsr/issues/43)

###Akvo RSR in German

Working closely with one of our Partners Mars Chocolates, we have made significant progress in translating the Akvo RSR User Interface into German. We have checked this well, but we are still ironing out all of the kinks and making sure it all makes sense. If you spot any inaccurately translated items, please let us know. Online translation tools don't let you see things in context, so it's a lot of guesswork until it's seen in action.

Github issue: [116](https://github.com/akvo/akvo-rsr/issues/116)

###Automated Donation Testing Scripts

We have written some powerful Lettuce scripts allow us to run through the Donation Process automatically in under 2 minutes. They check that everything's working as expected, that all the numbers and figures are adding up and the connections are still responsive. It's a great addition to our testing process and will save hours of manual testing in the weeks, months and years to come.

Github issue: [131](https://github.com/akvo/akvo-rsr/issues/113)

Bug fixes
----
###Image slider thumbs not faded on initialisation
There was a slight UI issue with the image slider on project pages.

Github issue: [50](https://github.com/akvo/akvo-rsr/issues/50)

###Video Updates Scrollbar

We found that some videos were being bordered by scrollbars when showing on the RSR Update page. This made them look more than a little messy. So after some poking, we've fixed it and removed those unsightly bars.

Github issue: [104](https://github.com/akvo/akvo-rsr/issues/104)

###Unpublished Projects Administration

After making some major changes to the way unpublished projects are visible in RSR, we have made a further change to allow easier administration and maintenance by Akvo Staff of these projects. In short, it's now possible to do the things we need to do, without any jiggery-pokery.

Github issue: [91](https://github.com/akvo/akvo-rsr/issues/91)

###Translation of Listing Headings

A while back we made a large effort to translate our user interface into multiple languages. Almost all of the non-user-generated content within RSR is now available in different languages. Some items however missed out...

We have now updated this so that the project listing pages such as http://akvo.akvoapp.org have all the column titles translated - not just the select ones from before.

Github issue: [48](https://github.com/akvo/akvo-rsr/issues/48)

###Duplication of Partners on Project Page

The list of partners presented on the Project page was for a while showing the same organisations multiple times when this partner was connected to a project with multiple roles - such as Support Partner and also as Funding Partner. We've fixed the filter again now so no matter how many times a parter is linked they will be shown just the once. If however you go through to the Partners page for that project, you'll be able to see each partner and the roles they perform. So we've not lost anything, just tidied it all up a little.

Github issue: [127](https://github.com/akvo/akvo-rsr/issues/127)

---------------------------------------------

Akvo RSR ver 2.1.1 release notes
---
17 September 2012, (Code name: Jujube) ac

Overview
----
We have release several items in this version focusing around permissions and IATI identification. Along with a few bug fixes for good measure.

New features & changes
----


###Extension of the Akvo API
We have improved the functionality of the Akvo API to improve usability all-round. This feature now enables users to authenticate their access using an API key linked to an Akvo RSR User account. This allows a little more access in terms of information as now user details can also be passed through a correctly authenticated access request.
We've also included a "depth" option to the querying. This enables the requester to choose how much information is pulled alongside the item they are looking at - for example linking to a project, you will also want to pull information from tables linked to the project table. The depth option provides this opportunity.

Further information on the API is available in the [Github Akvo RSR Wiki](https://github.com/akvo/akvo-rsr/wiki/Akvo-RSR-API)

Github issue: [72](https://github.com/akvo/akvo-rsr/issues/72) & [75](https://github.com/akvo/akvo-rsr/issues/75)

###IATI Identifiers
This feature is to implement the ability to add an IATI activity identifier to Projects and IATI identifiers for Organisations.

This is the first step in an end-to-end transparency initiative to enable navigation from the original funding source present on the OpenAid website at http://openaid.nl through to the RSR Organisations and Projects where this money is being spent.

Github issue: [69](https://github.com/akvo/akvo-rsr/issues/69) & [74](https://github.com/akvo/akvo-rsr/issues/74)

### Partner Identifier
Partners are now able to add an Identifier to projects via the Akvo RSR Admin. This field can be used by Partner Administrators to track the identity of their own projects. This can be anything the Partner wishes, but the main purpose we expect is to use the Id that is being used for the project in their internal systems.

This Id is usable in the API, allowing partners to query their data in RSR using the Ids in their own systems.

Github issue: [86](https://github.com/akvo/akvo-rsr/issues/86)

###Public viewing of Unpublished projects
This developed feature is in multiple parts.

A change has been made to make unpublished projects in RSR only visible to those who are logged in to RSR AND are connected to the project. This moves the functionality in line with what most people expect - unpublished means that it is not public.

If you are not logged into RSR at all, then when you view an unpublished project [such as project 609](http://akvo.org/rsr/project/609/) then you are presented with a [404 Error - page does not exist](https://raw.github.com/akvo/akvo-rsr-docs/master/image/404_not_found_unpublished.png).

If you are logged into RSR, but are not connected to the project then you are presented with a [403 Error - forbidden access](https://raw.github.com/akvo/akvo-rsr-docs/master/image/403_no_access_to_unpublished.png).

If you are logged in and connected to an unpublished project, then you are able to access the page, but this displays clearly that [the project is not live](https://raw.github.com/akvo/akvo-rsr-docs/master/image/access_to_unpublished.png).

Github issue: [39](https://github.com/akvo/akvo-rsr/issues/39)

Bug fixes
----

###Add Update Page Layout Issue
There was a slight mis-alignment of the foem fields on the Add an Update page. This has now been corrected.

Github issue: [83](https://github.com/akvo/akvo-rsr/issues/83)

###Incorrect Errors in Update process
We noticed that on certain actions when trying to add Updates to projects, the wrong error message was being displayed. We have corrected this so that if the issue is related to permissions then this is displayed.

Github issue: [39](https://github.com/akvo/akvo-rsr/issues/39)

###Akvo Stats Page
There was an error in the Overview page following an update to the database fields. This has been rectified, so we now see all the data on [this page](http://www.akvo.org/rsr/data/overview/) again!

Github issue: [68](https://github.com/akvo/akvo-rsr/issues/68)

###Global Map Info Window Scrollbar
When pictures in portrait format were displayed in the info windows for the global project or organisation map, then a scrollbar was appearing on the right hand side of the window. This was not necessary as the window resized to accommodate the image - so we've removed it.

Github issue: [66](https://github.com/akvo/akvo-rsr/issues/66)

Akvo RSR ver 2.1.0 release notes
----
2 August 2012, (Code name: Iyokan) ac

Overview
----
This release contains improvements to the map functionality that was implemented in the previous release. As well as some structural changes to the database to facilitate this functionality. We've also squeezed in more than a handful of bug fixes as well.

New features & changes
----

###TastyPie API
This release brings the first prototype of our new API into play. This is a simple model to begin with, but we will be working with some close partners to pad out the functionality to provide exactly what everyone wants from this functionality.
More information about this can be found on this subject on the Github wiki page for the [Akvo RSR API](https://github.com/akvo/akvo-rsr/wiki/Akvo-RSR-API).
The existing API will shortly be depreciated in favour of this one.

Github issue: [21](https://github.com/akvo/akvo-rsr/issues/21)

###Text Formatting in Project Updates
We have added the ability to use some Markdown formatting when submitting project updates to RSR. We have restricted the language to a relevant sub-set and will be providing partners with information on how to utilise this feature in the update process.

Github issue: [24](https://github.com/akvo/akvo-rsr/issues/24)

###Map info bubbles
In our last release we introduced a new style of maps. In this release the info windows contained only a link to the object. Now we have embellished this a little further to also include the primary image for the object. Further work on these windows is still to be completed.

###Map zoom level outliers

We have implemented a new style of maps on the system which will enable us to use more geospacial tools and tricks going forwards. However there was an issue that for Partner Sites which had only 1 project, the map zoomed so far that it occasionally looked as though there was no map loaded in the background. We have now applied a default zoom level to maps that only have a single pin.

GitHub issue: [46](https://github.com/akvo/akvo-rsr/issues/46)

###People who get...

We have removed the 'People who get' box from Organisation pages as this was often providing misleading results. We will be working to determine what information should be displayed in this location.

GitHub issue: [10](https://github.com/akvo/akvo-rsr/issues/10)

###Searching on secondary locations

Within the work we have done on locations, we have improved the search filter in the application to include the information in secondary locations.

GitHub issue: [18](https://github.com/akvo/akvo-rsr/issues/18)

###Location Refactor

We have changed the way locations are stored and served in the system. Now a location can be either a project location or an organisation location. This provides us with the additional flexibility required to provide better information and functionality in maps and location functions.

GitHub issue: [27](https://github.com/akvo/akvo-rsr/issues/27)

###Adding Kosovo to our country list

Kosovo declared [independence](http://en.wikipedia.org/wiki/2008_Kosovo_declaration_of_independence) in 2008, however to date it has not been allocated an ISO country code. We have recently partnered with an organisation working in Kosovo and so have added it to our country list.

GitHub issue: [56](https://github.com/akvo/akvo-rsr/issues/56)

###AJAX Loading Animation

While we have made many changes to improve the speed and performance of the site, it still occasionally happens that a map needs some time to load in the browser before being visible. In this instance we needed a loading animation, so we put one in. If you want to see this then you'll need to be quick as it doesn't hang around for long.

GitHub issue: [42](https://github.com/akvo/akvo-rsr/issues/42)

Bug fixes
----

###Multiple Primary Locations Bug

We fixed an issue which created an error when a project was labelled with multiple primary locations. All duplicates have now been removed and the fix also prevents this from reoccurring.

GitHub issue: [7](https://github.com/akvo/akvo-rsr/issues/7)

###PayPal Donations blank confirmation page

PayPal changed it's methods to use HTTP GET in place of HTTP POST. This had an effect that after making a donation, the confirmation page was not served to the user.

GitHub issue: [63](https://github.com/akvo/akvo-rsr/issues/63)

###Runtime error when removing projects

We fixed an issue which caused errors when making major changes to projects and the connected database items.

GitHub issue: [59](https://github.com/akvo/akvo-rsr/issues/59)

###Partner Map Widget Error

The Map Widgets for Partner Sites were not working due to an error in the templates. This is resolved and they have been fully functional for several weeks now, but the full fix is being checked in with this release.

GitHub issue: [45](https://github.com/akvo/akvo-rsr/issues/45)

###Resolving some display issues

Some organisations had contact details such as websites or email addresses, which were too long for the fields in the application. So we've made a change to truncate these items whilst continuing to provide the full clickable link.
[How it used to look](https://www.dropbox.com/s/pvlxism0hdkkfij/Screen%20Shot%202012-07-25%20at%2013.51.20%20PM.png) and [how it looks now]{(https://www.dropbox.com/s/gvps4pbfufn2zqo/Screen%20Shot%202012-07-25%20at%2013.51.26%20PM.png)

GitHub issue: [36](https://github.com/akvo/akvo-rsr/issues/36)

We noticed that in some partner sites, the funding box on project pages was over-running it's boundaries and obscuring the figures. We made a change to hide some of the text when this spills over to preserve the numbers.
[Originally](https://www.dropbox.com/s/0cxjsu8e3upvlfx/Screen%20Shot%202012-07-25%20at%2013.55.10%20PM.png) and now [with the fix.](https://www.dropbox.com/s/oe6vo8sqqgyl738/Screen%20Shot%202012-07-25%20at%2013.56.23%20PM.png)

GitHub issue: [40](https://github.com/akvo/akvo-rsr/issues/40)

###Project to organisation relationship duplicates

We have fixed an error in the system which was caused by a project being linked to an organisation twice with the same type of relationship. This had the knock-on effect of doubling amounts related to funding and budgets for the project. It is no longer possible to create this situation, and we have resolved all the previous instances.

GitHub issue: [35](https://github.com/akvo/akvo-rsr/issues/35) & [58](https://github.com/akvo/akvo-rsr/issues/58)

Non-functional changes
----

###Python 2.7 Upgrade

Various Python packages are no longer supported on Python 2.5, so we needed to upgrade our servers to use the 2.7 version.

GitHub issue: [9](https://github.com/akvo/akvo-rsr/issues/9)

###Web server to use mod_wsgi

The web server components have been upgraded to use the newer [mod_wsgi](https://docs.djangoproject.com/en/1.4/howto/deployment/wsgi/modwsgi/) app handler since mod_python is now [deprecated](https://docs.djangoproject.com/en/1.4/howto/deployment/modpython/) and support will be removed in Django 1.5.

GitHub issue: [55](https://github.com/akvo/akvo-rsr/issues/55)

Akvo RSR ver 2.0.7 release notes
----
29 June 2012, (Code name: Hawthorn) pb

Overview
----
This release contains improvements to the way global maps are rendered in Akvo RSR. These maps are now rendered using AJAX calls resulting in dramatically reduced template size and rendering times for the pages in question.

New features & changes
----
### New global project and organisation maps
The global projects and organisations maps (including the small map on the akvo.org home page) are now rendered using JSON data and AJAX. This has resulted in dramatic speed improvements to these pages.

GitHub issue:
[38](https://github.com/akvo/akvo-rsr/issues/38)

### "People who get..." box removal

The "People who get..." box has been removed on all Organisation pages.

GitHub issue:
[10](https://github.com/akvo/akvo-rsr/issues/10)

### Partner site error pages

Specific HTTP status code 403, 404 and 500 error pages now exist for partner sites.

GitHub issue:
[31](https://github.com/akvo/akvo-rsr/issues/31)

### Partner site widget wording

The page for getting a PS Widget, displays incorrect information about how to widget will work. It says that the widget will redirect back to the Akvo.org page and it will redirect back to the original partner site page. The wording on this widget has been fixed.

GitHub issue:
[25](https://github.com/akvo/akvo-rsr/issues/25)

Bug fixes
----
### Partner list navigation
The navigation of multiple pages of partners in Akvo RSR was not working correctly. This has been fixed.

GitHub issue:
[26](https://github.com/akvo/akvo-rsr/issues/26)

### Sorting on continent/country in listing widget
Due to complexity in the way we are currently storing location data, continent and country sorting in listing widgets is broken. This sorting has been disabled until we change the way location data is handled in the system.

GitHub Issue:
[11](https://github.com/akvo/akvo-rsr/issues/11)

Akvo RSR ver 2.0.6 release notes
----
7 June 2012, (Code name: Guava) gvh

Overview
----
This release contains the Beta Version of our Multi-Lingual Interface for Partner Sites and also the first Partner Site Widget, with a Map. Additionally, we have also performed several important de-normalisation modifications to the system to improve performance throughout the site.

New features & changes
----
###Multi-lingual Partners Sites Beta
Partner Sites introduces beta support for different lanugages. The URLs now have a lanauge code prefix (en/es/fe/nl) which sets the user interface language. This means it is now possible to link to a specific lanauge. The language can be changed from a drop down menu at the top right of the site.

Pivotal Tracker Stories:
[29702725](https://www.pivotaltracker.com/story/show/29702725) and [29625905](https://www.pivotaltracker.com/story/show/29625905)

###Create Partner Site Map Widget
We have created a new Map Widget which is available via Projects visible in Partner Sites. This has been implemented using async map loading and an API.

Pivotal Tracker Story:
[23693093](https://www.pivotaltracker.com/story/show/23693093)

###De-normalise Financial Information for Projects and Organisations
Some de-normalisation of Database Information that is referenced within Akvo RSR has been performed to speed up the provision of web pages. As an example the loading time of Akvo.org homepage has been significantly reduced. To achieve this improvement, jonny-cache has been implemented.

Pivotal Tracker Story:
[27249075](https://www.pivotaltracker.com/story/show/27249075)

###Refactor the API for Financial Information
As part of the de-normalisation being done in the system, the API to transfer information internally has been refactored to allow Financial Information to be delivered.

Pivotal Tracker Story:
[27250173](https://www.pivotaltracker.com/story/show/27250173)

###Conversion of LICENSE file
The LICENSE File in Guthub has been converted to Markdown format, and the root docs have been updated.

Pivotal Tracker Story:
[30320839](https://www.pivotaltracker.com/story/show/30320839)

Bug Fixes
----
###Set Initial Partnership Inline to User's Organisation
When a user creates a new Project now, the Organisation they belong to is automatically added as one of the Partners for the Project.

Pivotal Tracker Story:
[25288719](https://www.pivotaltracker.com/story/show/25288719)

###Budget Items within RSR Admin Missing
A problem with Permissions caused certain Data Items not to appear in RSR Admin to Users and Administrators. This has now been resolved.

Pivotal Tracker Story:
[29704531](https://www.pivotaltracker.com/story/show/29704531)

###Ensure Deployment Directories have Applicable Web Group Permissions
The Deployment Process Home and other Relevant Deployment Directories are now created with Web Group File System Permissions and Access.

Pivotal Tracker Story:
[23664419](https://www.pivotaltracker.com/story/show/23664419)

###Resolve Translation Issues
A variety of issues, queries and feedback items have been resolved resulting from the previous Translation Implementation.

Pivotal Tracker Stories:
[29976705](https://www.pivotaltracker.com/story/show/29976705) and
[28720359](https://www.pivotaltracker.com/story/show/28720359)

###Donation Engine on Test Site not working
We have fixed a bug in the Test System caused the Donation Process to direct to the Live Donation Site.

Pivotal Tracker Stories:
[30559557](https://www.pivotaltracker.com/story/show/30559557)

Akvo RSR ver 2.0.5 release notes
----
15 May 2012, (Code name: Fennel) pb, ogl, ac

Overview
----
This release addresses a problem whereby certain project fields were not being constrained in length consistently. Django >= 1.4 is now a requirement of Akvo RSR and, as such, several parts of the system have been upgraded to support it.

New features & changes
----
### New translations
Initial preparation work has been done to support Dutch, French and Spanish localisations.

Pivotal Tracker stories:
[25221481](https://www.pivotaltracker.com/story/show/25221481),
[26502217](https://www.pivotaltracker.com/story/show/26502217) and
[26786625](https://www.pivotaltracker.com/story/show/26786625)

### Project goals improvements
In order to support custom goals within a project, a new Goal model has been created.

Pivotal Tracker story:
[27515615](https://www.pivotaltracker.com/story/show/27515615) and
[28809041](https://www.pivotaltracker.com/story/show/28809041)

### Project field constraints
Due to a problem whereby certain project fields were not being consistently constrained, several changes have taken place under the hood to limit these fields going forward whilst maintaining support for the old data.

More information about this problem can be found [here](http://www.akvo.org/blog/?p=5262).

Pivotal Tracker stories:
[25606657](https://www.pivotaltracker.com/story/show/25606657) and
[27251477](https://www.pivotaltracker.com/story/show/27251477)

### Project fields renamed
To improve consistency between the Project PDF form and the Project sections of the Django admin interface, certain Project fields were renamed.

Pivotal Tracker stories:
[27010245](https://www.pivotaltracker.com/story/show/27010245),
[27011303](https://www.pivotaltracker.com/story/show/27011303),
[29704721](https://www.pivotaltracker.com/story/show/29704721) and
[29907631](https://www.pivotaltracker.com/story/show/29907631)

### Project details
Improved the layout for project details summary.

Pivotal Tracker story:
[27008303](https://www.pivotaltracker.com/story/show/27008303)

### Partner site routing middleware improvements
It is now possible to configure in settings files which domain names the partner sites routing middleware will operate on. Previously this was hardcoded into the middleware. In addition to this, the routing middleware has been updated to work together with the Django Sites framework so as not to break third party applications which depend on the functionality of the Sites framework.

Pivotal Tracker stories:
[22953583](https://www.pivotaltracker.com/story/show/22953583) and
[27234363](https://www.pivotaltracker.com/story/show/27234363)

### Partner site UI improvements
Improved the Add Update and Get a Widget UI components.

Pivotal Tracker story:
[26903241](https://www.pivotaltracker.com/story/show/26903241)

### User permissions admin
Improved the Admin UI for managing user permissions and groups and updated permissions for use with Django 1.4.

Pivotal Tracker story:
[28126391](https://www.pivotaltracker.com/story/show/28126391)

### Project admin
Corrected project listing order subsequent to Django 1.4 upgrade.

Pivotal Tracker story:
[28107129](https://www.pivotaltracker.com/story/show/28107129)

### Project Page UI Changes
In addition to some of the field changes, there have been some important modiofications in the layout and design of the Project Page. Within the Summary area this includes restricting the amount of space available for the Summary and adding a View More button for the Project Indicators, allowing the viewer to choose if they want to see all of the Indicators. Further in the Project Page, a new Tab has been added called Goals, and moved some of the information within these tabs to be more evenly distributed. The tabs are set out in chronological order, so it reads more like a story from left to right with the past, present and future.

Fixes
----
### Project updates
The "Sign in to add update" textual hint now disappears as expected when a user is already signed in.

Pivotal Tracker story:
[26983111](https://www.pivotaltracker.com/story/show/26983111)

### RSR admin
Replaced project goals overview in project admin.  Corrected project listing order subsequent to Django 1.4 upgrade.

Pivotal Tracker stories:
[28105979](https://www.pivotaltracker.com/story/show/28105979),
[28107129](https://www.pivotaltracker.com/story/show/28107129),
[28110191](https://www.pivotaltracker.com/story/show/28110191) and
[28874085](https://www.pivotaltracker.com/story/show/28874085)

### Partner sites
Partner site project update edit form now retains previously entered data.  Budget line item text is now displayed as expected.
Fixed the sign-in process when partner sites are hosted on partner's own domain.

Pivotal Tracker stories:
[23990641](https://www.pivotaltracker.com/story/show/23990641),
[29684439](https://www.pivotaltracker.com/story/show/29684439) and
[29907575](https://www.pivotaltracker.com/story/show/29907575)

### Akvo blog posts
Corrected markup for blog posts so that they appear as expected on the Akvo home page.

Pivotal Tracker story:
[22517473](https://www.pivotaltracker.com/story/show/22517473)

Non-functional changes
----
### Upgrade to Django 1.4
The latest version of Django contains several backwards incompatible changes across the framework. Release 2.0.5 of Akvo RSR has been updated to support Django 1.4. In addition, some third-party Django apps also had to be patched or upgraded to support the upgrade to Django 1.4.

Pivotal Tracker stories:
[26809039](https://www.pivotaltracker.com/story/show/26809039),
[27784115](https://www.pivotaltracker.com/story/show/27784115),
[27833485](https://www.pivotaltracker.com/story/show/27833485),
[27835435](https://www.pivotaltracker.com/story/show/27835435),
[27893279](https://www.pivotaltracker.com/story/show/27893279) and
[28673101](https://www.pivotaltracker.com/story/show/28673101)

### Deployment automation
Improvements were made to the RSR deployment process so that RSR instances can now be deployed automatically for testing purposes.

Pivotal Tracker stories:
[21406319](https://www.pivotaltracker.com/story/show/21406319),
[23633289](https://www.pivotaltracker.com/story/show/23633289),
[26763721](https://www.pivotaltracker.com/story/show/26763721) and
[29670447](https://www.pivotaltracker.com/story/show/29670447)

Akvo RSR ver 2.0.4 release notes
----
27 March 2012, (Code name: Eggplant) ogl


Overview
----
This is primarily a maintenance release.

New features & changes
----
### Switched the 'Get a widget' button and 'Add update' link
[PT story 25207905](https://www.pivotaltracker.com/story/show/25207905) The 'Get a widget' button and 'Add update' link in the 'Tools for this page' section of a project page have been switched around since users would more frequently be viewing a project page to provide project updates rather than to get project widgets.

Fixes
----
### Corrected display of global organisation map
[PT story 26632783](https://www.pivotaltracker.com/story/show/26632783) The global organisation map now displays without errors.

### Corrected highlighted text colour for selected text on partner sites
[PT story 24968667](https://www.pivotaltracker.com/story/show/24968667) The highlighted text colour on partner sites is now blue, as is the convention for selected text, instead of pink.

### Corrected validation process when entering video project updates on partner sites
[PT story 24054429](https://www.pivotaltracker.com/story/show/24054429) The validation process now waits for the video URL to be entered before validating.

### Corrected styling on project update pages for parter sites
[22289553](https://www.pivotaltracker.com/story/show/22289553) Corrected colour differences of photo and video captions and credits on partner sites.



Akvo RSR ver 2.0.3 release notes
-------------------------------------------
22 February 2012, (Code name: Dewberry) bw


New features & changes
----------------
### Expanded and customizable budget line items 
This release reworks how line items for project budgets are handled within RSR. Up to this point there have been 6 budget line items: building, employment, maintenance, management, training and other. Release 2.0.3 removes "other" and adds the fields other 1, other 2, other 3. Organisation administrators and project editors can enter custom labels for these line items in their budgets.

Additionally, Akvo's administrators now have the flexibility to expand the list of common budget items. The list of choices should be expanded cautiously as the commonly-used forms become obvious. Having a standard list helps users compare & understand financial plans across multiple projects and organisations.

### Size of photos and videos in updates.
The photos and embedded videos on an individual update page are now larger, making details easier to see.

### Custom landing page URLs redirected to appropriate partner sites.
Landing page functionality is deprecated in favor of partner sites.


Bug fixes
---------
### Enter/Return does not post form on Sign in page.
Certain browsers did not post the sign in form when Enter/Return key was hit; this is now fixed.

### Latest Updates missing on project comments page.
Fixed a bug where Latest Updates section did not appear on the project comments page.

### Funding amounts field appears for non-funding partners.
Fixed a bug in the changed partner types code whereby it was possible to set funding amounts for other partner types.

### Map display when there are no projects or none fitting selection criteria.
The main partner site page includes a map displaying all organisation projects. When there were not yet any projects or filtering returned no matching projects the map completely disappeared, leaving only a display glitch. This is now fixed.

### Partner site workflow issues when signing in to add an update.
Fixed page routing to match expectations.



Akvo RSR ver 2.0.2 release notes
-------------------------------------------
30 January 2012, (Code name: Carrot) bw

Overview
------------
The release adds the ability to sign in and add updates to Akvo RSR from a partner site. It also contains a reworking of the way in which organisations are internally linked to projects in RSR. We've also updated our version of JQuery.

New features & changes
----------------
### Partner site sign in and add updates capability.
Users with Akvo RSR accounts can now sign in to Akvo RSR on partner site pages. Signed-in users can add updates to projects on a partner site just as they do on the main Akvo site project pages. This includes adding text, a photo, or video URL to the update, and the ability to edit updates for a limited time after update creation.

### Rework of relationship between organisations and projects.
Organisations can be linked to projects making them project partners. There are 4 types of links, or partnership types: Field partner, Funding partner, Sponsor partner and Support partner. The current code proved to be inefficient and needed to be changed.

Users no longer need to enable a particular partnership type on the Organisation form. Instead partnership type is set directly on a project by choosing the organisation and then setting the type of partnership. It is possible for the same organisation to have multiple types of partnership on the same Project. Tip: In the organisation list on a project, press the first letter of an organisation's name to scroll the list forward.

There is a Funding amount field visible regardless of type of partner chosen. Only Funding partner amounts are recorded and used in RSR. In a future release the field will be hidden unless the partnership type is set to Funding.

### Updated JQuery to version 1.7.1.


Bug fixes
---------
### Cannot upload image file names same as thumbnails.
Fixes an issue loading image files with the same name format used by RSR thumbnails.

### Fixed home page WordPress issues.
The home page was only presenting blog posts in the partners category. Now it will display the last 2 posts from any category.

### Partner site breadcrumb, logo and courtesy back link.
Added code to handle the case when no return URL is specified for the partner site, nor has a URL been specified for the organisation. In this situation the logo and the breadcrumb text are no longer links and the organisation courtesy link is completely suppressed.

### Miscellaneous partner site ui and usability tweaks.
This includes adding the Powered by Akvo logo and centering the Donate button. 

### Changed tax status page on donation pages and messages.
Fixes an issue whereby misleading information was given in donation templates and emails pertaining to the tax deductible status of certain types of donations in the United States of America.

### Remove PvW/DWS template files.
Removed old template files associated with the PvW/DWS project, which will be managed as its own branch from now.

---


Akvo RSR ver 2.0.1 release notes
-------------------------------------------
29 November 2011, (Code name: Elderberry) kad

Overview
------------
The release's biggest feature is extended RSS feeds. Besides that the images on the updates list page have been sized to match videos as on partners sites.

Several related bugs around the presentation of funding have been fixed.

New features
----------------

### RSS feed with images and media extensions
The RSS feed for project updates has been upgraded to include any images that are part of the update. The image is included in the <description> field as an <img> and will be shown as part of the update text in most feed readers.

Currently the Akvo RSS includes three kinds of feeds:

* **/rsr/rss/updates/NNN** where NNN is the ID of a Project.

  Returns all updates for that project. An RSS icon for this feed can be found on the main page of each project.

* **/rsr/rss/org-updates/NNN** where NNN is the ID of an Organisation

  Returns all updates for all projects that the organisation is a partner to. An RSS icon for this feed can be found on each organisation page.

* **/rsr/rss/all-updates/**

  Returns all project updates in RSR. An RSS icon for this feed can be found on the home page.

All feeds are in reverse chronological order.

All feeds are extended using the [Media RSS module defined by Yahoo](http://video.search.yahoo.com/mrss) for easy retrieval of the images available through the feeds.

The feed has also been extended to include the author of the project update.

### Increase size of images in updates list
Backport partner sites photo thumbnail size on /updates/ list page to akvo.org's /updates/ list page. The increase makes them the same size as video

### Renamed RELEASE_NOTES.txt to RELEASE_NOTES.md
To make Github understand and apply the correct format to the Markdown file it is renamed to .md.

Bug fixes
---------

### Removed self referencing "funding details" link
Removed self referencing "funding details" link in the funding box.

### Added funding details box to partner site's funding page
Funding details page were missing funding/status box.

### Link to funding details have disappeared from the funding box
Link to funding details have disappeared on Partner Sites.

---

Akvo RSR ver 2.0 release notes
-------------------------------------------
28 October 2011, (Code name: Garlic) tbp

Overview
------------
Akvo RSR 2.0 is a preview release that introduces a major new feature to Akvo RSR, multitenancy, which we call Partner sites. Partner sites allows an organisation which already has projects on the Akvo RSR system to display all of these projects on their own website. This will be done by useing the Akvo RSR tools on their own designated URL, with their own branding and styling. We believe that this will be the main way most people will think of Akvo RSR in the future.

Being a preview release means that all the features we are expecting on a Partner site in the future are not ready yet, there are some rough edges, but we consider the features that are available suitable enough to start experimenting with.

The Akvo RSR tools available on the aggregated site (Akvo.org) have not changed for this release, except for a minor bug fix.

New features
----------------
### Partner sites, multitenancy
The Partner sites features allow you to have your own projects on your own website with a separate URL, with your own branding and styling.

A Partner site will live under a separate domain. The default URL for a new Partner site for Akvo.org will be a subdomain under akvoapp.org, for example: [http://connect4change.akvoapp.org](http://connect4change.akvoapp.org). The partner site can also be setup to be displayed under another appropriate domain, for example: [http://projects.connect4change.nl](http://projects.connect4change.nl).

Your own Partner site can be configured and managed by a user with organisation administrator privileges (initial setup you need to request the Akvo.org team to do during the preview period).

### Notes about Akvo RSR Partner sites multitenancy
The Akvo RSR multitenancy implementation has a shared data space for the application. Information that is shared between partners is also shared between Partner sites as well as shown on the aggregation site (i.e. Akvo.org). 

For example: the information about one a project is shared between all organisations that collaborate on that project. An update to a project will show up on all the various Partner sites which are showing that particular project. Likewise, if an organisation changes its logo on the organisation page the logo will also change on all Partner sites displaying this organisation, as well as on Akvo.org.

### New functionality 
The following functions are new to Akvo RSR 2.0 preview of Partner sites and don’t exist on Akvo RSR on Akvo.org. Some of these functions may be added to the aggregated site (Akvo.org) later.

- A Partner site will live under a separate domain, distinct from the aggregate domain
- A Partner site can be displayed under a custom domain (CNAME)
- Filtering also reflects the projects marked on the map on the Partner site home page (i.e. filtering for Africa will only show projects in Africa on the map)
- Ability to style content with CSS on the Partner site
- Ability to add a picture and HTML content for the description of an organisation on the home page of their Partner site
- Filtering displays the number of projects displayed and what filter is applied
- Ability to add a custom back link to another website

### Limited functionality
The following features have not been completely implemented yet in Akvo RSR 2.0 preview of Partner sites, but will be updated at a later stage.

- Funding box on project page has limited layout
- Latest updates display on project page (banner is missing)
- Project partners listing 
- Donations, you will be sent to the Akvo.org site to do a donation and not returned to the Partner site

### Excluded functionality
The following functions have not been implemented yet in Akvo RSR 2.0 preview of Partner sites, but will be implemented at a later stage, in some fashion.

- Widgets
- Comments
- Focus areas and categories
- RSS feeds
- Sign in, you can sign in on Akvo.org to administer your account and your projects
- Add update, you can still sign in on Akvo.org to make an update
- Partner listing showing a partners role in a project

### Akvo.org specifics for Partner sites
On Akvo.org you can request organisation administrator privileges by emailing partners@akvo.org, if your organisation is on a paid services plan.

Bug fixes
---------
The link to the latest blog news article was not shown on the home page. 
[Lighthouse RSR ticket 247](https://akvo.lighthouseapp.com/projects/46515/tickets/247)

---

Akvo RSR ver 1.0.11 release notes
-------------------------------------------
17 October 2011, (Code name: Rhubarb) pb & bw

Overview
------------
The release fixes a bug in password reset, and expands existing functionality related to embedded video updates and editing updates. It adds the ability to use an existing project as the basis for a new project. Several internal changes to Akvo RSR have also been made, including use of ISO 3166 country codes in location fields, a different sorting method on listing pages, RSR settings file changes, and a move to using South for data migration.

New features
------------
### Save existing project as new project
In the admin you can now create a copy of an existing project. The "Save and add another" button is replaced by "Save as new". Use this button to create a new project with most of the same information as the current one. Location data, project image, updates, individual donations and comments are not copied. All benchmark values are set to 0.

### Improved project update form
When editing a project update, the update form now displays thumbnails of any video or photo included with the original update. The original video or photo can be replaced, or the video removed. The photo cannot (yet) be completely removed.

### Updates with video now thumbnails on Akvo home page and project page
Updates with embedded video now display thumbnails of the video on the project page.

Recently posted project updates with videos are now displayed on the home page. Previously only updates with photos were displayed. Updates containing both a photo and video will display the video thumbnail to represent the update.

### Refactor of country data
Refactoring of how we handle countries in the data model. We now use the ISO-3166-1 alpha-2 list of countries as the base for the country list. The only outward facing change is a slight modification in how the filter on the project listing page (/rsr/projects/all/) behaves. Selecting a continent no longer automatically restricts the countries displayed on the country pulldown.
Instead the relevant continent is always set when a country is selected in the filter.

### Rework RSR settings
Internal RSR settings have been updated to a more flexible arrangement. This also fixes issue with serving multiple versions of RSR with the same code base.

### Changed version of django-sorting library used by RSR.
Changing the library also uncovered several SQL issues, now fixed.

Bug fixes
---------
### Server error bug when generating password reset email message has been fixed.
[Lighthouse RSR ticket 227](https://akvo.lighthouseapp.com/projects/46515-akvo-rsr/tickets/227-error-with-password-reset)

### Fix to text filtering of user profiles in RSR Admin.
[Lighthouse RSR ticket 169](https://akvo.lighthouseapp.com/projects/46515-akvo-rsr/tickets/169-search-user-profile-listfielderror)


---


Akvo RSR ver 1.0.10 release notes
-------------------------------------------
17 October 2011 / Deployed 4 July 2011, (Code name: Granite) pb

New features
------------

This release contains no new features.

Bug fixes
---------

### Broken link in project listing widget

A broken link reference in the project listing widget template was causing 500 errors on partner websites. This has been fixed.

### Benchmarks list rendering issue

Fixed broken benchmarks list which caused the project page to render incorrectly in some older browsers.

### Cron script to handle stale invoices

After the addition of the SMS gateway application, the cron script to detect stale invoices was no longer able to run. The script now functions as expected.


Akvo RSR ver 1.0.9 release notes
-------------------------------------------
28 June 2011, (Code name: Quadrant) pb

New features
------------

### Ability to edit project updates

The release adds the ability to edit project updates. Up until now, once a project update had been created it could no longer be edited in any way. Now the user who created a project update may also now edit it for up to 30 minutes after its original creation time.

### Improved handling of embedded videos

Several improvemenets have been made to video embedding in project updates. Short-form YouTube URLs are now supported so a user can now enter both youtube.com and youtu.be URLs.

Shortly after the release of RSR 1.0.8, Blip.TV made several backwards-incompatible changes to their API meaning that supporting blip.tv video URLs was no longer possible. This situation has now been rectified and RSR 1.0.9 handles both old-style and new-style blip.tv video URLs. Users should, however, only use the new-style URLs in project updates.

In addition to displaying full embedded Flash videos, this release also handles displaying static thumbnail images of video objects. This results in faster page loads for pages displaying multiple videos.

### Templates updates to new Django syntax

To ensure compatibility with future releases of Django, RSR's templates now use the new-style template syntax released with version 1.3 of Django. This change is, however, not visible to users of the site.

More information about the new template syntax can be found [here](https://docs.djangoproject.com/en/dev/releases/1.3/#changes-to-url-and-ssi).

---

Akvo RSR ver 1.0.8 release notes
-------------------------------------------
29 April 2011, (Code name: Blockbuster) bw

Overview
------------
The release adds the ability to embed video in updates made via the web. The first generation SMS code is also included, with access restricted to certain users for testing purposes. 

New features
------------

### Ability to embed videos in updates

When creating an update one may now embed a video as well as add text and a photo. URLs from Youtube, Blip and Vimeo are currently accepted.

### SMS update, alpha for testing ONLY
First steps toward the ability for users to send text updates from a particular mobile phone to a particular project. There are no user-visible changes at this point in time.

---

Akvo RSR ver 1.0.7 release notes
-------------------------------------------
5 April 2011, (Code name: Lustre) bw

** INTERNAL RELEASE ONLY ** 

Overview
------------
The Dutch Water Sector site and Akvo RSR code have been updated to run on the same codebase. Different configurations and views allow the sites to operate in their own incarnations when deployed. Akvo-specific changes are listed first, and DWS changes follow below.

Akvo changes and fixes
---------
### Help text and links on donations pages have been fixed, expanded and/or clarified.
This includes tagging optional fields (campaign code), specifying format for amounts, correcting links to privacy and donation policy/ Terms and Conditions information, and adding a link to information for institutional donors.  
[Lighthouse RSR ticket 94](https://akvo.lighthouseapp.com/projects/46515/tickets/94)
[Lighthouse RSR ticket 135](https://akvo.lighthouseapp.com/projects/46515/tickets/135)
[Lighthouse RSR ticket 189](https://akvo.lighthouseapp.com/projects/46515/tickets/189)
[Lighthouse RSR ticket 192](https://akvo.lighthouseapp.com/projects/46515/tickets/192)

### Presentation of the option to donate anonymously has been changed.
For usability reasons this was changed to present a pre-checked box "List name next to donation."  
[Lighthouse RSR ticket 8](https://akvo.lighthouseapp.com/projects/46515/tickets/8)

### Error messages for mismatching email addresses on donation pages were incorrect. 
When the email address and confirmation email address text did not match, the error message returned was correct, but labelled as being for the Amount field instead of the email address field.

### Presentation of information in balloon pins of global organisation map changed to match that of global project map. 
Clicking the pinned location balloons on the organisation map presented individual organisation info under a large red "Organisation" header. The display now matches that of the projects' pins on global project map.

### Global map on home page is dislocated under Firefox 4. 
The global map was not being rendered in the proper place under Firefox 4.  
[Lighthouse website ticket 15](https://akvo.lighthouseapp.com/projects/49157/tickets/15)

DWS changes and fixes
---------
### Organisation and project search capability.
This has now been added on the organisation and project list pages respectively.

### "Deliverables" heading now appears when there is a list of deliverables.
When a project does not have any deliverables, the header does not appear.

### Project images on the main project page should display a caption.
If a caption has been written for the image, it will now be displayed.

### The lead partner on a project needs to be more obvious on the project page.
A separate box now distinguishes lead partner(s) from other partners on a project.

### If there are no updates, then Goals tab should be selected on the main project page.
When updates have been made to a project, the project page displays the Updates tab; if there are no updates yet, the Goals tab is displayed instead.

### Original deprecated locations fields in Admin have been removed.
These out-of-date fields were still showing up in Admin, though public site uses new Locations model fields. To avoid confusion for users entering project data, they have been removed.

### Template and media file names have now been renamed from "pvw_take2" to "dws." 
References to filenames have been updated to new name as well.

### Toolbar display issues in Internet Explorer.
The orange Holland logo to the left of the Dutch Water Sector name is in certain circumstances mis-positioned. It has been verified to appear correctly in both Internet Explorer 7 and 8 in a Windows 7 environment, and Internet Explorer 6 and 7 in an XP environment.

### Global map code now works as in Akvo RSR.
Maps have all the same capabilities as they do in Akvo RSR.

### The embedded video on the DWS home page was displaying as a broken link img in IE.
IE was not playing object elements; the video was switched to use Youtube-style iframes.

### "Akvo" appearing in multiple places on the registration/sign up pages. 
These have been removed.

### An iframe on the project page was causing trouble for users.
The iframe was removed from the project page.

### Get random widget was broken, and has now been fixed.
The organisation selection menu was greyed out at all times for the random project widget.

### All update photos were appearing at the top of the update, regardless of setting.
Update photos set to display at the end of the update are now behaving properly.

---

Akvo RSR ver 1.0.6 release notes
-------------------------------------------
15 Mar 2011, (Code name: Sextant) kad

New Features
------------
### A new setting to the map widget at the get a widget page
At the get a widget page one can now set the map widget to either static or dynamic. In dynamic mode zoom and bubble interaction is enabled.

Bug Fixes
---------
### Fixed broken arrows in Internet Explorer 7 on XP
In Internet Explorer 7 on Windows XP arrows used in the interface was not rendered correctly. Those arrows have now been changed to an unicode character that is supported in a clean Windows XP installation.
[Lighthouse ticket 170](https://akvo.lighthouseapp.com/projects/46515/tickets/170)

### Updated automatic Thank you email
When someone donated to a project that belonged to the Focus Area Health they received a Thank you email that is dedicated to Water & Sanitation. This is now changed to a more appropriate wording.
[Lighthouse ticket 144](https://akvo.lighthouseapp.com/projects/46515/tickets/144)

### Photos do not appear at first project page view in IE7
In Internet Explorer 7 the mini gallery of project photos on the project page would not be displayed at first request, only after a refresh. Project photos does now appear at first request.
[Lighthouse ticket 180](https://akvo.lighthouseapp.com/projects/46515/tickets/180)

---

Akvo RSR ver 1.0.5 release notes
------------------------------
9 Mar 2011, (Code name: Encore) tbp

New features
------------

### Landing page for Rabobank

A landing page for the Rabobank microfinance projects. (This is most likely the last landing page we do. We are going to focus on the generic solution to this via a new feature codenamed Subsites.)

### Other changes

Modified the formatting of the release notes for release 1.0.1-1.0.4 to be more like the previous notes.

---

Akvo RSR ver 1.0.4 release notes
------------------------------
28 Feb 2011, (Code name: Crossbow) pb

Akvo RSR v 1.0.4 also contains all of the features and bug fixes from v 1.0.3. See below for more details.

New Features
------------

### Update to Django 1.2.5

More information on the [Django 1.2.5 release](http://docs.djangoproject.com/en/dev/releases/1.2.5/).

### New map widget

A new widget showing a Google Map of all of an organisation's projects is now available. You must be logged into a Plus Account in order to use this feature.

### Admin location changes

City, State and Country fields in a project or organisation's Location data are now optional. Only Latitude and Longitude coordinates are required.

### "Campaign code"

An optional "Campaign code" field has been added to the donation system.

### Donation product description changed

The product description has been modified to show an identical string for both PayPal and iDEAL donations. The string is "Akvo-<Project ID>-<Project Name>".  Note that the Mollie/iDEAL API will always truncate this string at 29 characters. PayPal is unaffected by this limitation.

### Presentation of project and organisation information in large maps

The information bubbles which appear when you click on a location marker in the global project and organisation maps have been updated to display the information in a much smaller space. This reduces screen clutter.

Bug fixes
---------

### Javascript bug in IE7

A bug in the image gallery code on the project main page resulted in a rendering issue on Internet Explorer 7. This was resolved by the addition of custom CSS rules for IE7.

---

Akvo RSR ver 1.0.3 release notes
------------------------------
9 Feb 2011, (Code name: Primrose) bw

** INTERNAL RELEASE ONLY **

Akvo RSR v 1.0.3 was not released publicly. The following bugs were discovered which prevented release:

- A regression in the maps-handling code meant that location markers were no longer being displayed.
- The RSR database was not being initialised properly because of an incorrectly configured setting.

These have been addressed in release 1.0.4. See above.

New Features
------------
### Admin: Latest update column
A "Latest update" column has added to the Administrator Project Listing page. This column shows:

- The date of the most recent update as a link back to that update on the public project page.
- The email address of the user who made the update, as a send-to link.
- A list of support and funding partners for the project, by partnership type, with names as links to the organisation's public page.

### Admin: By status filter
A "By status" filter has been added to the Administrator Project listing page. The filter allows administrators to view only projects with particular status settings, for example, only projects with the status "Needs funding."

Bug fixes
---------
### Duplicate search results
Certain searches on the organisation listing page returned duplicate entries. This has been fixed.
[Lighthouse ticket](https://akvo.lighthouseapp.com/projects/46515/tickets/139)

---

Akvo RSR ver 1.0.2 release notes
-----------------------------
18 Jan 2011 (Code name: Hailstorm) ogl

Bug fixes
---------
### Widget location bug
Widgets now display all location information as expected (esp. continent and country details).
[Lighthouse ticket](https://akvo.lighthouseapp.com/projects/46515/tickets/146)

### Home page IE6 bug
The Akvo home page will now display as expected in Internet Explorer 6.
[Lighthouse ticket](https://akvo.lighthouseapp.com/projects/46515/tickets/129)

### Get a Widget page display bug
The Get-a-Widget page now has the Projects menu tab selected.
[Lighthouse ticket](https://akvo.lighthouseapp.com/projects/46515/tickets/128)

### All updates page bug
The All Updates page for a particular project now displays titles for all updates in the list even if some information was missing when a particular update was submitted.
[Lighthouse ticket](http://akvo.lighthouseapp.com/projects/46515/tickets/142)

---

Akvo RSR ver 1.0.1 release notes
-------------------------------------------
14 Jan 2011, (Code name: Indigo) bw
Note: The original 16 Dec 2010 release notes have been edited to better document changes made in 1.0.1.

New Features
------------
### Markdown is now available for adding formatting to text used in the MiniCMS text boxes and Focus area description fields.

Bug Fixes
---------
### People served calculation
The "People Served" calculation on the Akvo home page now counts only the largest "people affected" benchmark from any category for each project. For any given project, it is likely that the people affected in different categories have some overlap, so calculations for numbers affected should take only the larger number. Currently people affected numbers come only from the Water and Sanitation categories.

### MiniCMS
The following fixes have been made to the MiniCMS.

- Map box has been removed.
- Lower section height renamed to Focus areas accordion height.
- Help text has been added regarding HTML tags that can be used in MiniCMS fields.

Other Changes
-------------
### Load time of organisation listing page decreased.
The data calculations for the columns Requested and Still needed were having a severe impact on its load time, so have been removed. The page loads much faster now.

### Removed legacy data fields for Location, Category and Benchmark.
Content of the previous data fields were imported into new models in the 1.0.0 release; the old fields have now been removed.

### MiniCMS
The following improvements have been made to the MiniCMS.
- Name field for instances of the MiniCMS has been added.

---

Akvo RSR ver 1.0.0 release notes
-------------------------------------------
4 Nov 2010, (Code name: One Oh) tbp

This is the first major release of Akvo RSR since we publicly launched 0.9 on the 8th January 2009. This release is an overhaul of several parts of the system.

Overview
------------
We have created a completely new design for Akvo RSR which is visually more attractive and a much better design, and we think it is easier to use and understand. This means we have created a full new set of templates for Akvo RSR. As usual, we have integrated the new template system with Mediawiki, Wordpress and Drupal.

We have added the ability to add new types of projects to the system. Previously you could only add water and sanitation projects. Now we have a dynamic system where projects belong to something called focus areas, and they are associated with new categories and measure new benchmarks, all which are created dynamically from the administration function. For Akvo.org, Focus areas describe areas in which development aid tries to improve the world around us; Categories describe the type of improvements to be made and Benchmarks indicate the manner in which progress will be measured.

There is a new nearly completely data and forms driven home page for the system, which means that you don’t have to modify the home page template to add new content.

We made a mapping system integration for projects and organisations, where the first version uses Google Maps.

New features
------------

### New design and templates
The new Akvo RSR design touches every page, except for the administration pages. Here is an overview of some of the changes this includes:

- the template system is more modular, and easier to modify and extend
- HTML “snippets” caching is used extensively in the new templates
- breadcrumb trails are available for each page
- new CSS infrastructure
- a mini-sitemap is in the footer of each page

### Project pages

Project pages have been re-designed to present a better overview of the project. New features include:

- picture gallery of project and update pictures
- interactive map and latitude/longitude coordinate display
- page view counter
- new Latest update display

### Update pages

Updates now appear both all together on a listing page and each on their own individual pages, much like a tweet in Twitter has its own unique page. This gives each Update a unique URL.

### Organisation pages

Organisation pages have been improved with the following new features:

- link to a searchable project list displaying all projects related to an organisation
- interactive map of organisation’s location

### Data and forms driven home page

In an Akvo RSR system we expect RSR to drive the home page of the site. There may be a touch of megalomania in this, but it has made it significantly easier to integrate the key features of Akvo RSR to the front page. We have been dabbling with the idea of letting another CMS drive the front page, but we are not there yet. So as a compromise we have created a feature called MiniCMS, which drives some of the content on the front page, more about that below.

The areas which are not powered by MiniCMS are pulling content from Akvo RSR or Wordpress. These are:

- Most recent project updates: shows the latest project updates, with picture
- Right now in Akvo.org...: shows stats from the projects in the Akvo RSR system
- the global Google Map, showing project locations from data in Akvo RSR.
- Project focus areas: takes Focus area content from Akvo RSR
- Recent blog posts: displays the last two blog posts from Wordpress
- Latest news: shows content from Wordpress marked with the category News

The Right now in Akvo.org... data is self-explanatory, except perhaps for People served. This is the number of people who benefit from projects in Akvo RSR (people getting water and/or sanitation for example), and includes “People affected.” If a project has different numbers for water and sanitation benchmarks, the higher number is used (not everyone gets all services, but all get at least one). People served will also pick up the new Benchmarks data from the new Focus areas.

With the multiple database support which was introduced in Django 1.2 we can now fetch the blog post data for the homepage directly from the Wordpress database, improving the performance of the home page.

### Home page CMS, or MiniCMS.

The MiniCMS allows you to populate the “Feature box” with a picture and HTML. It has some features like scrims and layout tools specifically for the box. The “Top right box” also takes HTML.

The “Lower section height” controls the height of the Focus area accordion; how high it should be depends on how many Focus areas there are.

The “Map box text” is already deprecated and will be removed in a later release.

We are considering whether to add capabilities to the MiniCMS or whether to integrate with a separate CMS like Django CMS, but the jury is out on that at the moment.

### Maps

We have created an integration with a map system, at the moment using Google Maps. There are two global maps, one showing all projects and the other all organisations in Akvo RSR. There are also location maps for each organisation page and each project page. We are expect to do a lot more with maps in the future.

We have created new location models for this, which over time will take over from the old address data fields. We anticipate doing this in the next couple of releases. We did want this to be a two-step process to speed up implementation, allowing us to reschedule some tricky testing that otherwise would need to be done.

### Classification system and benchmarks

Akvo RSR has been expanded to work with projects beyond the water and sanitation sector it was originally designed to serve. That gave us an opportunity to change the way you look for projects in the system. First we created a flexible classification system for projects, and then we started creating ways of searching for projects based on that classification.

The classification system has three interlocking parts.

- Focus areas
- Categories
- Benchmarks

Each project belongs to something called a Focus area, which could be Water and sanitation, or Economic Development, or Healthcare, for example. Each Focus area can be associated with one or more Categories, such as Water, Training or Maintenance. Each Category has Benchmarks (aka Key Performance Indicators) associated with it , such as Number of people trained, Water systems installed or Hospitals built.

Focus areas, Categories and Benchmarks can all be created in the administration user interface in Akvo RSR by a Superuser administrator, thereby enabling us to add any type of project to the system without having to do any customisation.

For a detailed technical description of the new [classification syste](http://www.akvo.org/labs/index.php?title=Akvo_RSR_project_classification_system).

### Filters and sorting for listing pages

Project and organisation listings now have filters which can be used to search projects or organisations.

- [Listing of all projects](http://www.akvo.org/rsr/projects/all/)
- [Listing of all organisations](http://www.akvo.org/rsr/organisations/all/)

The projects listing can filter on continent, country and organisation, through pull-down menus. You can also search for keywords in the project title and subtitle.

The organisation listing can be searched for short name, long name, or keywords in either.

Both lists allow sorting on a number of columns as well. The fields which can be sorted have a link on the column name; when sorted this way the project listing displays the direction of the sort.

### Page view counter

A number of pages now have page view counters implemented. The counters were introduced in 0.9.18, but haven’t been displayed until now. The counters record how many visits have been made to a particular project. A display of the project page, funding details page or widget counts as a view of the project. Individual Update pages also have a view counter and are counted separately.

### Widgets available for all

All widgets except for the Project list widget can now be accessed by any user. The Project list widget requires you have a Plus account. The three new widgets accessible for any users are:

- Project widget with updates (202 pixels wide by 900 pixels high)
- Project with Donation Link (202 pixels wide by 570 pixels high)
- Small project (170 pixels wide by 312 pixels high)

### Akvo at a glance

The Akvo at a glance data, which was shown previously on the home page, has been replaced by the Right now in Akvo.org... . The Akvo at a glance data has been [moved to this place](http://www.akvo.org/rsr/data/overview) This is a temporary holding page for this information and we will be extending the data view pages in the future.

Minor features
-------------------

### Add project ID to Project __unicode__ method.

The __unicode__ method for Project instances should show the Project's ID as well as its name so that individual projects can be easily identified from other objects' admin pages.
[Pivotal story.](https://www.pivotaltracker.com/story/show/5632494)

Bug fixes
------------

### When you sign out of Akvo RSR in Safari you still look like you are signed in
Fixed. [Lighthouse ticket 12](https://akvo.lighthouseapp.com/projects/46515-akvo-rsr/tickets/12)

### Completed projects do not show on the organisation page in Akvo RSR
Fixed with a new project listing for organisations. [Lighthouse ticket 11](https://akvo.lighthouseapp.com/projects/46515-akvo-rsr/tickets/11)

### Cancelled project widgets have text "Funding" at bottom.
Widgets for Cancelled projects have gray text "Funding" at bottom below separator where donation box was. This doesn't really seem to serve a purpose; think we can get rid of it entirely. Fixed. [Pivotal story.](https://www.pivotaltracker.com/story/show/5425890)

### Widgets for projects w/ status Archived should probably not show donation box
Donation boxes show up on these widgets, probably don't want donations coming in to them. Cancelled project widgets also need examining.
Fixed. [Lighthouse ticket 74](https://akvo.lighthouseapp.com/projects/46515-akvo-rsr/tickets/74)

### Widget machinery pgs for Cancelled projects projects
Go to Cancelled project page, click Get a widget (not signed in, FWIW). Some of the widgets on machinery page display Donate box, some do not; none should display it, as those widgets do not either.
Fixed. [Pivotal story.](https://www.pivotaltracker.com/story/show/5426105)

### Using back button when selecting widget gives 500 error
Fixed. [Lighthouse ticket 76](https://akvo.lighthouseapp.com/projects/46515/tickets/76)

Known issues
------------------
As this is a major new release we have a number of known issues, and we’ll be working on them soon. We released when we didn’t have any more major known bugs, but there are always improvements that can be made. Some of our planned improvements are listed below. You can enter your own suggestions by starting a discussion at: [http://help.akvo.org/](http://help.akvo.org)

### MiniCMS
The new home page MiniCMS tool will have the following improvements:

- Map box text isn’t used and will be removed
- Lower section height renamed to Focus areas accordion height
- Name field for instances in the MiniCMS (currently no way to name, although you can have more than one)
- Help text is incomplete

### Maps

We are migrating the location data from the old location models to the new location models in a two-step process. This means old location data models and fields will remain in the Akvo RSR admin pages until we have finished the transition.

We want to create an easy to use longitude/latitude selector for the location. For now you have to enter the decimal longitude and latitude.

### Organisation page

People who get, box is only showing water and sanitation Benchmarks. This needs to be extended to show generic benchmarks.

### Admin page for organisation

We have duplicate of fields for organisation location as we are moving from the old text fields to the new location model. The old fields will be deprecated (removed) when we are happy all data has migrated and that we have removed all references to the old fields in the templates.

### Admin page for project

We have duplication of fields for Benchmarks, Categories and project location, as we are moving from the old fields to new models. The old fields will be deprecated (removed) when we are happy all data has migrated and that we have removed references to the old models in the templates.

### Old templates

We are still in a process of removing old templates from the system. A lot has changed and there are a lot of old files which will be removed in a forthcoming release.

### Wordpress posts on the home page

There are some issues with certain characters in blog posts on the home page. The character set conversions do not happen as they should. We dug quite deep into this but we have to come back to it later.

---

Akvo RSR v 0.9.19 release notes
-------------------------------------------
4 Oct 2010, (Code name: Magic) bethw

This release adds a new project status to Akvo RSR, fixes a bug in the donations process and includes a point release update of the Django framework.

New features
------------

### Project Status
A new project status has been added, Archived. Projects set to Archived will no longer appear in Akvo at a Glance figures, project lists or organisation pages. Donations boxes still appear on widgets; this is Lighthouse ticket #74.

### Django 1.2.3
Akvo RSR now runs on Django version 1.2.3. The security fix in 1.2.2 caused some problems with which have been remedied in this release. Additionally, to run Akvo RSR, you will want get zzgvh patch here:

http://github.com/zzgvh/django/tree/1.2.1_patched

which fixes Django ticket 10046. http://code.djangoproject.com/ticket/10046

Bug fixes
------------

### Donation emails not being sent.
A code regression prevented donations from proceeding to Complete status. As a result, confirmation emails and funding totals in the Akvo at a Glance portlets were not appropriately updated. This has now been fixed.

---

Akvo RSR v 0.9.18 release notes
-------------------------------------------
6 Aug 2010, (Code name: Supercharge) gvh

This release introduces page counters in Akvo RSR. We are also updating the version of Django that Akvo RSR runs on to 1.2.

New features
------------

### Page counters
In this first iteration page counters are created for projects, project updates and widgets showing one project. The counters record how many visits to a particular project have been made. However we are still only gathering the page count data for these objects, it is not shown in the interface. This will be added in a later release.

### Django 1.2
Akvo RSR now runs on Django version 1.2. The new version of Django required changes to forms handling. The changes should be backwards compatible however and we have not introduced any new features requiring 1.2 yet.

### Pip requirements
We use pip whenever possible for installing python libaries. We have added scripts/deployment/pip-requirements.txt describing all python components needed to run Akvo RSR. We use this together with virtualenv to set up our environment. While not technically necessary to run Akvo RSR it is warmly recommended.
Note: On Ubuntu you may need developer versions of certain python bindings: we had to

sudo aptitude install libxml2-dev libxslt-dev libmysqlclient-dev

to get lxml and MySQL-python to install. Similar upgrades may be needed on other *nixes.


---

Akvo RSR v 0.9.17 release notes
-------------------------------------------
11 May 2010, (Code name: Bolero) bw

This release implements a new feature on the Akvo home page whereby selected updates appear as Staff picks. Ongoing work with Walking for Water is also now highlighted on the home page.

New features
------------

### New Staff picks-featured updates on the Akvo home page
The home page now displays 3 of the most recent updates with images. These updates are selected from a pool of updates Akvo has chosen to feature.

### Walking for Water box now on home page.
Links in this box now provide entry to latest blog entries and projects connected to Walking for Water.

Bug fixes
------------

### Text overflow in widgets under certain types of browsers.
Bugs relating to certain layout issues for widgets in Opera and similar browser have been fixed.

### Internet Explorer problems on RSR pages
These problems were traced back to the use of Javascript to open the Help & Support link.

### Reformatting layout on pages with donor names to accommodate longer names.
Long names were breaking oddly. This fix attemptes to address that issue.

---

Akvo RSR v 0.9.16 release notes
------------------------------
13 April 2010, (Code name: Performance) tbp
This is primarily an initial release of page fragment caching and an Akvo RSR API beta test.

We also implemented caching for the Akvo blog. While not directly affecting Akvo RSR, this does significantly improve performance of the Akvo home page, which fetches RSS feeds from the Akvo blog.

New features
------------

### Caching

Caching for page fragments has been implemented in this release. Whole pages cannot be cached, as that type of implementation conflicts with the i18n language machinery in Django: essentially every user would run a separate customised session, and no user would encounter the same cache information as another. We have only implemented caching for certain heavy or higher traffic pages, such as project listings. The cache timeout is 5 minutes: if the last request for a page is more than 5 minutes ago then your request will regenerate it.

A more detailed discussion about the cache implementation can be found here: http://akvo.org/labs/index.php/Caching_in_RSR

### Akvo RSR API - beta test

A beta test of the Akvo RSR API has been released. The API can publish information about projects and updates using either XML or JSON.
Basic information about how the API works can be found in the Akvo Labs wiki. http://www.akvo.org/labs/index.php/Akvo_RSR_API

Before writing applications using the Akvo RSR API, please read the Code of Conduct. http://www.akvo.org/web/akvo-rsr-api-code-of-conduct

### Individual donor list

Individual donors using PayPal or IDEAL to donate money to a project in Akvo RSR are now listed with the amount they donated. If the donor elected to remain anonymous, the donation will be listed as such. An example can be seen here: http://www.akvo.org/rsr/project/64/funding/

### Help and Support widget link

A link to the new Akvo help and support system has been placed on the home page and on all Akvo RSR pages. The link brings up a widget, at the top of the page, with a search tool and discussion starter. The help and support system can be found here: http://help.akvo.org/

Bug fixes
------------

### Comments broken

The way we handle URLs for Post forms changed. This meant the old URL for a comment ending "comment" didn't handle the new URL ending "comments/" properly. Fixed through the use of URL tags.

### Internet Explorer and IDEAL

Some Internet Explorer users had the Donate button greyed out (inaccessible) due to incorrect loading order of the Javascript guaring against duplicate donations. We disabled the Javascript, as we have protection against double donations through the "stale invoice" feature.

### Project comments broken
Project comments couldn't be made. The form's action URL has become invalid after a change in urls.py.

---

Akvo RSR v 0.9.15 release notes
-------------------------------------------
5 March 2010, (Code name: Avonmouth) tbp

Adding one more custom sponsor portal page. The first one was introduced in 0.9.12, this one is for Walking for Water.

New features
------------

### New custom sponsor portal page
Sponsor portal page, a page which is different from the organisation page, but has branding and a project list related to the sponsor

The new sponsor functionality is possible to enable or disable in the settings.py file, as well as identifying with organisation number is the sponsor partner which the features will be linked to. This is still considered experimental and we want to generalise this feature so you can set up these type of portals from the admin user interface.
http://www.pivotaltracker.com/story/show/2396373

### README.md
Added a README.md file which displays nicely on the project page on Github.

---

Akvo RSR v 0.9.14 release notes
-------------------------------------------
29 January 2010, (Code name: Firebrand) pb

This release introduces support for donations via the iDEAL payment system for users in the Netherlands as well as a number of architectural changes.

New features
------------

### iDEAL payment system
The donation subsystem has been extended to support donations via the Dutch iDEAL online payment system. Akvo RSR provides this functionality by interfacing with the APIs provided by [Mollie.nl](http://www.mollie.nl/).

### Code namespace changes
Providing an additional payment system resulted in a fair number of architectural changes behind the scenes.

### Move to virtual Python environment
Akvo RSR is now installed into and run from a Python virtual environment (or "virtualenv") separate from the system Python installation. This is achieved using the tools [pip](http://pypi.python.org/pypi/pip/) and [virtualenv](http://pypi.python.org/pypi/virtualenv/). The advantages of this pip/virtualenv setup are increased deployment flexibility and standardisation of software requirements for each release.

### "All updates" RSS Feed
An RSS feed for updates from all Akvo projects has been set up at http://www.akvo.org/rsr/rss/all-updates. Further RSS features are in the works.

### Image thumbnails refactor.
Further refinements have been made to the way RSR handles the various image types (project, update, organisation logos, maps), creating appropriately-sized thumbnails, and cases where images do not exist.

### HTTP Referrer
Support for capturing HTTP referrer information has been added to parts of RSR for use in future planned RSR reporting tools.

### Admin help text
Further improvements to help text in the RSR Administration tools for organisations.

---

Akvo RSR v 0.9.13 release notes
------------------------------
2 November 2009, (Code name: Anakim) kad

This is primarily a bug fix release, and some minor new features.

New features
------------

### Partners entry on sitewide toolbar
Added a "Partners" entry to the toolbar (site wide). Linked the "Partners" entry to
/web/partners
http://www.pivotaltracker.com/story/show/1321046

### The top akvo logo is a link to the front page
it now links to the front page from all subsystems.
http://www.pivotaltracker.com/story/show/1289374

### Replaced the main Akvo logo
The logo now have the new tagline "See it happen"
http://www.pivotaltracker.com/story/show/1543983

### Changed the page title on the front page to "Akvo.org - See it happen"
Updated with our new tagline.
http://www.pivotaltracker.com/story/show/1579950

### Add Management costs to Funding budget item
Added 'Management cost' to the Budget item ITEM_CHOICES tuple.
http://www.pivotaltracker.com/story/show/1407959

### The version of Django that is running is visible in the source
One can now in the front page source see which version of Django that is runnig. e.g. "«!--
Akvo RSR runs on Django, version: Django/1.1.1 (http://www.djangoproject.com) --»".
http://www.pivotaltracker.com/story/show/1464719

### Humanised funding boxes.
Currently only the funding aggregates are humanised. This needs to be extended across the
system to all areas where currency amounts are displayed.
http://www.pivotaltracker.com/story/show/1469524

### Organisation project count needed cancelled projects
In the organisation activities the projects count does now have a line for cancelled
projects making for an non incorrect sum if the org is associated with a cancelled project.
http://www.pivotaltracker.com/story/show/817414

### Organisation listing widget for internal use
Created an "Organisation listing" widget for internal use only. This widget is used on the
Partners page in Drupal.
http://www.pivotaltracker.com/story/show/1321040

### Moved the page tools up on the partner pages
To make the get a widget link more apparent, we moved the page tools section up.
http://www.pivotaltracker.com/story/show/1543990

### Script cleaning out old images
The script removes old images from Organisation, Project and ProjectUpdate and renames any
that haven't been renamed properly. (See also bug
http://www.pivotaltracker.com/story/show/1510571)
http://www.pivotaltracker.com/story/show/1510576

### void_invoice() view function needs conditional redirect.
The void_invoice() view function now have the keyword redirect=False set in its signature
which is then used to determine where it will redirect to.
http://www.pivotaltracker.com/story/show/1458419

### Hide "Action" menu in user list for Organisation admins
As they couldn't delete users anyway.
http://www.pivotaltracker.com/story/show/616357

### User attribute on UserProfile is now a OneToOneField.
Changed the relationship between the UserProfile and User models. (No visible change)
http://www.pivotaltracker.com/story/show/1480363


Bug fixes
------------
### Donation page displayed error message while loading
Switched from using JavaScript's hide function to use the "noscript" tag for warning about
no javascript.
http://www.pivotaltracker.com/story/show/1448535

### Removed debug info when in production mode.
The debug info about context and sql queries was showned at the bottom of the source in all
RSR pages. This should only be visible when settings.DEBUG == True.
http://www.pivotaltracker.com/story/show/1468582

### Own org could be deleted from project
A non-super-user could sneak past the checks that their own org is among the partners when
saving a project. This is accomplished by checking the delete check-box for the own org in
the partner inline form.
http://www.pivotaltracker.com/story/show/1424820

### Uploaded images didn't get renamed
When uploading an image to an existing project or organisation the renaming of the image
didn't work. This was because of a change in how sorl.thumbnail handles images.
http://www.pivotaltracker.com/story/show/1510571

### Prevented display of funding amounts less than 0 in templates.
Over-funded projects could result in the round filter displaying very confusing amounts such
as "€-0".
http://www.pivotaltracker.com/story/show/1493650

### Pledged sum in Org activities wrong with certain data
The calculation for how much a certain organisation has pledged totally was wrong when there
are mutliple projects to which the same amount has been pledged.
http://www.pivotaltracker.com/story/show/1460695

### Saving userprofile may lock out user from admin
When a UserProfile is saved the staff status is set to false if neither org admin or org
project editor is true. This could lead to the possible lock out even if you are superuser.
http://www.pivotaltracker.com/story/show/1469655

### In Akvo at a glance change Partners link to Project Partners
Direct link to the right page.
http://www.pivotaltracker.com/story/show/1573608

### The breadcrum entry "home" at the blog pointed to "#"
The home link is pointing at "http://www.akvo.org/blog/", and not "#"
http://www.pivotaltracker.com/story/show/822234

### Learn about Akvo link broken on sign-in page
The 'Learn about' how Akvo works link was broken on the sign-in page:
http://www.akvo.org/rsr/signin/?next=/rsr/projects/
http://www.pivotaltracker.com/story/show/1514408

### Proj.update/access denied page didn't give you a way back to the project page
Now get's linked to the current project page.
http://www.pivotaltracker.com/story/show/1229436

### Cancelled projects had the wrong donation text
Cancelled projects still would say that you could fund them.
http://www.pivotaltracker.com/story/show/1528542

### Cancel update on a project sends you back to top level RSR page
Cancel update on a project would send you back to top level RSR page instead of back to the
project detail page. https://bugs.launchpad.net/akvo.rsr/+bug/315228
http://www.pivotaltracker.com/story/show/1229429

### Sign in routine should not send you back to the completed registration page
Signing in from the completed registration page will send you to the front page. (lp:
315146)
http://www.pivotaltracker.com/story/show/1229422

### Set height and width to every image when using sorl
If a photo can't be loaded it should still occupy the same space. This is not true for logos
and other non photo sized images.
http://www.pivotaltracker.com/story/show/1467668


---


Akvo RSR v 0.9.12 release notes
------------------------------
12 October 2009, (Code name: Basalt) tbp


New features
------------
### Addition of comprehensive help text in Akvo RSR admin
The add/modify project and organisation form in the Akvo RSR admin packs in a lot of information. Many of the fields are required and must be entered correctly. To make this form more usable, we added detailed and clear plain-English help text to guide partners through what is required of them.

### Updated JQuery to 1.3.2
We now use the JQuery framework 1.3.2.

### New small widget for Plus customers
A new "minimal" small widget has been created. With only project title, picture and location information. If you are using the Akvo.org services you have to have a Plus account (have an contract with Akvo Foundation) to get access to this new widget.

### Listing of projects in other currencies
One can now list projects in other currencies than Euros. To be able to do this one needs to do the following:

1. For other currencies than Euro and US Dollar, you need to modify CURRENCY_CHOICES in models.py.
2. Create a new PayPal gateway. This can only be done by Superusers in the system. The new admin form for this is called "Paypal gateways".
3. In the admin form "Project PayPal gateway configurations" you can select which donation gateway a selected project should use. This functionallity is only available to the Superuser of the system.

We have special code on the donation pages which displays different information based on which currency you have selected. This needs to be abstracted and entered into some admin forms for easier configuration. To change this you currently have to modify the donation templates.

The currency display ripples through the whole system including displaying multiple currencies in organisation listings, as well as the "Akvo at a glance" portlets, the "Organisation activities" portlet on the organisation page and the Sponsor portlet on the new Sponsor portal page. We updated how currencies are being displayed as well, for better readability. This work still needs another pass as we didn't have time to do it everywhere yet.

Read more about the [Akvo RSR support for multiple currencies](http://www.akvo.org/labs/index.php?title=Akvo_RSR_support_for_multiple_currencies).

### Added column in the admin view "Project PayPal gateway configurations" to display settings
This PayPal account a particular projects donations are linked to is important to know, without having to go into every project to see it. This is the one way money gets transferred through your system from donors to PayPal accounts, so you need to be able to see what they are set as.

### Adding prototype sponsor features
In 0.9.7 we added a new type of partner, a sponsor partner. We are testing some new features for the sponsor partner type with this release. We are expecting these features to be fleshed out in one form or another with subsequent releases. These features are only applicable to one specific sponsor for now:

* Sponsor portal page, a page which is different from the organisation page, but has branding and a project list related to the sponsor
* Sponsor branding on the organisation page which has a link to the sponsor portal page
* Sponsor branding on donation pages which has a link ot the sponsor portal page
* Home page Sponsor box, which has a link to the Sponsor portal page and links to articles in the blog

The new sponsor functionality is possible to enable or disable in the settings.py file, as well as identifying with organisation number is the sponsor partner which the features will be linked to. This will be updated in the next few releases and should be considered experimental.

### Added a link to updater's organisation in updates
In an update on the projects page you can now see which organisation the account which performed the update belongs to. The name of the organisation is displayed as the short name and has a link to the organisation page.

Bug fixes
------------
### "Hover" text (img title) not appearing over Focus area graphics on Organisation listing page
[Launchpad bug reference 319407](https://bugs.launchpad.net/akvo.rsr/+bug/319407)
[Pivotal story](http://www.pivotaltracker.com/story/show/1229439)

### Partners' listings breadcrumb trail doesn't lead back to Organisation Listing
[Launchpad bug reference 304679](https://bugs.launchpad.net/akvo.rsr/+bug/304679)
[Pivotal story](http://www.pivotaltracker.com/story/show/1289389)

### Sponsor attribution use wrong words in Widget, 2+ display
[Pivotal story](http://www.pivotaltracker.com/story/show/1321398)

### Donation template should not allow donations if a project is fully funded
One could manually go to the donation URL. The user will now be redirected to the project page.
[Pivotal story](http://www.pivotaltracker.com/story/show/1322025)

### Image on donation page is not "sorled"
The project current image is not run through thumbnailing with sorl on the donation page, it is just a scaled original.
[Pivotal story](http://www.pivotaltracker.com/story/show/1453502)

### Change text 'On hold' to 'Need funding' in Akvo at a Glance and Organisation detail page
'On hold' is misleading and should be changed to 'Need funding'. We had no projects on hold and there isn't even a status called on hold (anymore). Se Need funding was a better description.
[Pivotal story](http://www.pivotaltracker.com/story/show/1453017)

### Clicking Cancel in donation templates should immediately void an invoice
When the user clicks on "Cancel", a new URL is called which triggers a view function which voids the invoice and redirects the user to the project's detail page, thus freeing up that sum of money so it can be donated again.
[Pivotal story](http://www.pivotaltracker.com/story/show/1226213)

### Purpose of 'Back' button in PayPal checkout template is not clear and produces strange results
Workaround for now is to make 'Back' do the same as 'Cancel'.
[Pivotal story](http://www.pivotaltracker.com/story/show/1458080)

### Funding partner logo too large on funding detail page
In the funding detail page the logo for the funding organisation does not seem to get scaled down. Logos now passed through sorl-thumbnail and scaled to no more than 140x140.
[Pivotal story](http://www.pivotaltracker.com/story/show/823749)

---


Akvo RSR v 0.9.11 release notes
------------------------------
14 September 2009, (Code name: Jupiter) PB

New features
------------
### Decimalisation of financial data
All financial data in Akvo RSR is now stored in decimal format. Previously it was stored in integer (whole number) format. This transition was necessary to allow for accurate calculation and output of financial data in the system.

### Reconciliation of PayPal donations
All individual donations made to projects in Akvo RSR are subject to processing fees applied by PayPal. Although Akvo RSR has always stored these fees, we were not able to apply them to our own financial data until the system was decimalised. We are now able to store the final amounts received from PayPal with cent accuracy.

### PayPal gateway selection and multi-currency support
Currently all individual donations are sent to the Akvo PayPal account. As from this release, it is possible for a partner to request that Akvo staff override this behaviour on a project-by-project basis and define a new "gateway" (PayPal store) to direct payments to. Note: this is only done in exceptional cases at this point. PayPal gateways also contain locale and currency information meaning that we will be able to handle donations to a particular project in an alternative currency in the future.

### Various enhancements to the PayPal donation engine
Several smaller enhancements have been made to the Akvo RSR PayPal engine:

* The find_stale_invoices.py cron script now logs detailed information for each invoice operated on
* The PayPal-specific settings in settings.py have been simplified
* The view code which handles the donation process has been simplified

Detailed technical information about these new features and enhancements can be found on [Akvo Labs](http://www.akvo.org/labs/index.php/Akvo_PayPal_Under_the_Hood)

Bugs
----
In one particular template, the message "Fully funded" did not appear when a project had reached its funding target. This has been fixed.

When a user attempted to donate a negative integer amount (for example "-10") to a project, the error message produced was misleading, asking her to donate an amount "greater then or equal to 0". Since it is not possible to donate 0 to a project, this message now asks the user to donate an amount "greater than or equal to 1".

---


Akvo RSR v 0.9.10 release notes
------------------------------
1 September 2009, (Code name: Avalanche) GvH

This is a small release featuring new widgets

New features
------------
### Co-branded widgets
The widget gallery has been considerably expanded with designs promoting the various partners for the projects and having new formats for use both horizontally and vertically on the host page.

---

Akvo RSR v 0.9.9 release notes
------------------------------
7 July 2009, (Code name: Torch) tbp

New features
------------
### New style to organisation activity box/portlet
When viewing an organisation page in Akvo RSR, a portlet to the right of the page displays how many projects the organisation is involved in, which partners it works with, etc. The presentation of this has been updated to correspond with presentation changes made in 0.9.7 to the "Akvo at a glance" portlet.

### Akvo PayPal integration documentation
We have some initial [documentation for the Akvo PayPal integration](http://www.akvo.org/labs/index.php/Akvo_PayPal_integration_overview)

Bugs
----
It is now no longer possible to donate to a cancelled project. The project remains visible in Akvo, but the donation box is no longer displayed.
Internal reference: http://www.pivotaltracker.com/story/show/745352

Sponsor partners no longer have the "state" attribute displayed in the partner portlet on a project page. The sponsor partner information displayed there now matches that of other partner types.
Internal reference: http://www.pivotaltracker.com/story/show/782930

---

Akvo RSR v 0.9.8 release notes
------------------------------
25 June 2009, (Code name: Utah) pb

New features
------------
### PayPal Enhancements
A number of improvements have been made to the PayPal donation subsystem of RSR.

### More states for PayPal invoices
In previous releases, a PayPal invoice could be in one of two states: complete or incomplete. In this release, an invoice can be in one of four states: pending, void, complete or stale. This allows for more granular control over invoices and results in more accurate funding totals in the system.

### Cron script to mark stale PayPal invoices
Stale invoices are identified and marked as such by a new script which can be run manually or from the system cron daemon (recommended). This script is designed to find invoices in the system which have been pending for longer than a given, configurable period of time, allowing them to be easily identified and operated on in the admin interface. For more information about this script, see http://akvo.org/labs/index.php/PayPal_Overview#Invoice_Management

### User interface to void PayPal invoices
Batches of invoices can now be selected and operated on. This feature was designed to allow for easy manual voiding of batches of invoices which have been automatically marked as stale or that are pending and never likely to be completed. It will not allow invoices to be voided if they are either complete or already void. If the administrator attempts the latter, she will receive a warning message and a reason for each invoice in turn and no further action will be taken.

### Display of funding of projects
Funding calculations displayed in the Akvo Marketplace donation box now only take completed invoices into account. Pending invoices are also included in the calculation when a user is about to make a donation to avoid conflicting messages if a project is close to being fully funded.


Bugs
----
Donations did not show immediately when a PayPal donation was being made. This bug was a result of the changes which were made to the donation calculations in 0.9.7.
Internal reference: http://www.pivotaltracker.com/story/show/785964

---

Akvo RSR v 0.9.7 release notes
------------------------------
10 June 2009, (Code name: Omaha) eaw

Required software changes
-------------------------
**New required software: django-10766**
We have upgraded the version of Django which we use to rev. 10766. Our project budget code makes use of some admin features fixed in this Django version.

New features
------------
### New narrower "Project widget with donation"
A new widget with the same information as the previous tall "Project widget with donation" has been added. The new widget is narrower (172 pixels) wide, compared to its sister (202 pixels). Both widgets take up a maximum of 840 pixels vertically. Each may actually take up less, depending on the content of the project being displayed.

Both widgets are freely available for anyone to use.

### Individual funder contribution displayed
The total amount of contributions from individual funders' (donors via Paypal) contribution is now listed under the funders portlet on the project page and on the funding details page.

### Updated Akvo at a glance
The "Akvo at a glance" portlet on the Akvo home page and the projects listing page has been updated. Its simplified layout now shows correctly how many projects have been completed and how many people have water and sanitation as a result. Akvo at a glance now also includes the individual donations in the way it calculates funding for a project. The code has been restructured to make it easier to extend later. Bugs fixed: Launchpad #279243.

### Favicon
A favicon.ico has been added to all Akvo RSR pages.

### Project budgets
The project budget terminology has been updated to more accurately match its use. Previously this was called "Funding breakdown," but it really is designed to be a project budget.

The way the budget data is stored and manipulated has changed as well. Before we had a Django Funding model (i.e. database table); the model has been renamed BudgetItem. The date information (i.e. Date request posted, Date complete) has moved to the Project model; the money information is now stored in the BudgetItem model, and consists of one or more BudgetItem objects (records) instead of multiple columns.

### Sponsor partner type
A new type of partner is now available. Sponsor partners, if one exists for a particular project, appear at the bottom of the partner portlet. This indicates functionality currently in the pipeline. More soon.

### Featured projects
The projects featured on the projects listing page and on the Akvo.org home page now only show projects which need money. For the Akvo.org listing, this is only done if there are a minimum of 8 projects with outstanding funding requests.

Bugs
----
### Error message style sheet
404 and 500 http errors did not have style sheets; now they do.

### Funding table alignment
The funding table at the organisation page had a alignment bug making the sums pushed down a couple of pixels. This is now fixed.

### Project updates widget is too large for the iframe
A new smart_truncate Django filter is used to increase control over text lengths in the widgets. Since text length is a general problem with widgets, we updated all widgets to use the new filter. Small changes have also been made around the Akvo reference number for better Internet Explorer compatibility. Filter by Adam & bobince (http://stackoverflow.com/questions/250357/smart-truncate-in-python).

### Akvo at a glance
The updates to Akvo at a glance (described above) fix Launchpad bug #279243.


Miscellaneous
-------------
### Donation page simplified
The donation page had a "Sign in" link for people with an Akvo RSR account. This has been removed, as it proved confusing; the 10 seconds saved by users with Akvo RSR accounts was not worth the confusion it caused.
Akvo RSR v 0.9.6 release notes
------------------------------

v0.9.6, 27 April 2009, (Code name: Sword) tbp

**New required software: django-10553**
We have upgraded the version of Django which we use to rev. 10553. There are some features in Django which has changed and will break Akvo RSR if you don't update to this version.

New features
------------
### New user roles
Two new user roles have been introduced: organisation project editor and organisation administrator

An organisation administrator can do the following:

* Create new projects
* Edit projects
* Edit the organisation page
* Activate new users attached to the organisation
* Promote new users to be project editor or organisation administrator
* Add countries to the country list

The organisation administrator get an email each time a new user signs up for an Akvo RSR account and selects the organisation administrator's organisation. In this email there is a clickable link directly to the user profile for the new user, where the user can be activated.

An organisation editor can do the following:

* Edit projects
* Add countries to the country list

Documentation about how to use the new features can be found in the Akvo Labs Wiki: [Akvo HOWTOs](http://www.akvo.org/labs/index.php/Akvo_HOWTOs)

Miscellaneous
-------------
### New home page layout
We have added a new box on the home page: Learn about Akvo.

### Updated Dutch translation
The Dutch translation has been updated with some changes to the use of language.

### Release notes
We are now coding the release notes in [markdown](http://daringfireball.net/projects/markdown/), to make it easier to convert to an HTML page, as well as read in the raw text format.

---

Akvo RSR v 0.9.5 release notes
------------------------------
v0.9.5, 20 April 2009, (Code name: Juno) tbp

**New required software: sorl-thumbnail.**
For the image handling integration you now need the following software:[sorl-thumbnail](http://code.google.com/p/sorl-thumbnail/)

New features
------------
### Akvo RSR image upload improvements
When uploading images to the Akvo RSR system there are now a number of improvements to how the system handle images.

1. Images are scaled to the appropriate size the first time they are viewed. This is done via the sorl-thumbnail toolkit.
2. Images are now renamed according to the use in the system. The naming is based on ModelName_instance.pk_FieldName_YYYY-MM-DD_HH.MM.SS.ext. Example: a map image uploaded to project no 17 gets the name Project_17_map_2009-04-17_12.13.14.jpg.
3. Images are stored in the subdirectory related to the project and the update. /var/www/akvo/db/project/NN/update/MM

### Akvo RSR admin link
A link to the administration login can now be found on the footer of the page "Admin". (Note, that if you are on the non-RSR pages of the Akvo.org site, the Admin link leads to the Drupal system admin pages.)

Bugs
----
Fixed two bugs where the maxlength attribute was missing on the input field for `photo_credit` and `photo_caption`.

Limitations
-----------
See comments about limitations in the PayPal integration under release notes for 0.9.3.

----

Akvo RSR v 0.9.4 release notes
------------------------------
v0.9.4, 15 March 2009, tbp

New features
------------
Added Dutch and German translations of Akvo RSR user interface for Widgets and Paypal donations. (Thanks Anke and Malte!)

Bugs
----
Fixed a bug where featured projects were not shown when looking at a project list from a specific organisation.

----

Akvo RSR v 0.9.3 release notes
------------------------------
v0.9.3, 12 March 2009, tbp

**New required software: django-paypal.**
For the PayPal integration you now need the following software:[django-paypal](http://github.com/johnboxall/django-paypal/)

New features
------------
### Akvo RSR Widgets user interface
There is now a user interface to select and customize widgets. The tool can be found under Page tools on each project page. The widgets can be placed on any web site to promote a particular project or highlight progress.

### Akvo RSR delegated project and user administration beta
We have started creating the ability for project owners to edit their own project descriptions and manage their own users. The tools are fairly basic so far, but it is a start.

### Akvo Direct PayPal integration, using django-paypal
Support added for making donations to projects via PayPal Standard. Instances of a new PayPalInvoice class are created which capture details of the payment and track it all the way through to PayPal and back again. Invoices are "completed" and the end user is sent a confirmation email on receipt of a confirmation callback from PayPal.

Behaviour of PayPal donations can be defined by several environment variables in settings.py, making it straightforward to select currency, PayPal command flow, specify custom PayPal buttons and switch between sandbox settings for testing and production settings.

Limitations in PayPal integration
----------------------------------
There are a couple of limitations with the PayPal integration at this point.

### Donation committments
When performing a donation we committ a portion of the funding the project needs, to ensure that the project isn't overfunded. We currently have no routines to take down "stale" donations, i.e. donations which were never completed. This is a priority set of routines which will be created as soon as possible.

### PayPal charges
Project funding is currently done as integers. This will have to change, as when donations come in from PayPal a certain percentage of the donation has been deducted from the donation. This very seldom is a whole number. We don't deduct this at this point from the project, which means that the project will always be short of some funds if donations have been made to it. This is a fairly large thing to fix, so due to deadlines we have punted this for a later release. Each transaction that is completed has a record of how much PayPal charged, so we can fix the accounting later.


Infrastructure
--------------
The way funding of a project was calculated has been changed. We have included the donations into the funding.

Bugs
----
Fixed a bug in the project-list widget. When you sorted on anything else than project name it was impossible to resort on project name.

----

Akvo RSR v 0.9.2 release notes
------------------------------
v0.9.2, 13 February 2009, tbp

New feature
-----------
### Akvo RSR Widgets
Beta-release of the Akvo RSR Widget backend. This allows you to post iFrame based widgets of projects and project listings. A user interface should be added to the next release.

----

Akvo RSR v 0.9.1 release notes
------------------------------
v0.9.1, 6 February 2009, bw

New features
------------
### Django framework upgrade.
This version of Akvo RSR uses the latest Django framework, version 1.0.x. The new form-handling library, django.forms, was designed with extensibility and customization in mind, and will permit us to more quickly and easily develop RSR's administration user interface. To read more about Django 1.0.x please see:
http://docs.djangoproject.com/en/dev/releases/1.0/

Parts of RSR have been rewritten to accomodate the frameworks upgrade. RSR should not look or behave any differently than it did in 0.90. If you experience anything new, please let us know so we can address problems!

### Internationalization
Dutch translation files have been added. A big thanks to our Dutch translator, Anke van Lenteren, for helping us as we work out our translation process.

### Miscellaneous
The wording of some text and error messages has been changed in the interest of greater clarity (and proper English). There are also some minor tweaks to style sheets to fix display glitches and layout irregularities across browsers.

----

Akvo RSR v 0.9 release notes
----------------------------
v0.9, 8 January 2009, tbp

New features
------------
### First public release
This is the first public release of Akvo RSR.

### Internationalization for the user interface.
We have tagged all the user interface text, so that the Django translation engine can pick up the text strings and produce a translation file. While the interface is translated, some emails from the system remain in English; these will be fixed in a later release. We have tested the implementation with one initial language, German. You can participate and help translate the Akvo RSR user interface to your language by downloading the translation files from: https://translations.launchpad.net/akvo.rsr

### Licensing
Inserted the GNU AGPL license in the distribution and tagged all the files with license information.

### Akvo at a glance portlet
Field partners, Support partners and Funding partners are now linked to a listing showing only those partners (the feature existed before, but there were no links to it).

### Project updates
Projects with no updates now have an RSS icon and a link (previously you had to wait for the first update for the icon and link to show up). So you can subscribe with an RSS reader to projects which have not been updated yet.

Bugs
----
We have changed how funders contributions are displayed in the Organisation activities portlet. Now only the funders proportion of a project is displayed (Bug 269400).

Highlights of bugs fixed
------------------------

296702 Remove MDG count terminology Medium Fix Released
274658 Photos in Project Update have no default placement, so do not show up. Medium Fix Released
269400 Portlet: "Organisation activities" shows easy to miss-understand Funding pledged Medium Fix Released
269402 Organisation description box do not use line breaks. Medium Fix Released
274099 Partner types (example: funding partner) should be link to the URL which lists them Low Fix Released
279243 Actual number in Akvo at a glance portlet gives ugly linebreak Wishlist Fix Released
292932 Describe in user interface that user names are case-sensitive. Wishlist Fix Released

A detailed list (including in process development bugs) can be found at: http://snurl.com/9lqvk


====END OF RELEASE NOTES====<|MERGE_RESOLUTION|>--- conflicted
+++ resolved
@@ -5,8 +5,6 @@
 Check out [Introducing Akvo Really Simple Reporting](http://www.akvo.org/web/akvo-rsr).
 Read more about the [Akvo Platform](http://www.akvo.org/web/akvo_platform_overview).
 
-<<<<<<< HEAD
-=======
 Akvo RSR ver 2.1.5.2 - hotfix for Nectarine
 ---
 8th August 2013, adriancollier
@@ -23,7 +21,6 @@
 
 Github issue [#260](https://github.com/akvo/akvo-rsr/issues/260)
 
->>>>>>> be72d207
 Akvo RSR ver 2.1.5.1 - hotfix for Nectarine
 ---
 24 July 2013, adriancollier
