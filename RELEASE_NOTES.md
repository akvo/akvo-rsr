--- conflicted
+++ resolved
@@ -1,32 +1,26 @@
-<<<<<<< HEAD
-[#2452] Enable partial import of IATI activity XML. Elements of the XML can be ignored when
-=======
+# Currently on `develop`
+
+## Bug fixes
+
+[#2374](https://github.com/akvo/akvo-rsr/issues/2374) Prevent duplicate
+employments to the same organisation & group.
+
 # Akvo RSR version 3.18.2 Vilnius (hot-fix)
 
 ## Improvements
 
 [#2452](https://github.com/akvo/akvo-rsr/issues/2452) Enable partial import of IATI activity XML. Elements of the XML can be ignored when
->>>>>>> 68e28788
 importing IATI data if the attribute akvo:import="false" is added to at least one element of the
 type to be ignored. All elements of that type will be omitted from the import and any data of that
 type already present on the Project will remain unchanged. For more information see [the IATI import
 wiki page](https://github.com/akvo/akvo-rsr/wiki/IATI-Import-mapping).
 
-<<<<<<< HEAD
-# Currently on `develop`
-
-## Bug fixes
-
-[#2374] (https://github.com/akvo/akvo-rsr/issues/2374) Prevent duplicate
-employments to the same organisation & group.
-=======
 # Akvo RSR version 3.18.1 Vilnius (hot-fix)
 
 ## Improvements
 
 [#2442](https://github.com/akvo/akvo-rsr/issues/2442) Custom mapper to import Result data only, using the IATI import,
 without over-writing the content of an existing project.
->>>>>>> 68e28788
 
 # Akvo RSR version 3.18 Vilnius
 
