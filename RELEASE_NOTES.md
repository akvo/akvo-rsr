# Currently in develop

## Bug fixes

<<<<<<< HEAD
[#2516](https://github.com/akvo/akvo-rsr/issues/2516) ProjectCustomFields with
unicode data can cause UnicodeEncodeErrors.
=======
[#2514](https://github.com/akvo/akvo-rsr/issues/2514) API call for fetching
recipient country fails if the country has unicode characters in it's name.
>>>>>>> 74a30507

# Akvo RSR version 3.20 Bogotá

## Improvements

### Cluster all the employments of a user

Group all the employments of a user together in the user management page.

GitHub issue: [#2430](https://github.com/akvo/akvo-rsr/issues/2430)

## Bug fixes

[#2381] (https://github.com/akvo/akvo-rsr/issues/2381) Ensure that the legacy
organisation is always an organisation where user has an approved employment.

[#2484](https://github.com/akvo/akvo-rsr/issues/2484) Import
IndicatorReferences also when Results are imported to a child project.

[#2482](https://github.com/akvo/akvo-rsr/issues/2482) Fix bug with organisation
admin not being able to delete an AdministrativeLocation.

[#2457](https://github.com/akvo/akvo-rsr/issues/2457) Fix the Results type
column in the Results and Indicators table report to show the type string
instead of the type's id.

[#2456](https://github.com/akvo/akvo-rsr/issues/2456) Fix sorting of the
results and indicators in the Results and Indicators Overview report.

[#2494](https://github.com/akvo/akvo-rsr/issues/2494) Fix (potential) timeouts
on authentication from Up app for some users.

[#2403](https://github.com/akvo/akvo-rsr/issues/2403) Fix the 'Read more'
button for project summary, when it ends with a list.

[#2479](https://github.com/akvo/akvo-rsr/issues/2479) Prompt user to use a
different browser if GeoLocation API is only allowed on secure origins by the
browser.

[#2374](https://github.com/akvo/akvo-rsr/issues/2374) Prevent duplicate
employments to the same organisation & group.

[#2427](https://github.com/akvo/akvo-rsr/issues/2427) Show Results type in
'Results and indicators table' report as text, not numbers.

## Under the hood

[#2298](https://github.com/akvo/akvo-rsr/issues/2298) Django REST Framework has
been upgraded to 3.2.5 from v2.3.13 which is quite old.

# Akvo RSR version 3.18.4 Vilnius (hot-fix)

## Bug fixes

[#2496](https://github.com/akvo/akvo-rsr/issues/2403) Fix 504 (Gateway Timeout
errors) when opening the project editor for big projects by speeding up
fetching field validation rules and prefetching more attributes related to the
results when querying for the project being edited.

# Akvo RSR version 3.18.3 Vilnius (hot-fix)

## Improvements

### Add a management command to bulk unlock/lock periods by keyword

To simplify locking and unlocking a whole bunch of indicator periods, a management
command has been added to do this based on project keywords.

GitHub issue: [#2449] (https://github.com/akvo/akvo-rsr/issues/2449)

# Akvo RSR version 3.18.2 Vilnius (hot-fix)

## Improvements

[#2452](https://github.com/akvo/akvo-rsr/issues/2452) Enable partial import of IATI activity XML. Elements of the XML can be ignored when
importing IATI data if the attribute akvo:import="false" is added to at least one element of the
type to be ignored. All elements of that type will be omitted from the import and any data of that
type already present on the Project will remain unchanged. For more information see [the IATI import
wiki page](https://github.com/akvo/akvo-rsr/wiki/IATI-Import-mapping).

# Akvo RSR version 3.18.1 Vilnius (hot-fix)

## Improvements

[#2442](https://github.com/akvo/akvo-rsr/issues/2442) Custom mapper to import Result data only, using the IATI import,
without over-writing the content of an existing project.

# Akvo RSR version 3.18 Vilnius

## Bug fixes

[#2416] (https://github.com/akvo/akvo-rsr/issues/2416) Fix wrong country counts
for organisations in the project overview report.

[#2434] (https://github.com/akvo/akvo-rsr/issues/2434) Fix wrong counts for
number of projects in data quality reports if an organisation has multiple
partnership roles for a project.

[#2398] (https://github.com/akvo/akvo-rsr/issues/2398) Fix empty user
management page when a user in a page has an employment that does not have a
group defined.

[#2424] (https://github.com/akvo/akvo-rsr/issues/2424) Optimize how queryset filtering based on permissions is made. This is necessary since some filtering is taking so long that the request times out before completing.  The fix is based around parsing the django-rules predicates and turning them into Django Q object queryset filters. This results in speedup of at least an order of magnitude for complex filters.

[#2417] (https://github.com/akvo/akvo-rsr/issues/2417) Fix bug in API calls
which accept an image, which can be None, for example deleting project photo
from the project editor.

[#2421] (https://github.com/akvo/akvo-rsr/issues/2421) RSR User management page
in the French site will now correctly show the user list.

[#2426] (https://github.com/akvo/akvo-rsr/issues/2426) Fix unicode error when
adding an indicator period comment with non-ASCII characters

# Akvo RSR version 3.17 Ulaanbaatar
Thursday 20th of October, 2016 [@nadiagorchakova](https://github.com/nadiagorchakova)

## New & Noteworthy

### 'Donate' button removed

We have removed an option to make donations through Akvo since it was a significant admin overhead for us. Most importantly, the feature was barely used by partners.
There is an option now to embed a link to an external platform to collect donations.
Data on all donations made in the past for current and completed projects will still be shown in the Finance tab.

Github issue [#1885] (https://github.com/akvo/akvo-rsr/issues/1885)

## Improvements

### Check on the size of uploaded image

Previously, if the size of an uploaded image was too big (more than 2MB), an RSR update failed silently without producing any error message.
From now on, a user will receive an error message and an update will not fail. A user will have an opportunity to resize the image and try uploading it again.

Github issue [#2040] (https://github.com/akvo/akvo-rsr/issues/2040)



## Bug fixes

[#1577] (https://github.com/akvo/akvo-rsr/issues/1577) Unknown file types will now give a proper error during posting.

[#2389] (https://github.com/akvo/akvo-rsr/issues/2389) RSR User management will not show what appeared to be 'duplicate employments' anymore

[#2232] (https://github.com/akvo/akvo-rsr/issues/2232) RSR Test environment is not discoverable through Google anymore



# Akvo RSR version 3.16 Tegucigalpa
Thursday 29th of September, 2016 [@nadiagorchakova](https://github.com/nadiagorchakova)

## New & Noteworthy

### IATI reporting on "actual value comment"

Before the release, the IATI field 'Actual Value comment' (actual_comment) was not available for input through My RSR - My results. Instead, there was a field 'Value Description' there. If a user inputted comment for a chosen indicator value in 'Value Description', it did not update actual_comment.
Since these two fields have similar purpose, user input in 'Value Description' is now defaulted in 'Actual Value comment' (actual_comment). It will be further used in IATI export.

Github issue [#2342](https://github.com/akvo/akvo-rsr/issues/2342).


## Bug fixes:

### Unnecessary migrations are created for IatiImport.mapper_prefix

Github issue [#2371](https://github.com/akvo/akvo-rsr/issues/2371).

### Mandatory fields in Project Focus

The progress bar in Project Focus section of the Project Editor should work fine now. It should turn green once all mandatory fields are populated.

Github issue: [#2351](https://github.com/akvo/akvo-rsr/issues/2351).


## Performance improvements

### RSR Results performance

Loading results framework with complex hierarchies should be much faster now.

Github issue: [#2378](https://github.com/akvo/akvo-rsr/pull/2378).



# Akvo RSR version 3.15.1 Suva (Hotfix)
Tuesday 18th of August, 2016 [@KasperBrandt](https://github.com/KasperBrandt)

## New & Noteworthy

### Admin permissions
Previously, users with the M&E Managers role would have special permissions in the results framework (e.g. unlock indicator periods, approve indicator updates). However, Admins that do not have all permissions for their projects seemed odd and therefore Admins now have all permissions in the results framework as well.

Similarly, Admins were not able to do everything they wanted in the User management section in MyRSR. For instance, actions on themselves (e.g. set yourself to a different role) were not possible. We have now changed the permissions for Admins on this page as well, so that they're in full control.

Github issues: [#2326](https://github.com/akvo/akvo-rsr/issues/2326) and [#2321](https://github.com/akvo/akvo-rsr/issues/2321).

## Bug fixes

### My updates page crash
In certain scenarios (users with multiple Admin employments), the 'My updates' page in MyRSR would crash because of a bug in the code. This has now been resolved.

Github issue: [#2328](https://github.com/akvo/akvo-rsr/issues/2328).

### Language is mandatory for IATI
An IATI check that was missing so far, is that each project should have a default language specified. We have now added this check to the IATI checks and made the language field mandatory for any IATI validation set.

Github issue: [#2320](https://github.com/akvo/akvo-rsr/issues/2320).

### Cordaid import fixes
For every Cordaid import, we would get two standard errors. One was concerning the sponsor partners and business units, which would fail if a certain business unit did not exist. Also, the codes used by Cordaid for the ```default tied status``` are longer than the IATI codes used in v2.02, so we now allow longer codes for this to at least store their values.

Github issue: [#2333](https://github.com/akvo/akvo-rsr/issues/2333).

## Under the hood

### Allow 'offset' parameter in ```/api/v1/```
The old API has a different pagination system than the one used in Django Rest Framework. Instead of working with a ```page``` parameter, the old TastyPie API used an ```offset``` parameter. This has now been implemented.

Github issue: [#2329](https://github.com/akvo/akvo-rsr/issues/2329).

### Test coverage to 100%
We have implemented unit tests, mainly for the IATI imports, exports and checks. There are still a lot of tests missing, but since we now ignore a large part of RSR (e.g. the ```rsr``` and ```rest``` folders), the test coverage is up to 100%.

Also, builds on Travis will fail from now on when the test coverage is lower than 100%.

Github issue: [#2312](https://github.com/akvo/akvo-rsr/issues/2312).

### Change RSR maintainers
In the RSR settings, we have replaced Kasper Brandt with Paul Burt as an RSR maintainer, since Kasper will be leaving Akvo as of September 2016.

Github issue: [#2322](https://github.com/akvo/akvo-rsr/issues/2322).

# Akvo RSR version 3.15 Suva
Monday 18th of July, 2016 [@KasperBrandt](https://github.com/KasperBrandt)

## New & Noteworthy

### Results framework improvements
The results framework in RSR now has several new options:

- It is possible to order results and indicators;
- Indicators with 'percentage' as the measure will aggregate to the parent project using the average of the child projects;
- New options for enabling or disabling aggregations to the parent project;
- Actual values filled in the project editor will now also aggregate to parent project;
- It is possible to set indicator periods as the default periods for all indicators;
- M&E Managers are able to approve or edit any indicator update on their projects;
- It is possible to add data to indicators for private projects;
- The results framework will scroll up to show the indicator periods in the main panel when an indicator is selected;
- A warning in the project editor for parent projects which indicates that editing or deleting results will have the same effect in the child projects;
- The styling of actual value comments in the 'My results' tab has been improved.

Github issues: [#2185](https://github.com/akvo/akvo-rsr/issues/2185), [#2257](https://github.com/akvo/akvo-rsr/issues/2257), [#1956](https://github.com/akvo/akvo-rsr/issues/1956), [#2272](https://github.com/akvo/akvo-rsr/issues/2272), [#2267](https://github.com/akvo/akvo-rsr/issues/2267), [#2182](https://github.com/akvo/akvo-rsr/issues/2182), [#2300](https://github.com/akvo/akvo-rsr/issues/2300), [#2179](https://github.com/akvo/akvo-rsr/issues/2179), [#2307](https://github.com/akvo/akvo-rsr/issues/2307) and [#2181](https://github.com/akvo/akvo-rsr/issues/2181).

### Show all updates of my organisation in 'My updates'
In the 'My updates' tab of MyRSR, it is now possible to view, edit and delete all updates of a user's organisation, in case the user is an admin of an organisation. Otherwise, the user will only see his own updates.

Github issue: [#2220](https://github.com/akvo/akvo-rsr/issues/2220).

### Allow updates on private projects
It is now possible to place updates on private projects. These private projects, and their updates, will not be shown on RSR if you do not have the access to view them, but they could serve as internal communication or as a way to setup a complete project with updates before making the project public on RSR.

Github issue: [#2299](https://github.com/akvo/akvo-rsr/issues/2299).

### Sector codes in the project editor
The sector codes are no longer mandatory for RSR in the project editor. In addition, when the DAC-3 or DAC-5 vocabularies are chosen, the sector code field will change into a dropdown to select the DAC-3 or DAC-5 codes respectively.

Github issue: [#2223](https://github.com/akvo/akvo-rsr/issues/2223).

### Always mark mandatory fields as mandatory
A small change in the way validation sets work has been implemented: in case a model is mandatory (e.g. partnerships), then the mandatory fields of this model will always show as mandatory.

Previously, these fields would only show mandatory when one of the fields within the model was filled in.

Github issue: [#2229](https://github.com/akvo/akvo-rsr/issues/2229).

### Removed end date check for user invitations
User invitations used to be valid for one week. However, since we've noticed that a lot of users only accepted their invitation after more than a week, we have removed this validation completely, making the user invitations valid forever.

Github issue: [#2250](https://github.com/akvo/akvo-rsr/issues/2250).

### Edit completed or cancelled projects
In the previous release we introduced a change that did not allow for partners to edit completed or cancelled projects. However, this gave partners more issues than expected and therefore these changes have been undone.

Github issue: [#2263](https://github.com/akvo/akvo-rsr/issues/2263).

### Countries in the project editor
We have removed the country code of the countries in the project editor, and in addition the countries will be listed alphabetically by name.

Github issue: [#2278](https://github.com/akvo/akvo-rsr/issues/2278).

### Removed organisation location from project page
The organisation location would previously show on the project page. However, some users confused this with the project's location and therefore the organisation's location has been removed.

Github issue: [#2242](https://github.com/akvo/akvo-rsr/issues/2242).

### Support Markdown in the project summary
In all description fields Markdown was already supported, except for the project summary. We've now added Markdown support for the project summary as well.

Github issue: [#2268](https://github.com/akvo/akvo-rsr/issues/2268).

### Allow '0' as funding amount
We did not allow for an empty or ```0``` as a funding amount for funding partners. This has now been changed, so that a funding partner can also have ```0``` as a funding amount (in case the funding of the partner is unknown, for example).

Github issue: [#2269](https://github.com/akvo/akvo-rsr/issues/2269).

### Hide delete button for certain partnerships
In case someone is editing partnerships in the project editor, the delete button will be hidden in case this partnership is the only partnership that allows the user to edit the project.

There were numerous cases in which a user would remove a partnership and thereby also losing the ability to edit the project. By hiding the delete button in these cases, we now prevent the user from deleting these partnerships.

Github issue: [#2226](https://github.com/akvo/akvo-rsr/issues/2226).

### French translations
French translations have been added for the most important parts of RSR. Not completely everything is translated, but the most vital parts of RSR now have a French translation.

Github issue: [#2000](https://github.com/akvo/akvo-rsr/issues/2000).

## Bug fixes

### Alignment of error message in project editor
The alignment of the error messages in the project editor (for instance, when a project cannot be published) was incorrect. This has now been resolved.

Github issue: [#2224](https://github.com/akvo/akvo-rsr/issues/2224).

### Alignment of table in the report tab
On the report tab of the project page, the column width of the descriptions was a bit too small for the description headers. These have now been made wider in order to display the description header correctly.

Github issue: [#2266](https://github.com/akvo/akvo-rsr/issues/2266).

### Uploading documents in project editor
Uploading documents in the project editor would, in certain scenarios, cause buggy behaviour. This has now been resolved.

Github issue: [#2228](https://github.com/akvo/akvo-rsr/issues/2228).

### Access for organisation admins to the organisation admin
In the RSR backend, the organisation admins did not have access rights to edit all fields. This has now been resolved, so that organisation admins can now also fill in any IATI related field for organisations.

Github issue: [#2261](https://github.com/akvo/akvo-rsr/issues/2261).

### Old project update admin crashing
Whenever the old project update admin was accessed, it would crash. This has now been resolved.

Github issue: [#2276](https://github.com/akvo/akvo-rsr/issues/2276).

### Change the user group to an existing group
In case the permissions of a user would change to a user - organisation - group combination which already existed, an ```IntegrityError``` would be raised, because it is not allowed to have two similar employments. We have changed this so that the error is caught and the user will see a nice warning message on the "User management" page in MyRSR now.

Github issue: [#2274](https://github.com/akvo/akvo-rsr/issues/2274).

### Do not show unpublished projects in the hierarchy
On a project's hierarchy page, we previously showed all projects linked to a project, even though they could be unpublished or private projects. We have changed this so that only published and public projects are shown now.

Github issue: [#2270](https://github.com/akvo/akvo-rsr/issues/2270).

## Under the hood

### Remove old Tastypie API
We have removed the old Tastpie API, that used to be accessible at ```/api/v1/```. Since there are still partners using this API, we have routed the old requests to use the new API (available at ```/rest/v1/```) and minimised the changes in the responses, so that partners will still be able to use the same links as before.

In addition, we have replicated the old ```/api/v1/right_now_in_akvo/``` endpoint - which is used on Akvo's website - in the new API: ```/rest/v1/right_now_in_akvo/```. The old endpoint is also routed to the new API and shows the same information.

Github issues: [#1636](https://github.com/akvo/akvo-rsr/issues/1636) and [#2262](https://github.com/akvo/akvo-rsr/issues/2262).

### New 500 page
A new 500 page is in place. Previously, only an 'Internal server error' message would show. However, we now show a nice error page.

Github issue: [#2218](https://github.com/akvo/akvo-rsr/issues/2218).

### Travis and Coveralls setup
We have setup Travis CI and Coveralls in order to have a better grip on our unit tests and the coverage of these tests.

Github issue: [#2216](https://github.com/akvo/akvo-rsr/issues/2216).

### Add multiple testing scripts
As a start with improved unit testing, we have included several new unit tests, such as tests to check whether the API resources as used by RSR Up still work. In addition, several unit tests for the results framework are now in place.

Github issue: [#2205](https://github.com/akvo/akvo-rsr/issues/2205).

### Non-unicode location data
Whenever non-unicode location data was entered in the project editor, this would give an error in Sentry. The user would still see a nice error in the project editor, but the error is now caught in the backend as well.

Github issue: [#2275](https://github.com/akvo/akvo-rsr/issues/2275).

### Invalid query parameters cause internal server error
In the API, when supplying the ```filter``` parameter with incorrect details, an internal server error would be returned. We have now changed this so that a normal response is returned including the cause of the error.

Github issue: [#2291](https://github.com/akvo/akvo-rsr/issues/2291).

### Corrupt images cause internal server error
In the API, when trying to fetch a project or project update with a corrupt image file, an internal server error would be returned. We have now changed this so that the image will not be returned, but ```null``` will be returned instead.

Github issue: [#2291](https://github.com/akvo/akvo-rsr/issues/2291).

### Password protection for test environments
We have added a warning and a password pop-up for our test environments. This was done so that it is clear to users that they're not actually viewing live data, but test data. Once a password is filled in, the warning will not show for a week.

Github issue: [#2225](https://github.com/akvo/akvo-rsr/issues/2225).

# Akvo RSR version 3.14.1 Riga (Hotfix)
Monday 13th of June, 2016 [@KasperBrandt](https://github.com/KasperBrandt)

## Bug fixes

### Remove location filter on Akvo Pages
The updates listing page on Akvo Pages would crash after the v3.14 release, because we still tried to filter on countries (which had been removed in this release). This has now been resolved.

Github issue: [#2245](https://github.com/akvo/akvo-rsr/issues/2245).

# Akvo RSR version 3.14 Riga
Monday 6th of June, 2016 [@KasperBrandt](https://github.com/KasperBrandt)

## New & Noteworthy

### Edit and remove project updates
It is now possible to edit and delete your own project updates through the 'My updates' section in MyRSR.

Previously we had a time limit of 30 minutes after placing the update in which in was possible to edit your update. This time limit has now been removed, and in addition the option to delete an update has been added.

Github issue: [#2191](https://github.com/akvo/akvo-rsr/issues/2191).

### Small project editor improvements
Several small improvements have been made in the project editor:

- Changed the link for looking up a latitude and longitude to [http://www.latlong.net/](http://www.latlong.net/);
- The datepickers now allow for a year selection;
- The 'add organisation' pop-up has been improved, and the newly added organisation is now automatically selected.

Github issues: [#1995](https://github.com/akvo/akvo-rsr/issues/1995) and [#1999](https://github.com/akvo/akvo-rsr/issues/1999).

### Further alignment with IATI standard
Several areas of RSR did not completely align with the IATI standard yet. We have now changed the following fields in order to further align with IATI:

- Project currency now supports all currencies available in IATI (instead of only Euros and US Dollars);
- Project status has been converted to IATI statuses. This was already done during the IATI export and import, therefore it makes more sense to use the same statuses in RSR as well;
- The country field is removed from the location model in the project editor, and converted to the recipient country model.

All original fields will still be available through the API, for legacy support.

Github issues: [#1801](https://github.com/akvo/akvo-rsr/issues/1801), [#1804](https://github.com/akvo/akvo-rsr/issues/1804) and [#2189](https://github.com/akvo/akvo-rsr/issues/2189).

### Plan Finland custom report
A custom report for Plan Finland has been added to the 'My reports' section. This report will only be visible for Plan Finland users and general superusers.

Github issue: [#2194](https://github.com/akvo/akvo-rsr/issues/2194).

### Project title in My projects links to project editor
A small change in the My projects section now makes sure that the user is directed to the project editor when the project title is clicked, but only when the user has the rights to edit projects. Otherwise, the project title will still link to the project page.

Github issue: [#2176](https://github.com/akvo/akvo-rsr/issues/2176).

### Completed and cancelled projects cannot be edited or updated
We've disabled the abilty to place project updates or edit a project with the 'Completed' or 'Cancelled' status.

Github issues: [#2006](https://github.com/akvo/akvo-rsr/issues/2006) and [#2149](https://github.com/akvo/akvo-rsr/issues/2149).

### Removed 'IATI' and 'XML' export from project page
Underneath the 'Export data' options on the project page there used to be an IATI and an XML link (the latter would point to the API). These have now been removed, leaving RSS and JSON in this list.

Github issue: [#2033](https://github.com/akvo/akvo-rsr/issues/2033).

## Bug fixes

### Show project documents on project page
In the footer on the project page, it should show the project documents. However, due to a bug these were never shown. This has now been resolved.

Github issue: [#2197](https://github.com/akvo/akvo-rsr/issues/2197).

### IATI import fixes
Several small bugs in the IATI import have been addressed:

- The humanitarian field always gave an error when it is not present in the IATI XML;
- Organisation information is not overwritten anymore when the organisation has a different content owner.

Github issues: [#2042](https://github.com/akvo/akvo-rsr/issues/2042) and [#2167](https://github.com/akvo/akvo-rsr/issues/2167).

## Under the hood

### Unit tests for the IATI import and export
We have added several unit tests for the IATI import and export, in order to automatically test if generating and importing IATI XML files still works.

Github issue: [#2170](https://github.com/akvo/akvo-rsr/issues/2170).

### Updated /auth/token/ endpoint for RSR Up
The ```/auth/token/``` endpoint has been updated to also support JSON, and the projects that the user can edit are now supplied in a list.

Github issue: [#2168](https://github.com/akvo/akvo-rsr/issues/2168).

### Removed unused fields for Akvo Pages
The 'About box text' and 'About box image' for Akvo Pages are not relevant anymore, and have therefore been removed from the (old) admin.

Github issue: [#2053](https://github.com/akvo/akvo-rsr/issues/2053).

### Cleanup scripts
Two new management scripts have been added for the cleanup of empty projects, and spam user accounts.

Github issues: [#1753](https://github.com/akvo/akvo-rsr/issues/1753) and [#2003](https://github.com/akvo/akvo-rsr/issues/2053).

# Akvo RSR version 3.13.3 Quito (Hotfix 3)
Tuesday 24th of May, 2016 [@KasperBrandt](https://github.com/KasperBrandt)

## Bug fixes

### RSR Up crashes because of changed endpoint
An API endpoint that was used by Up used to be able to accept datetimes, but due to a change in date validation datetimes were not accepted anymore, only dates.

Github issue: [#1774](https://github.com/akvo/akvo-rsr/issues/1774).

# Akvo RSR version 3.13.2 Quito (Hotfix 2)
Tuesday 17th of May, 2016 [@KasperBrandt](https://github.com/KasperBrandt)

## Under the hood

### API crash when parameters are not necessary
The API would crash for certain parameters which are not necessary, such as ```/rest/v1/project_extra/2649/?partners=273```. These parameters will now be ignored.

Github issue: [#2171](https://github.com/akvo/akvo-rsr/issues/2171).

# Akvo RSR version 3.13.1 Quito (Hotfix)
Wednesday 11th of May, 2016 [@KasperBrandt](https://github.com/KasperBrandt)

## Bug fixes

### Project page crash for funding partnerships without organisation
In case a funding partnership of a project does not have an organisation specified, the finance tab (and therefore, the whole project page) would crash, because it expects an organiastion. This has now been resolved.

Github issue: [#2162](https://github.com/akvo/akvo-rsr/issues/2162).

## Under the hood

### API crash when parameters or values are non-existent
The API would crash for certain parameters, or for values that are non-existent, such as ```/rest/v1/?project=```. This has now been resolved.

Github issues: [#2163](https://github.com/akvo/akvo-rsr/issues/2163) and [#2160](https://github.com/akvo/akvo-rsr/issues/2160).

# Akvo RSR version 3.13 Quito
Tuesday 3rd of May, 2016 [@KasperBrandt](https://github.com/KasperBrandt)

## New & Noteworthy

### Improved IATI exports
The IATI exports page on MyRSR has been improved with several enhancements:

- Previously, larger IATI exports (with more than 100 projects) would give a time-out. This has now been resolved.
- A new overview of all the organisation's IATI exports and files. And the option to display a file on the organisation's page.
- Filtering options for creating an IATI export, such as to select all projects without errors or projects that were included in last export (or a combination of the two).

Github issue: [#2102](https://github.com/akvo/akvo-rsr/issues/2102).

### 'Add an update' button in header returned
The 'Add an update' button in the top navigation had been removed, since it was causing confusing for some users. However, it turned out that other users now could not find where to place an update, therefore this button has now been restored in its' old format.

Github issue: [#2130](https://github.com/akvo/akvo-rsr/issues/2130).

### Styling of social media links in organisations list
The styling of the social media links and the IATI organisation identifier has been changed in the organisations list. The old mark-up and styling did not look clean, but this has now been resolved.

Github issue: [#2128](https://github.com/akvo/akvo-rsr/issues/2128).

### Actual value comment in the results framework
We would display the comment on the target values in the results framework previously. However, the actual value comments did not show. Therefore, these have been added to the results framework, both on the project page as the 'My results' section in MyRSR.

Github issue: [#2125](https://github.com/akvo/akvo-rsr/issues/2125).

### Support for markdown in most description fields
All description fields, except for the project summary, now support markdown. Using markdown it is possible to add headers, links and images (amongst other things) to the text. The changes can be seen on the summary and full report tabs of the project page.

Github issue: [#2117](https://github.com/akvo/akvo-rsr/issues/2117).

### API key on the 'My details' page
In MyRSR, on the 'My details' page, users can now find their API key and a link to the support documentation on how to use the RSR API.

Github issue: [#1990](https://github.com/akvo/akvo-rsr/issues/1990).

## Bug fixes

### Forbidden error when adding a new project
In certain cases a 403 - Forbidden error would show when trying to create a new project in the 'My projects' section in MyRSR. This was due to the fact that adding a partner to the project failed. This bug has now been resolved, and the page now has better error handling in the case it does happen.

Github issue: [#2132](https://github.com/akvo/akvo-rsr/issues/2132).

### Results framework for private projects
Private projects would previously not be selected in the 'My results' section of MyRSR. This has now been resolved, so that results data can be filled in for private projects as well.

Github issue: [#2113](https://github.com/akvo/akvo-rsr/issues/2113).

### Project count on organisations listing page
The project count on the organisations listing page would also count unpublished projects, whereas the organisation page itself only counts published projects of an organisation. This has now been resolved so that the unpublished projects are not counted anymore on the organisations listing page.

Github issue: [#2038](https://github.com/akvo/akvo-rsr/issues/2038).

## Under the hood

### Project document category API endpoint crash
The project document category API endpoint had not been setup correctly, and would therefore crash when called. This has now been resolved.

Github issue: [#2134](https://github.com/akvo/akvo-rsr/issues/2134).

### General API filtering
We have extended the filter options of the ```/rest/v1/``` API in order to support any kind of filtering that is possible in the Django framework, by making use of the "filter" parameter. For instance: ```http://rsr.localdev.akvo.org/rest/v1/project_update/?filter={'project__partners':415,'project__keywords__label':'drydev'}```.

Github issue: [#2095](https://github.com/akvo/akvo-rsr/issues/2095).

### Employment endpoint does not require Django login anymore
The employment endpoint, to be used by the RSR Up app in the near future, does not require a Django authentication anymore, but is extended by making use of API key authentication.

Github issue: [#2074](https://github.com/akvo/akvo-rsr/issues/2074).

### API date validation
Some API endpoints could crash when an invalid date was entered as a filtering parameter. We now validate these dates and return a 400 status in case the date is not valid.

Github issue: [#1774](https://github.com/akvo/akvo-rsr/issues/1774).

### New 404 page
A new 404 page is in place for RSR, similar to the 404 page which is used on [Akvo's website](http://akvo.org).

Github issue: [#1294](https://github.com/akvo/akvo-rsr/issues/1294).

### Performance improvements
We have improved the performance of the project_extra API endpoint, and set a tighter limit on the number of objects retrieved by the RSS feeds, in order to improve RSR's performance in general.

Github issues: [#2154](https://github.com/akvo/akvo-rsr/issues/2154) and [#2155](https://github.com/akvo/akvo-rsr/issues/2155).

# Akvo RSR version 3.12.1 Pretoria (Hotfix)
Tuesday 12th of April, 2016 [@KasperBrandt](https://github.com/KasperBrandt)

## Bug fixes

### Scroll bar in results framework
In some scenarios it was possible to create a horizontal and vertical scroll bar in the results framework. This has now been fixed so that the scrollbar should not appear, even when resizing the browser window.

Github issue: [#2105](https://github.com/akvo/akvo-rsr/issues/2105).

### 'See all updates for this project' link not working
For projects with updates, we display a 'See all updates for this project' link on the bottom of the summary tab on the project page. This link should direct the user to the 'Updates' tab, but this was not functioning properly and has now been resolved.

Github issue: [#2107](https://github.com/akvo/akvo-rsr/issues/2107).

## Under the hood

### IATI export crashes when budget items has no value
Budget items without a value filled in would make the IATI export crash, but only when there was a label, value date or currency filled in for the budget item. This has now been resolved by not generating a ```value``` tag when there is no value indicated.

Github issue: [#2108](https://github.com/akvo/akvo-rsr/issues/2108).

### Indicator period data comment API endpoint crashes
For non-superusers, the indicator period data comment API would crash, since it had not been setup correctly. This could lead to the comments in the indicator updates not loading correctly for some users, and has now been resolved.

Github issue: [#2109](https://github.com/akvo/akvo-rsr/issues/2109).

# Akvo RSR version 3.12 Pretoria
Tuesday 5th of April, 2016 [@KasperBrandt](https://github.com/KasperBrandt)

## New & Noteworthy

### New results tab on the project page
All projects with results will now have a 'Result' tab on the project page, which will display the project's result framework. While adding the new tab, the design of the project page has been renewed and the data on the page is now loaded dynamically in order to allow for faster loading times.

Besides this new tab, the design and functionality of the results framework itself, both on the project page and in MyRSR, has been improved as well. The design is more clean and loading icons have been added.

Github issues: [#1966](https://github.com/akvo/akvo-rsr/issues/1966), [#2010](https://github.com/akvo/akvo-rsr/issues/2010), [#2011](https://github.com/akvo/akvo-rsr/issues/2011), [#2045](https://github.com/akvo/akvo-rsr/issues/2045), [#2050](https://github.com/akvo/akvo-rsr/issues/2050) and [#2078](https://github.com/akvo/akvo-rsr/issues/2078).

### IATI v2.02 and organisation standard
RSR has been updated to contain all [IATI v2.02](http://iatistandard.org/202/activity-standard/) and [IATI organisation](http://iatistandard.org/202/organisation-standard/) fields.

All IATI v2.02 fields can be found in the project editor, when the 'IATI' checkbox is checked. In addition, the IATI import, export, and the 'Full report' tab on the project page have been updated to correctly display any IATI information.

For the organisation standard, we've only added the fields to the old organisation admin page. No UI is available in MyRSR yet to fill in extensive organisation information.

Github issues: [#1040](https://github.com/akvo/akvo-rsr/issues/1040), [#1920](https://github.com/akvo/akvo-rsr/issues/1920) and [#2077](https://github.com/akvo/akvo-rsr/issues/2077).

### Publish directly to the IATI registry
IATI files are now available under two new URLs, making it possible to 'publish directly' to the IATI registry once an URL has been registered there. The following URLs are now available:

- ```/organisation/<organisation-id>/iati/```: This URL will display the latest generated public IATI file of an organisation. Once this link has been registered in the IATI registry, it is possible to generate a new file in RSR and it will automatically be logged in the IATI registry.
- ```/organisation/<organisation-id>/iati-org/```: This URL will display the IATI organisation file of an organisation with the latest information of an organisation. Editing organisation data will automatically result in an updated organisation file.

Github issues: [#2004](https://github.com/akvo/akvo-rsr/issues/2004) and [#2080](https://github.com/akvo/akvo-rsr/issues/2080).

### Styling update for the 'My projects' list in MyRSR
The styling of the projects list in MyRSR has been updated, so that it is now more clear which projects are unpublished or private. Also, the styling of disabled buttons is renewed.

Github issue: [#2081](https://github.com/akvo/akvo-rsr/issues/2081).

## Bug fixes

### Partnerships without an organisation would break RSR
It is in some cases possible to save a partnership in RSR, without specifying an organisation. Previously this was not possible, but if this scenario happened, it would break the project directory page in RSR. This has now been resolved.

Github issue: [#2051](https://github.com/akvo/akvo-rsr/issues/2051).

### Unknown IATI organisation roles would break RSR
During an IATI import, it is possible that the IATI organisation role of a partnership is an unknown value for RSR. In these edge cases, RSR would break. This has now been resolved.

Github issue: [#2059](https://github.com/akvo/akvo-rsr/issues/2059).

## Under the hood

### No index for non-live environments
We have added a new ```<meta name="robots" content="none">``` tag for the non-live environments of RSR, so that they don't get indexed anymore and won't show in Google's search results.

Github issue: [#273](https://github.com/akvo/akvo-rsr/issues/273).

### Requesting to join an organisation endpoint authorization
The API endpoint for requesting to join an organisation needed Django authorization. However, as we are in the process of updating the RSR Up app, a general authorization method is required for this endpoint.

Github issue: [#2074](https://github.com/akvo/akvo-rsr/issues/2074).

# Akvo RSR version 3.11.4 Ouagadougou (Hotfix 4)
Wednesday 9th of March, 2016 [@KasperBrandt](https://github.com/KasperBrandt)

## Bug fixes

### Click on descriptions reloads project page
When trying to open one of the description fields on the project page, the project page reloaded, making it impossible to view some of the descriptions. This has now been resolved.

Github issue: [#2041](https://github.com/akvo/akvo-rsr/issues/2041).

## Under the hood

### Copy external Javascript and CSS files to RSR server
Several Javascript and CSS files that we loaded from external sources have been copied to RSR's servers. Some aggressive siteblockers could, for instance, completely block Facebook from where we retrieved our React Javascript files, causing parts of RSR to break.

Github issue: [#2047](https://github.com/akvo/akvo-rsr/issues/2047).

### File uploads for indicator data update
The permissions on the file uploads endpoint for indicator data updates have been changed, so that it is now possible for the RSR Up app to upload images and files when placing an indicator data update.

Github issue: [#2037](https://github.com/akvo/akvo-rsr/issues/2037).

# Akvo RSR version 3.11.3 Ouagadougou (Hotfix 3)
Friday 4th of March, 2016 [@KasperBrandt](https://github.com/KasperBrandt)

## Bug fixes

### Re-enable support center
The new 'HELP' button on the right side of any RSR page is re-enabled. We took it off after last release, since it caused Javascript conflicts on some pages, making the pages not function properly anymore. This should be resolved now.

Github issue: [#2027](https://github.com/akvo/akvo-rsr/issues/2027).

### Labels in project editor disappeared
We have fixed a styling bug where the labels of some inputs in the project editor partly disappeared underneath the input itself.

Github issue: [#2030](https://github.com/akvo/akvo-rsr/issues/2030).

### Multiple roles for one user on same organisation
It is now possible for a user to have multiple roles on the same organisation. So a user can be a 'M&E Manager' and 'Admin' at the same time, for instance.

Github issues: [#2024](https://github.com/akvo/akvo-rsr/issues/2024) and [#2028](https://github.com/akvo/akvo-rsr/issues/2028).

## Under the hood

### Upgrade to React v0.14.7
All pages in RSR that use React.js have been updated to v0.14.7. We used a lot of different versions on different pages and some versions are not supported anymore, therefore we decided to upgrade to the latest React version everywhere.

In addition, this made it possible to bring back the SupportHero plugin.

Github issue: [#900](https://github.com/akvo/akvo-rsr/issues/900).

### Project update admin broken
We have fixed the project update admin, which gave an internal server error after last release.

Github issue: [#2026](https://github.com/akvo/akvo-rsr/issues/2026).

# Akvo RSR version 3.11.2 Ouagadougou (Hotfix 2)
Friday 26th of February, 2016 [@KasperBrandt](https://github.com/KasperBrandt)

## Bug fixes

### Disable support center
The new 'HELP' button on the right side of any RSR page was causing several pages (those with the React Bootstrap library) not to load. Therefore we have decided to disable this support button for now. We will investigate how the button can be put back.

Github issue: [#2020](https://github.com/akvo/akvo-rsr/issues/2020).

## Under the hood

### Change Piwik URL to https
The Piwik URL has been set to https, in order to prevent a redirect before the actual Piwik script is called. Piwik is used in RSR for the site's analytics.

Github issue: [#2013](https://github.com/akvo/akvo-rsr/issues/2013).

# Akvo RSR version 3.11.1 Ouagadougou (Hotfix)
Friday 26th of February, 2016 [@KasperBrandt](https://github.com/KasperBrandt)

## Bug fixes

### Project update API error
The project update API endpoint gave an internal server error, due to the changes in the project update model for the new results framework. This has been resolved.

Github issue: [#2014](https://github.com/akvo/akvo-rsr/issues/2014).

### Correct link to the RSR support center
The RSR support center, in RSR's footer, still had an old link. This has been changed to [http://rsrsupport.akvo.org/](http://rsrsupport.akvo.org/).

Github issue: [#2016](https://github.com/akvo/akvo-rsr/issues/2016).

### My organisations in 'My details' not loading
The My organisations part of 'My details' was not loading for all users. This component has been rewritten partly so that it now always loads.

Github issue: [#2018](https://github.com/akvo/akvo-rsr/issues/2018).

# Akvo RSR version 3.11 Ouagadougou
Tuesday 24th of February, 2016 [@KasperBrandt](https://github.com/KasperBrandt)

## New & Noteworthy

### New 'My results' section in MyRSR
This release will contain a preliminary version of RSR's new results framework, which can be found in the 'My results' section of MyRSR. Initially, only a few selected projects will be able to use this functionality (to be set by superusers).

The 'My results' section will allow for users to fill in data in the results framework of a project. A new role, the "M&E Manager", will be able to approve these updates. This process will make it possible to update the results of a project in real-time.

Note that the results framework will not be visible on a project page yet, only a text version as one of the descriptions on the project page. This feature is coming up in the next release, for now it is only possible to view and fill in a results framework in MyRSR.

Github issue: [#1897](https://github.com/akvo/akvo-rsr/issues/1897).

### MyRSR and typography overhaul
In order for the 'My results' tab to be added, MyRSR has been redesigned and the typography of all pages in RSR has been adjusted in the process as well. MyRSR used to have a vertical menu on the left side, this has been changed to a horizontal menu underneath the top navigation bar, so that there is more space on all MyRSR pages.

Also, the 'Change password' page on MyRSR has been integrated into the 'My details' page, and the 'My details' page itself is now available on a new URL: ```/myrsr/details``` (used to be just ```/myrsr/```).

Github issues: [#1955](https://github.com/akvo/akvo-rsr/issues/1955), [#1965](https://github.com/akvo/akvo-rsr/issues/1965) and [#1994](https://github.com/akvo/akvo-rsr/issues/1994).

## Bug fixes

### IATI import bugfixes
A few bugfixes in the IATI import have been addressed. Specifically, a scheduled import did not always run on time and the performance of generating CSV files has been increased.

Github issue: [#1980](https://github.com/akvo/akvo-rsr/issues/1980).

# Akvo RSR version 3.10 Nouakchott
Tuesday 19th of January, 2016 [@KasperBrandt](https://github.com/KasperBrandt)

## New & Noteworthy

### New 'My reports' section in MyRSR
When a user is logged in, a new section can be seen in MyRSR: 'My reports'. In this section it is possible to select from four pre-defined reporting templates: __Projects overview__, __Data quality__, a __Results and indicators overview__ and a __Results and indicators table view__.

Based on the selected reporting template the user will have to select a project or organisation to base the report on and a format. Initially we will support PDF and Excel, depending on the report. We will continue to add new reports and improve existing reports.

Github issues: [#1957](https://github.com/akvo/akvo-rsr/issues/1957), [#1960](https://github.com/akvo/akvo-rsr/issues/1960) and [#1964](https://github.com/akvo/akvo-rsr/issues/1964).

### IATI import with scheduler
We have completely refactored the code for our IATI import module and introduced a scheduler that allows for periodic imports. This makes it possible to import a certain IATI file every day, week or month for example. In addition, we have added several custom import mappers for specific partners, such as Cordaid and ICCO.

Github issues: [#1828](https://github.com/akvo/akvo-rsr/issues/1828) and [#1980](https://github.com/akvo/akvo-rsr/issues/1980).

### Custom validation sets in the project editor
In the project editor, we have introduced the concept of custom validation sets. A validation set determines which fields in the project editor are mandatory and which fields should be hidden. This makes it easily possible to customise the project editor per project.

It is also possible to have a combination of validations sets, for example 'RSR' (the default validation set) and 'IATI' (the IATI validation set). This will result in all fields of RSR and IATI being mandatory, so that the project can be published to both RSR and IATI once all progress bars are green.

In the backend, it is possible for superusers to add a new validation set, so that we can update the project editor for any project at any time and introduce specific mandatory fields, like a DFID or DGIS IATI set.

Github issues: [#1760](https://github.com/akvo/akvo-rsr/issues/1760), [#1878](https://github.com/akvo/akvo-rsr/issues/1878) and [#1895](https://github.com/akvo/akvo-rsr/issues/1895).

### Invite users
We have added functionality to invite users in the 'User management' section in MyRSR. Users with sufficient permissions (e.g. superusers, organisation admins or user managers) will see a new button in the top right corner of the page that will open a dialog to invite users. For every invited user, an organisation and role needs to be filled in.

Once invitations have been sent, RSR will check if the user is already active in RSR. If so, the user will be added to the organisation to which the user is invited and the user will receive an email about this. If the user is new or not active yet, he or she will receive an activation email with an activation link. This link will lead the new user to a page where he or she will need to fill in additional details (first and last name, and a password) and then activate the account. Once the account is activated, the user that had invited the new user will receive a notification of this per email.

Github issue: [#1005](https://github.com/akvo/akvo-rsr/issues/1005).

### Private projects
The private projects functionality is now fully developed. However, it is only available for superusers. A superuser can set any project to private in the project editor, which will result in the project not being visible in any public list or API, but visible for anyone that has editing rights to the project.

Github issue: [#1946](https://github.com/akvo/akvo-rsr/issues/1946).

### Improved 'My organisations' in MyRSR
In the 'My details' section of MyRSR, we have refactored and improved the section in which it is possible to request to join an organisation. It is now possible to search an organisation either by long or short name, and to connect to an organisation with a special character. In addition, it is now possible for a user to delete one of his own employments.

Github issues: [#1510](https://github.com/akvo/akvo-rsr/issues/1510) and [#1778](https://github.com/akvo/akvo-rsr/issues/1778).

### Increased character limits
We have increased the number of characters allowed for some of RSR's fields. All description fields now have an unlimited number of characters, except for the project plan summary, which has a limit of 2000 (used to be 400). In addition, project titles and subtitles are now allowed to have 200 characters, organisation names 40 characters and organisation long names 100 characters.

Since the project plan summary will not display nicely on the project page when it's more than 400 characters, we've added a 'Read more' link in case it is longer than that.

Github issue: [#1948](https://github.com/akvo/akvo-rsr/issues/1948)

## Bug fixes

### Indicator values on project page
In the 'Results and indicators' section on the project page, the actual or target values of an indicator would not show if the start or end date of an indicator period was not filled in. This has now been resolved and the values will always be shown.

Github issue: [#1953](https://github.com/akvo/akvo-rsr/issues/1953).

### Reporting organisation added as participating organisation
In the IATI export, the reporting organisation would be added as a participating organisation as well as the reporting organisation. This was a bug in the IATI export and has now been resolved so that the reporting organisation is only exported as such.

Github issue: [#1947](https://github.com/akvo/akvo-rsr/issues/1947).

### Keyword logos on project page
A project page can have two keyword logos shown in the project's header. However, these two logos were missing any styling, so we have now aligned them horizontally and added some spacing in between the two.

Github issue: [#1855](https://github.com/akvo/akvo-rsr/issues/1855).

### Project page crash in case of multiple reporting organisations
In RSR we don't allow for multiple reporting organisations, adhering to the IATI standard. However, mostly due to legacy, there are some projects that have more than one reporting organisation. In these cases, the project page would crash since we assumed there would only be one reporting organisation. This has now been fixed.

Github issue: [#1971](https://github.com/akvo/akvo-rsr/issues/1971).

# Akvo RSR version 3.9.1 Maseru (Hotfix)
Thursday 3rd of December 2015, [@KasperBrandt](https://github.com/KasperBrandt)

## Bug fixes

### RSR Up app crashed
Due to a performance enhancement in RSR's API, the resource that the Up app uses was broken. This has now been resolved.

Github issue: [#1939](https://github.com/akvo/akvo-rsr/issues/1939).

### Organisation list shows internal server error
Due to changes in RSR's organisation list, a timeout of the page was shown. This has now been resolved by reverted the changes.

Github issue: [#1940](https://github.com/akvo/akvo-rsr/issues/1940).

### REST API not showing the correct objects
Due to the introduction of private projects, we tried to filter out all private projects from the API. However, this introduced a bug that showed the same resource multiple times or some resources not at all. The changes have now been reverted, meaning that private projects will show in the API for now. This will be addressed in a later release.

Github issue: [#1944](https://github.com/akvo/akvo-rsr/issues/1944).

# Akvo RSR version 3.9 Maseru
Friday 27th of November 2015, [@KasperBrandt](https://github.com/KasperBrandt)

## New & Noteworthy

### Private projects
Technically, it is now possible to set a project to 'private'. Private projects will not appear anywhere on RSR or in the API, only in MyRSR if you have sufficient permissions to see the project.

We are currently working on improving the project editor, but those changes will not be taken along in this release yet. Therefore it will not be possible yet to set a project to private in the project editor.

Github issue: [#1820](https://github.com/akvo/akvo-rsr/issues/1820).

### Change of support email addresses
We are in the process of moving to a new support system, and therefore all support email addresses on RSR have been changed to rsr@akvo.org.

Github issue: [#1891](https://github.com/akvo/akvo-rsr/issues/1891).

## Bug fixes

### Styling of results on the project summary page
The styling of results and indicators on the project summary page had been changed due to the results framework release. Indicators were shown in bold and results were shown in a normal font, whereas this should be the other way around. We have now fixed this and improved the display of results on the project summary page in general.

Github issue: [#1924](https://github.com/akvo/akvo-rsr/issues/1924).

### Internal server error when grabbing a widget
Some projects, those without a reporting organisation, gave an internal server error when a user tried to create a map or projects list widget. These widgets need an organisation as input and took the reporting organisation by default, so an error was shown when no reporting organisation was present. This has now been changed so that the primary organisation is taken as default.

Github issue: [#1923](https://github.com/akvo/akvo-rsr/issues/1923).

### Project editor crash when project conditions filled in
The project editor crashed when project conditions with only a type, and no text, were filled in. This has now been resolved.

Github issue: [#1919](https://github.com/akvo/akvo-rsr/issues/1919).

## Under the hood

### Basic reports
We have added some simple reports to make it easier to get started with RSR reports in BIRT. It is useful to have reports that are less complex than the result framework one.

Github issue: [#1899](https://github.com/akvo/akvo-rsr/issues/1899).

### Unit tests are fixed
Some of our unit tests were broken due to the changes introduced with the release of the results framework prototype. These have now been fixed.

Github issue: [#1925](https://github.com/akvo/akvo-rsr/issues/1925).

### Old user admin is fixed
The old user admin, not often used anymore since we have 'User management' in MyRSR, was broken in certain scenarios. This has now been resolved.

Github issue: [#1922](https://github.com/akvo/akvo-rsr/issues/1922).

# Akvo RSR version 3.8.1 Lilongwe (Hotfix)
Friday 13th of November 2015, [@KasperBrandt](https://github.com/KasperBrandt)

## Bug fixes

### Partner logos disappeared
The partner logos had disappeared from the partners tab. This has now been resolved.

Github issue: [#1911](https://github.com/akvo/akvo-rsr/issues/1911).

### Project footer disappeared
The project page used to have a footer, including the project links, documents, and export options. Due to the merging of several project pages into the tabs system, the project footer had accidentally been removed. This is now resolved.

Github issue: [#1908](https://github.com/akvo/akvo-rsr/issues/1908).

### Validation error when saving an organisation
Adding or changing an IATI organisation ID in the 'old' RSR admin gave an error. The reason for this was a bug in the check for duplicate IATI IDs, which is now resolved.

Github issue: [#1903](https://github.com/akvo/akvo-rsr/issues/1903).

### Partnerships without a role would crash RSR
A scenario that does not occur often, a partnership without a partner role, caused the RSR project list and project main pages to crash. This has now been fixed.

Github issue: [#1901](https://github.com/akvo/akvo-rsr/issues/1901).

### Projects without partners would crash RSR
Another scenario that nearly never happens is a project without partners. This would also cause the project listing to crash, as it looked for the primary organisation of the project. This has now been fixed.

Github issue: [#1900](https://github.com/akvo/akvo-rsr/issues/1900).

## Under the hood

### Performance of listing pages
We noticed a dramatic performance degradation of especially the project listing page. After investigating the issue we found several possibilities of reducing loading times, which have been implemented. The projects, organisations and updates listing pages should load considerably faster now.

Github issue: [#1902](https://github.com/akvo/akvo-rsr/issues/1902).

# Akvo RSR version 3.8 Lilongwe
Monday 9th of November 2015, [@KasperBrandt](https://github.com/KasperBrandt)

## New & Noteworthy

### Results framework (prototype)
A prototype of the results framework is included in this release. Initially, only Akvo staff will be able to set up a project as an 'RSR Impact' project, meaning that a 'Results & indicators' tab will be added to the project page.

It is then possible to place updates to an indicator period, in order to update the actual values of an indicator over time. In addition, results can be linked to a parent project (programme) that will aggregate the results of underlying projects in order to show an overview of all results of a programme.

Also, we've added a PDF report, which is significantly different from the project main page, for the results framework of a project using ReportServer. This is the first time we've incorporated ReportServer into RSR, as we're looking into using it more often for other reports as well.

Github issues: [#1772](https://github.com/akvo/akvo-rsr/issues/1772), [#1773](https://github.com/akvo/akvo-rsr/issues/1773), [#1831](https://github.com/akvo/akvo-rsr/issues/1831), [#1868](https://github.com/akvo/akvo-rsr/issues/1868), [#1877](https://github.com/akvo/akvo-rsr/issues/1877), [#1879](https://github.com/akvo/akvo-rsr/issues/1879), [#1889](https://github.com/akvo/akvo-rsr/issues/1889) and [#1892](https://github.com/akvo/akvo-rsr/issues/1892).

### Tabs on project main page
The project main page has been redesigned slightly to allow for more information to be displayed within several tabs. This effort is part of the results framework designs.

Github issue: [#1773](https://github.com/akvo/akvo-rsr/issues/1773) and [#1892](https://github.com/akvo/akvo-rsr/issues/1892).

### Reporting organisation as partner type
The reporting organisation has changed, it is now one of the partner types (like 'accountable' or 'funding'). This will resolve several issues we had concerning reporting organisations not being seen as a partner on the project.

In addition, we have removed the 'Reportable' setting for organisations, as this was a confusing setting. Instead, we now have a 'Can create projects' setting for organisations. Partner editors of this organisation can create new projects, and publish projects it is a partner of.

Github issue: [#1800](https://github.com/akvo/akvo-rsr/issues/1800), [#1826](https://github.com/akvo/akvo-rsr/issues/1826) and [#1874](https://github.com/akvo/akvo-rsr/issues/1874).

### Explanation on maps
An explanation on maps has been added to state that only the projects, organisations or updates on that page are shown on the map. In the long run we are aiming to replace the Google Maps with CartoDB and display all points on any of the maps.

Github issue: [#1288](https://github.com/akvo/akvo-rsr/issues/1288).

## Bug fixes

### Project editor bug fixes
We have fixed two small bugs in the project editor:

- The IATI Identifier field would show 'None' when it wasn't filled in. Instead, it is empty now. Github issue: [#1866](https://github.com/akvo/akvo-rsr/issues/1866).
- It wasn't possible to set 'Aggregation status' and 'Ascending' to No in the project editor. This has been resolved. Github issue: [#1881](https://github.com/akvo/akvo-rsr/issues/1881).

### Not possible to save organisations
Due to a bug that checked the uniqueness of an organisation's name, it wasn't possible to save an organisation anymore. This has now been resolved.

Github issue: [#1859](https://github.com/akvo/akvo-rsr/issues/1859).

### Special characters in update titles
Some of the maps did not display the titles of updates correctly due to an encoding error, this is now solved.

Github issue: [#1849](https://github.com/akvo/akvo-rsr/issues/1849).

### IATI checks for transactions
A small bug in the IATI checks showed transactions with a value filled in as incorrect. This has been fixed and in addition we have added checks for value dates as these are required by IATI v2.01.

Github issue: [#1851](https://github.com/akvo/akvo-rsr/issues/1851).

### Full data report missing fields
We have extended and fixed some bugs in the full data report, such as the project's currency (was missing) and the outline of the indicator periods.

Github issue: [#1880](https://github.com/akvo/akvo-rsr/issues/1880).

## Under the hood

### The admin crashed if not all permission groups are in the database
In case not all 4 permission groups were in the database (Admins, Project editors, User managers and Users), the 'old' RSR admin crashed. This error is now caught.

Github issue: [#1069](https://github.com/akvo/akvo-rsr/issues/1069).

### Akvo Pages with a capital in the hostname does not work
When an Akvo Page's hostname was filled in containing a capital, the Akvo Page would not work. Since hostnames are case insensitive by design, we have now made it impossible to place capitals in an Akvo Page's hostname.

Github issue: [#1500](https://github.com/akvo/akvo-rsr/issues/1500).

### Turn off broken link emails
The RSR admins received a lot of emails concerning broken links (hundreds a day). This setting is now turned off.

Github issue: [#1860](https://github.com/akvo/akvo-rsr/issues/1860).

# Akvo RSR version 3.7 Khartoum
Wednesday 7th of October 2015, [@KasperBrandt](https://github.com/KasperBrandt)

## New & Noteworthy

### Project editor improvements
The project editor, as introduced in RSR v3.6, has seen several improvements:

- It is now possible to add a new organisation without leaving the project editor. (Github issue: [#1746](https://github.com/akvo/akvo-rsr/issues/1746))
- It is possible to look up a project by the project ID and look up an organisation by the long and short name. (Github issues: [#1751](https://github.com/akvo/akvo-rsr/issues/1751) and [#1752](https://github.com/akvo/akvo-rsr/issues/1752))
- Any Admin or Project editor is now allowed to add or delete keywords from a project. Previously, this feature was only enabled for Akvo staff members. (Github issue: [#1832](https://github.com/akvo/akvo-rsr/issues/1832))
- Users connected to multiple organisations would not be able to edit a newly created project, which was a bug with permissions. This has now been resolved. (Github issue: [#1817](https://github.com/akvo/akvo-rsr/issues/1817))
- It seemed like the 'Save' button had to be clicked twice sometimes, before a section would actually save. However, this was due to an 'amusing' UI issue that caused the button to evade the user's click. This has now been resolved. (Github issue: [#1791](https://github.com/akvo/akvo-rsr/issues/1791))
- All scripts now use either pure Javascript or React.js, any reference to jQuery and Zepto.js has been removed. (Github issue: [#1765](https://github.com/akvo/akvo-rsr/issues/1765))

### IATI import
We have created a general IATI import functionality, which is able to import all information from any IATI file into RSR, given that the reporting organisation of the IATI file is already in RSR.

Github issue: [#1770](https://github.com/akvo/akvo-rsr/issues/1770).

### Show all projects for superusers and RSR Admins
Currently, even for superusers and RSR Admins, only the projects of their organisation are being displayed in the My Projects overview on MyRSR. Since superusers and RSR Admins have the rights to edit any project, we now show all projects for these users.

Github issue: [#1799](https://github.com/akvo/akvo-rsr/issues/1799).

### Additional permissions for Admins and User managers
On the MyRSR user management page, organisation Admins and User managers are now able to see not only the users from their own organisation, but also the users of the organisations that their own organisation is ```content owner``` of.

For example, if Akvo and Akvo Kenya would be two organisations in RSR, with Akvo being the ```content owner``` of Akvo Kenya, then Admins and User managers of Akvo are now able to also see, approve and decline users from Akvo Kenya on the MyRSR user management page.

Github issues: [#795](https://github.com/akvo/akvo-rsr/issues/795) and [#1843](https://github.com/akvo/akvo-rsr/issues/1843).

### Search for organisation on the MyRSR user management page
It is now also possible to search on an organisation's name or long name on the MyRSR user management page, in addition to the user's email, first and last name.

Github issue: [#1777](https://github.com/akvo/akvo-rsr/issues/1777).

### Google translate bar placeholder for Akvo Pages
For Akvo Pages it is possible to activate the Google translate functionality, and when a language is selected through this feature, a new bar will be shown on top of the page. Since this bar overlaps with our navigation, we had previously decided to lower the rest of the page by default, so that the bar wouldn't overlap our navigation.

However, this resulted in an empty bar always sitting on top of the page. We have now changed this so that the page is only lowered when the Google translate bar is clicked.

Github issue: [#1796](https://github.com/akvo/akvo-rsr/issues/1796).

### Filter on publishing status in the API
We have added the ability for all Project resources in the REST API to filter on publishing status by adding the ```publishing_status__status``` optional parameter.

Github issue: [#1827](https://github.com/akvo/akvo-rsr/issues/1827).

### Show budget periods on the project finance page
Since we've incorporated the IATI standard, it is possible to define budgets per period in RSR. However, thus far this would not be shown on the finance page of a project. We have now added these budget periods there.

Github issue: [#1771](https://github.com/akvo/akvo-rsr/issues/1771).

## Bug fixes

### '+ More' partners link not always showing
When a project has one participating organisation and a different reporting organisation, the '+ more' partners link would not show on the project main page. This has now been resolved.

Github issue: [#1793](https://github.com/akvo/akvo-rsr/issues/1793).

### Lists in updates
The layout of an update preview on the update listing page used to show boxes when a list was used in the update content. This has now been fixed so that the lists show as they should in the preview.

Github issue: [#1722](https://github.com/akvo/akvo-rsr/issues/1722).

### Maps showing only one info window
Previously, after clicking on a pin on the maps and then clicking on another pin, the info windows of both pins would stay open and often overlap each other. This has now been fixed, so that the info window that is open will be dismissed when another is clicked.

Github issue: [#1251](https://github.com/akvo/akvo-rsr/issues/1251).

## Under the hood

### Clean up keywords
We are in the process of removing the 'Sponsor' partner type for participating organisations, and had to make some changes to the way several Akvo Pages have been setup. Therefore new keywords were created, but also some duplicates. We have now created a management command to merge the duplicate keywords.

Github issue: [#1825](https://github.com/akvo/akvo-rsr/issues/1825).

### Server info added to API
We have created a new API endpoint for gathering server information. It is available at ```/rest/v1/server_info/``` and contains information about the hostname, deployment and the project update timeout settings.

Github issue: [#1798](https://github.com/akvo/akvo-rsr/issues/1798).

### Clean up middleware
We have cleaned up existing middleware and removed old middleware that hadn't been used since we moved to RSR v3.

Github issue: [#1795](https://github.com/akvo/akvo-rsr/issues/1795).

## Documentation

### Wiki page update
We have updated the IATI part of the wiki pages by including a short manual on the IATI import [here](https://github.com/akvo/akvo-rsr/wiki/IATI-Import) and the full IATI to RSR field mapping that is used during the import [here](https://github.com/akvo/akvo-rsr/wiki/IATI-Import-mapping).

Github issue: [#1612](https://github.com/akvo/akvo-rsr/issues/1795).

# Akvo RSR version 3.6.1 Jakarta (Hotfix)
Wednesday 2nd of September 2015, kasperbrandt

## New & Noteworthy

### Body text in the feedback mail
The feedback button on the project editor page now has a default text for the email body included.

Github issue: [#1784](https://github.com/akvo/akvo-rsr/issues/1784).

## Bug fixes

### Selection boxes not loading in Google Chrome
There was an issue with the size of the local storage in Google Chrome, which led to some of the selection boxes not being loaded. This has now been resolved.

Github issue: [#1785](https://github.com/akvo/akvo-rsr/issues/1785).

### Unsaved changes message still displaying after saving
After editing the photo credit or caption and saving the project, there would still be a message displayed that there are unsaved changes when the user tried to leave the page. This has now been resolved.

Github issue: [#1788](https://github.com/akvo/akvo-rsr/issues/1788).

### Delete photo not responding
Nothing happened when the 'Delete photo' link was clicked. This has now been resolved.

Github issue: [#1788](https://github.com/akvo/akvo-rsr/issues/1788).


# Akvo RSR version 3.6 Jakarta
Wednesday 26th of August 2015, kasperbrandt

New & Noteworthy
--
### Introducing the project editor
From the My Projects section in MyRSR, it is now possible to edit your projects in a completely new editor!

Github issues: [#1525](https://github.com/akvo/akvo-rsr/issues/1525), [#1744](https://github.com/akvo/akvo-rsr/issues/1744), [#1750](https://github.com/akvo/akvo-rsr/issues/1750), [#1759](https://github.com/akvo/akvo-rsr/issues/1759) and [#1762](https://github.com/akvo/akvo-rsr/issues/1762).

### Custom fields
It is now possible to add custom text fields or checkboxes in the project editor. These can be set in the 'old' organisation admin. When an organisation admin of that organisation then creates a project, these custom fields will be automatically added to the new project.

Github issue: [#1738](https://github.com/akvo/akvo-rsr/issues/1738).

### IATI organisation roles
We have switched from the RSR specific parter types to the IATI organisation roles. This means that the following switch has been made:

- Support partner: renamed to Accountable partner
- Field partner: renamed to Implementing partner
- Funding partner: remains Funding partner
- Extending partner: added
- Sponsor partner: removed

For current Sponsor partners, we have made sure no information is lost. Every Sponsor partner now has its own keyword, which is linked to the projects the partner used to be linked to. So it is possible to create Akvo Pages based on the keyword of a former Sponsor partner.

In addition, the RSR specific partner types are still available in the API through a backwards compatible mapping.

Github issue: [#1633](https://github.com/akvo/akvo-rsr/issues/1633).

### Updated calculation of total budget
In the calculation of the total budget, we now take into account the original and revised budgets.

Github issues: [#1505](https://github.com/akvo/akvo-rsr/issues/1505) and [#1733](https://github.com/akvo/akvo-rsr/issues/1733).

### IATI funding streams
In RSR v2, we showed the IATI activity IDs of the funding partners. This information has now been re-added on the project finance page.

Github issue: [#1659](https://github.com/akvo/akvo-rsr/issues/1659).

### Organisation page layout
The layout of the organisation page has been slightly updated. It now displays the long name as well as the short name of an organisation. In addition, the logo of the organisation is centralised and a default 'Partner logo is missing'-logo is added when no organisation logo is present.

Github issue: [#1509](https://github.com/akvo/akvo-rsr/issues/1509).

### Project dates on the project page
The (planned) start and end dates of a project have now been added to the right panel on the project main page.

Github issue: [#1514](https://github.com/akvo/akvo-rsr/issues/1514).

### Sorting of indicators
In the results section on the project main page, the indicators are now sorted by their starting date.

Github issue: [#1532](https://github.com/akvo/akvo-rsr/issues/1532).

### Filter on organisation in project_update API
It is now possible to filter on organisations in the project_update resource of the /rest/v1/ API. This can either be done by looking for all updates of an organisation's projects (project\_\_partners) or all updates of an organisation's users (user\_\_organisations).

Github issue: [#1758](https://github.com/akvo/akvo-rsr/issues/1758).

Bug fixes
--
### Search for users on the User Management page
When searching for users in the User Management page, the search would be lost when switching pages. This has now been resolved.

Github issue: [#1560](https://github.com/akvo/akvo-rsr/issues/1560).

### Disabled 'Update' button in My Project
For non-published projects, we have disabled the 'update' button. Users were getting a 'Forbidden' error before when trying to place an update to a non-published project.

Github issue: [#1571](https://github.com/akvo/akvo-rsr/issues/1571).

### IATI checks for planned disbursements
We have fixed a bug in the IATI checks for planned disbursements, which made the IATI checks crash whenever a project had a planned disbursement indicated.

Github issue: [#1749](https://github.com/akvo/akvo-rsr/issues/1749).

### Filters in API declared twice
For some resources, the filters in the API were declared twice, causing random behaviour in the output of the API. In the RSR Up app, this caused a bug where not all updates were retrieved. This has now been resolved.

Github issue: [#1766](https://github.com/akvo/akvo-rsr/issues/1766).

Under the hood
--
### Added correct meta descriptions
We have added meta descriptions for every page, so that RSR pages will have a correct description when showing up in Google search results.

Github issue: [#1713](https://github.com/akvo/akvo-rsr/issues/1713).

### Monitoring of published projects
We have seen some projects that get published, even though this is not logged. In order to keep track of the projects that get published better, we will be informed when this happens.

Github issue: [#1740](https://github.com/akvo/akvo-rsr/issues/1740).

# Akvo RSR version 3.5.1 Islamabad (Minor release)
Thursday 6th of August 2015, kasperbrandt

New & Noteworthy
---
### Unique organisation names
From now on, the organisation names (both the name and long name) have to be unique. Organisation names that currently occur multiple times within RSR have been made unique by adding a '(2)' or '(3)' to the names.

Github issue: [#1406](https://github.com/akvo/akvo-rsr/issues/1406).

### User permissions for adding a new organisation
As an organisation Admin or Project Editor it is now possible to add new organisations to RSR. Previously, only RSR superusers were allowed to do so.

Organisation Admins or Project Editors can also edit any organisation that they are employed to, or any organisation that is a partner in a project of which their organisation(s) is a partner too.

E.g. if the user is an organisation Admin of Akvo, and Akvo is a partner of a project together with another organisation, then the user is also allowed to edit that organisation.

Github issue: [#1700](https://github.com/akvo/akvo-rsr/issues/1700).

Bug Fixes
---
### Display of project partners
Both on the project partners page and on the project page itself, the logos of the partners weren't displayed correctly. On the project page, the logos of the partners were displayed too big. On the project partners page, the logos weren't displayed at all and the alignment of the partners wasn't consistent. This has now been fixed.

Github issues: [#1667](https://github.com/akvo/akvo-rsr/issues/1667) and [#1674](https://github.com/akvo/akvo-rsr/issues/1674).

### Update credit field character size increased
We have increased the number of allowed characters in the photo and video credit fields when adding an update. This used to be 25, but is now 75 characters.

Github issue: [#1682](https://github.com/akvo/akvo-rsr/issues/1682).

### User permissions for deleting user employments
As an organisation User Manager or Admin, it is now possible to detele user employments on the user management page in MyRSR. Previously, the red delete button with the white cross was visible, however, when clicked nothing happened due to the user permissions. This has now been resolved.

Github issue: [#1699](https://github.com/akvo/akvo-rsr/issues/1699).

# Akvo RSR version 3.5 Islamabad
Wednesday 15th July 2015, kasperbrandt

New & Noteworthy
---
### Default logo for organisations
A default logo for organisations has been added, which will show in the organisations list when an organisation has no logo, stating "Partner logo missing". This improves the UI of the organisations list and makes it clear that the organisation has no logo.

Github issue: [#1007](https://github.com/akvo/akvo-rsr/issues/1007).

### Consortium logos on project pages
In addition to adding the consortium logos to a project page in RSR v3.4, we have now extended this functionality so that it's possible to to do so on Akvo Pages as well. In the RSR admin, there is a setting for every Akvo Page to allow consortium logos to be shown or not. On RSR itself, consortium logos will always be shown.

Also, we've increased the size of the consortium logos.

Github issues: [#1616](https://github.com/akvo/akvo-rsr/issues/1616) and [#1631](https://github.com/akvo/akvo-rsr/issues/1631).

### Increase the size of update titles to 80 characters
The maximum number of characters allowed in the title of a project update has been increased to allow 80 characters.

Github issue: [#1625](https://github.com/akvo/akvo-rsr/issues/1625).

### List of project partners sorted by name
The list of project partners is now sorted alphabetically, whereas they used to be sorted randomly.

Github issue: [#1643](https://github.com/akvo/akvo-rsr/issues/1643).

Bug Fixes
---
### Fixed '+ more' links on project page
The '+ more' links, which are used to indicate the number of additional partners on the project page, counted the reporting organisation double in some cases. This has now been fixed.

Github issue: [#1608](https://github.com/akvo/akvo-rsr/issues/1608).

### Fixed actual end date on project report page
On the project report pages, the actual end date did not display correctly. Instead, the planned end date would be shown. This has now been resolved.

Github issue: [#1648](https://github.com/akvo/akvo-rsr/issues/1648).

Under the Hood
---
### Removed legacy files
We have removed several legacy files that were used prior to RSR v3.

Github issue: [#1504](https://github.com/akvo/akvo-rsr/issues/1504).

### Updated README and INSTALL documentation
As indicated by Paul Burt ([peeb](https://github.com/peeb)), our README and INSTALL documentation was outdated and contained broken links. The broken links have now been fixed.

Github pull requests: [#1584](https://github.com/akvo/akvo-rsr/pull/1584) and [#1589](https://github.com/akvo/akvo-rsr/pull/1589).

### Removed log warnings for locations without coordinates
There used to be an entry for every location without coordinates that could not be loaded in a map. However, since we there are quite a few of these and since these warning were added every time a user tried to load a map, our logs got flooded with these warnings. Therefore, we have stopped logging these warnings.

Github issue: [#1632](https://github.com/akvo/akvo-rsr/issues/1632).

# Akvo RSR version 3.4 Honiara
Wednesday 24th June 2015, kasperbrandt

New & Noteworthy
---
### Google Translate for Akvo Pages
After the release of v3, the Google Translate function had been removed in favour of native RSR translations for static content. Now, the Google Translate widget is back in for Akvo Pages, which makes it possible to translate a whole page, including dynamic content.

Since RSR also has translations of its' own, the language selector for these translation won't be displayed when the Google Translate function is activated.

The Google Translate function can be set per Akvo Page, in the admin.

Github issue: [#1617](https://github.com/akvo/akvo-rsr/issues/1617).

### Consortia projects
In RSR, projects belonging to a consortium used to be indicated with a sponsor partner. However, after the implementation of keywords, it is possible to tag a project with a keyword to indicate if it belongs to a consortium. And also to indicate if it should be displayed on an Akvo Page or not.

We have now added an option to add a logo to a keyword. If a project is linked to a keyword and the keyword has a logo, then this logo will be displayed in the project header on RSR (but not on Akvo Pages), with a maximum of 2 logos.

Github issue: [#1616](https://github.com/akvo/akvo-rsr/issues/1616).

### Additional links on organisation page
On the organisation pages, it was already possible to click on the 'Projects' and 'Updates' sections, to view all projects or updates of the organisation. Now, in addition, it is also possible to click on the numbers underneath these headers, so that it's possible to view all 'Active projects' for instance.

Github issue: [#1508](https://github.com/akvo/akvo-rsr/issues/1508).

Bug Fixes
---
### IATI Export improvements
We noticed that the IATI export did not always produce valid IATI v2.01 files. Therefore we have made some slight changes in the export function, and the checks, to make sure the created IATI exports are always valid when the checks succeed.

Also, the projects in the project list of the My IATI section are black by default, so that it's clear when the checks have been performed and the projects have turned either green or red. In addition, '(not published)' is added to the project title when a project is not publised. And finally, the errors returned for projects with missing information are added to the project list while the checks are performed.

Github issue: [#1618](https://github.com/akvo/akvo-rsr/issues/1618).

### Several UI fixes
Several small UI fixes have been implemented. Mainly the financial overview page is renewed, now showing the budget in the left column, the funding in the middle column, and the funds needed in the right column.

We have also updated the alignment and spacing in several places, and removed decimals from all money amounts.

Github issue: [#1615](https://github.com/akvo/akvo-rsr/issues/1615).

# Akvo RSR version 3.3.1 Gaborone Hotfix
Thursday 4th June 2015, kasperbrandt

Bug Fixes
---

### Fix permissions for results
We noticed that result indicators and indicator periods were not showing up for non-superusers in the RSR admin. This was due to the fact that the permissions for adjusting indicators and indicator periods were not set correctly and has been adjusted.

Github issue: [#1604](https://github.com/akvo/akvo-rsr/issues/1604).

### Admin crashes when transaction information filled in
When a project had transaction information filled in, the RSR admin would crash and show an 'Internal Server Error'. This has been fixed.

Github issue: [#1602](https://github.com/akvo/akvo-rsr/issues/1602).

### Updates and organisations listing pages for Akvo Pages
Akvo Pages that show projects based on keywords showed all updates and organisations, instead of only the relevant ones. This has been addressed and fixed.

Github issue: [#1600](https://github.com/akvo/akvo-rsr/issues/1600).

### Minor UI issue with translations header on small windows
For Spanish and French translations, the navigation header would sometimes display incorrectly. This has been fixed by adjusting the CSS.

Github issue: [#1596](https://github.com/akvo/akvo-rsr/issues/1596).

### Fix broken tests
Some tests were failing because we now have a different URL pattern due to translations, e.g. '/en/projects/' instead of '/projects/'. The tests have been updated to deal with the new translations.

Github issue: [#1595](https://github.com/akvo/akvo-rsr/issues/1595).

# Akvo RSR version 3.3 Gaborone
Wednesday 3rd June 2015, kasperbrandt

New & Noteworthy
---

### French and Spanish translations
Besides the default English language, RSR is now fully available in French and Spanish.

Github issue: [#948](https://github.com/akvo/akvo-rsr/issues/948).

### Reportable organisations
We have implemented a new setting in order to control which organisations can be marked as a reporting organisation. The 'Reportable' setting is available in the organisation admin, but only for superusers. All organisations that are currently marked as reporting organisation have been set to reportable by default.

In addition, we have added an overview of all organisations that are indicated as reportable. This overview is available at [http://rsr.akvo.org/organisations/?reporting=true](http://rsr.akvo.org/organisations/?reporting=true).

Github issue: [#1341](https://github.com/akvo/akvo-rsr/issues/1341).

### Sign in with email
It was, and still is, possible to sign in with either an email address or RSR username. However, for new registrations we only ask an email address. Therefore we have changed the sign in page so that it now displays 'Email address'.

Github issue: [#1399](https://github.com/akvo/akvo-rsr/issues/1399).

### Add 'Funds needed' to projects listing
In case a project needs funding and has the donation button activated, we display the actual funds needed on the projects listing page.

Github issue: [#1507](https://github.com/akvo/akvo-rsr/issues/1507).

### Show all points on maps for Akvo Pages
We have added a new setting for Akvo Pages, allowing all pins to be shown on the maps of projects, updates and organisations listing pages. For performance reasons this should not be activated for any Akvo Pages, but only for the ones with less than 100 projects.

Github issue: [#1563](https://github.com/akvo/akvo-rsr/issues/1563).

### Descriptions on project page
The first panel of the descriptions at the bottom of the project page is now folded out by default. In addition, we have added a + or - to indicate whether a panel is folded out or not.

Github issue: [#1572](https://github.com/akvo/akvo-rsr/issues/1572).

Bug Fixes
---

### Improve IATI export
The IATI export functionality, as introduced in v3.2, caused time-outs for organisations with more than approximately 100 projects. This was caused by the IATI checks being carried out when loading the page.

We have changed this page so that it now includes a 'Perform checks' button. Instead of performing all checks upon page load, the checks can now be performed after the page is loaded.

Github issue: [#1447](https://github.com/akvo/akvo-rsr/issues/1447).

### Pending donations not counted as funds
We used to count pending donations as funds, assuming that these donations would be added to the funds eventually. However, as some donations never finalised, this caused confusion among our users and therefore the pending donations do not count as funds anymore.

Github issue: [#1533](https://github.com/akvo/akvo-rsr/issues/1533).

### Correct information in user registration emails
Because of a bug in the translations, essential information was missing in user registration emails. We have fixed this, also in several other places where information was missing.

Github issue: [#1564](https://github.com/akvo/akvo-rsr/issues/1564).

Under the Hood
---

### Landscape.io checks
We perform checks on the code in our Github repository by making use of [landscape.io](https://landscape.io/). We have now improved our code so that all checks pass and the code health is 100%.

Github issue: [#1450](https://github.com/akvo/akvo-rsr/issues/1450), [#1551](https://github.com/akvo/akvo-rsr/issues/1551).

### Tests for common markup errors
We have added automatic unit tests for the discovery of common errors in the markup.

Github issue: [#1555](https://github.com/akvo/akvo-rsr/issues/1555).

### Performance improvements
We have improved the performance of the project list widget and the project overview in the RSR admin.

Github issue: [#1559](https://github.com/akvo/akvo-rsr/issues/1559).

### Perform tests during deployment
We have added a new step to perform unit tests during the deployment to the Test and UAT servers.

Github issue: [#1581](https://github.com/akvo/akvo-rsr/issues/1581).

# Akvo RSR version 3.2.3 Flying Fish Cove Hotfix
Thursday 7th May 2015, kasperbrandt

New & Noteworthy
---

### Advanced filter on projects listing page
On the project listing page, we have adjusted the advanced filter. The filter is now only applied when the 'Apply filter' button is clicked, and it is now possible to type the name of an organisation in the filter which will show suggestions of organisations.

Github issue: [#1052](https://github.com/akvo/akvo-rsr/issues/1052).

### Clickable '+ more' link on projects listing page
On the project main page, the '+ more' link next to the partners was already clickable so that all partners of a project could be viewed on a separate page. We have now implemented the same functionality on the projects listing page.

Github issue: [#1474](https://github.com/akvo/akvo-rsr/issues/1474).

### New API resources for map
We have created new API resources for maps. These resources are a lot faster and provide more information in comparison to the previous location resources.

Github issues: [#1521](https://github.com/akvo/akvo-rsr/issues/1521), [#1530](https://github.com/akvo/akvo-rsr/issues/1530).

Bug Fixes
---

### Video thumbnails missing
On some pages, the thumbnails for videos of updates were missing. We have now added these.

Github issue: [#1494](https://github.com/akvo/akvo-rsr/issues/1494).

### Search query displayed incorrectly on MyRSR
The search query for some pages in MyRSR was displayed incorrectly when the search has no results. This has now been fixed.

Github issue: [#1498](https://github.com/akvo/akvo-rsr/issues/1498).

### Change password broken in MyRSR
The change password functionality in MyRSR was broken, this has now been fixed.

Github issue: [#1511](https://github.com/akvo/akvo-rsr/issues/1511).

Under the Hood
---

### Responsive design for organisation page
We have changed the layout of the organisation page, so that it is fully responsive.

Github issue: [#1375](https://github.com/akvo/akvo-rsr/issues/1375).

### Mark all strings as translatable
In preparation for a multi-lingual RSR v3, we have marked all strings as translatable.

Github issue: [#1421](https://github.com/akvo/akvo-rsr/issues/1421).

### Performance of MyRSR user management page
At times, the user management page in MyRSR was very slow. We have rewritten this page to increase the performance.

Github issue: [#1499](https://github.com/akvo/akvo-rsr/issues/1499).

### Performance of search in project admin
The search in the project admin could get slow when creating a search query with multiple words. We have now limited the search fields so that the performance of search is increased.

Github issue: [#1519](https://github.com/akvo/akvo-rsr/issues/1519).

### Performance of API and pages with updates
In general, we have increased the performance of the API. However, we have also put a limit on the API to show 30 objects per page by default, and a maximum of 100 objects per page.

In addition, we noticed that pages showing updates were slow as well. The performance of these pages has been increased.

Github issue: [#1523](https://github.com/akvo/akvo-rsr/issues/1523).

### Increase the character limit on results and indicators
In preparation for paperless reporting, we have increased the character limit on descriptions and comments of the results and indicators fields. Previously these were set to 255 characters, they have now been increased to allow up to 2000 characters.

Github issue: [#1542](https://github.com/akvo/akvo-rsr/issues/1542).

# Akvo RSR version 3.2 Flying Fish Cove
Wednesday 15th April 2015, kasperbrandt

New & Noteworthy
---

### Data export options
On the project page, we have added data export options in the footer. It is possible to export project data in RSS, XML, JSON and IATI format.

However, for the XML and JSON format it is required that the user is logged in, since this functionality uses our REST API.

Github issue: [#993](https://github.com/akvo/akvo-rsr/issues/993).

### IATI export
We have introduced a new section for organisation admins in MyRSR: My IATI.

In this section it is possible to create an IATI v2.01 file, based on a selection of projects of which the users' organisation is the reporting organisation.

The generated IATI file can be shown on the organisation page, if desired.

Github issue: [#1351](https://github.com/akvo/akvo-rsr/issues/1351).

Introduced Changes
---

### MyRSR improvements
We have extended the My Projects, My Updates and User Management sections on MyRSR with a search box.

In addition, when a user is approved on the User Management page, this will be logged in the admin.

Furthermore, the titles of the projects in the My Project section and updates in the My Updates section are now links to the respective project or update.

Finally, we have improved some UI elements on the MyRSR section. Unpublished projects now have a grey background in My Projects, the table on My Projects is shown correctly in Firefox and the text in all action buttons is now visible at all times.

Github issues: [#1079](https://github.com/akvo/akvo-rsr/issues/1079), [#1398](https://github.com/akvo/akvo-rsr/issues/1398), [#1410](https://github.com/akvo/akvo-rsr/issues/1410), [#1413](https://github.com/akvo/akvo-rsr/issues/1413), [#1418](https://github.com/akvo/akvo-rsr/issues/1418), [#1420](https://github.com/akvo/akvo-rsr/issues/1420).

### Result data
Result and indicator data is now displayed in the accordion on the project page in a nested manner.

Github issue: [#1267](https://github.com/akvo/akvo-rsr/issues/1267).

### Last update on project list
In the project list, the date of the last update is now shown. When clicked, the user will be redirected to this update.

Github issue: [#1281](https://github.com/akvo/akvo-rsr/issues/1281).

### Organisation page improvements
We have added links to all projects and all updates of an organisation to an organisation page.

In addition, the funding information is aligned to the right and the amounts are displayed with two decimals.

Github issues: [#1285](https://github.com/akvo/akvo-rsr/issues/1285), [#1286](https://github.com/akvo/akvo-rsr/issues/1286), [#1416](https://github.com/akvo/akvo-rsr/issues/1416).

### Hide updates of unpublished projects
In the updates list, the updates of unpublished projects are not shown anymore.

Github issue: [#1323](https://github.com/akvo/akvo-rsr/issues/1323).

### Partners of a project
We have added the logos of partners to the partner pop-up on the project page. Also, it is now possible to click the ```+ more``` button to show a new page with a list of all partners of a project.

Github issue: [#1358](https://github.com/akvo/akvo-rsr/issues/1358).

### Last modified sorting
The filter that was previously named 'last updated' is now named 'last modified', since it not only sorts by updates, but also by general edits of a project.

Github issue: [#1377](https://github.com/akvo/akvo-rsr/issues/1377).

### User employment admin improvements
We have added search and filter options for the user employment admin.

Github issue: [#1379](https://github.com/akvo/akvo-rsr/issues/1379).

### Custom thumbnails in the API
The Django Rest Framework-based API now supports the creation of thumbnails for the images in the Project, Organisation and ProjectUpdate models.

The thumbnail is created on a GET request when the paramterer ```image_thumb_name``` is added. The value of image_thumb_name is one or more names of the thumbnails requested. In addition to the ```image_thumb_name``` parameter, for each image named a second parameter is added, specifying the size of each thumbnail.

Example of an API call using this new functionality: ```http://rsr.akvo.org/rest/v1/project/?image_thumb_name=big,small&image_thumb_small_width=90&image_thumb_big_max_size=300x200```

The first practical use of the custom thumbnail in the API is by Akvo RSR Up, that now fetches thumbnails of the correct size for mobile.

Github issue: [#1384](https://github.com/akvo/akvo-rsr/issues/1384).

### Remove v3 notification
The notification of RSR v3 in the bottom right corner of the project list has been removed.

Github issue: [#1385](https://github.com/akvo/akvo-rsr/issues/1385).

### Rename partner filter to organisation
The filter on the project list previously named 'partner' is now named 'organisation'.

Github issue: [#1402](https://github.com/akvo/akvo-rsr/issues/1402).

### Donate button
The donate button on the project main page has its' own new section, including the budget needed information.

Github issue: [#1414](https://github.com/akvo/akvo-rsr/issues/1414).

### Map on smaller screens
We received feedback that the map on smaller screens, such as an iPad, would disappear. This is changed now so that the map is only hidden on the narrowest screen size.

Github issue: [#1433](https://github.com/akvo/akvo-rsr/issues/1433).

### Look and feel of search dropdown
We have changed the UI of the search dropdown on the project, update and organisation listing pages.

Github issue: [#1434](https://github.com/akvo/akvo-rsr/issues/1434).

Bug Fixes
---

### Search for special characters
We have fixed a bug that would display a server error when searching for special characters, such as ```é```.

Github issue: [#1284](https://github.com/akvo/akvo-rsr/issues/1284).

### Sorting of organisation names
We have fixed the sorting of organisation names. Previously, organisation 'ZZZ' would appear above 'Zaa' because of capitals.

Github issue: [#1338](https://github.com/akvo/akvo-rsr/issues/1338).

### Styling of update and organisation list
The red and green hovers on respectively the organisation and update list pages had been removed, but are back in now.

Github issue: [#1380](https://github.com/akvo/akvo-rsr/issues/1380).

Under the Hood
---

### Upgrade to Django 1.7
We have upgraded our Django library to version 1.7. This will allow us to use the Django native migrations, and many other improvements.

Github issue: [#1324](https://github.com/akvo/akvo-rsr/issues/1324).

### Cleanup of old files
We have cleaned up the repository by removing unused files stemming from either RSR v2 or the transition to Postgres.

Github issues: [#1234](https://github.com/akvo/akvo-rsr/issues/1234), [#1340](https://github.com/akvo/akvo-rsr/issues/1340).

### Piwik
We have added code for tracking Akvo Pages and CNAME addresses, which was not in anymore after the RSR v3 release.

Github issue: [#1305](https://github.com/akvo/akvo-rsr/issues/1305).

### Akvo Pages permissions
We have added permissions for Akvo Pages, so that it is possible for organisation admins to view and edit their Akvo Page in the admin.

Github issue: [#1365](https://github.com/akvo/akvo-rsr/issues/1365).

### Gulp-react update
We have updated the version of gulp-react, to match the version of React used in RSR.

Github issue: [#1371](https://github.com/akvo/akvo-rsr/issues/1371).

# Akvo RSR version 3.1 Episkopi
Thursday 18th March 2015, adriancollier

New & Noteworthy
---

### Reintroduction of Project Donations
Within the v3 release we disabled project donations as there were some issues with the process that was not possible to resolve in a short enough time period. We have now had enough time to look at this and we are pleased to be able to reinstate the donation functionality.

It will be possible again to donate to a project using iDeal or Paypal.

Github issue: [#1265](https://github.com/akvo/akvo-rsr/issues/1265)

### New User Process
Following on from the changes to registration and approval made in v3, we have now added some further functionality to assist Akvo users to approve and have access to all the right users.

These changes include a new option for Akvo staff to be labelled as Support user and this means that they can make the necessary changes for all users.

Akvo staff that are not tagged as being support staff will not receive new user notifications any more.

Github issue: [#1042](https://github.com/akvo/akvo-rsr/issues/1042)

Introduced Changes
---

### IATI Organisation ID on Organisation Page
We have added the IATI Organisation ID to the Organisation page.

Github issue: [#1293](https://github.com/akvo/akvo-rsr/issues/1293)

### Link to Organisation in Transactions
As Transactions on a project can be linked to a partner, we have now enabled the option for users to select an existing organisation in RSR as the linked partner for transactions. This should help with better data quality and an improved ability to follow the chain.

Github issue: [#1317](https://github.com/akvo/akvo-rsr/issues/13117)

### Removed Goals and Categories from Project Admin
Since we have made a replacement of Goals and Categories within the RSR data model for Results and Sectors. Now that this is the new model, we have removed the older ones from the Admin. We will retain the data for some time just to be safe, but this will not be publicly accessible for now.

Github issue: [#1316](https://github.com/akvo/akvo-rsr/issues/1316)

### Reporting Organisation Requirement
Due to the changes in the domain model in v3, it was unclear to many partners on the new partner types and in particular who is the reporting organisation on a project. We will be working to take our existing data and specify who is the Reporting organisation for our entire portfolio of projects shortly. In the meantime we have removed the need for this field to be filled in.

Github issue: [#1299](https://github.com/akvo/akvo-rsr/issues/1299)

### Related Projects to the Project Admin Form
Previously it was possible to specify related projects and their relationship, but this was done independently from the project data. We have now moved this into the project form so it's possible to specify this information at the same time as completing a project.

Github issue: [#1290](https://github.com/akvo/akvo-rsr/issues/1290)

Bug Fixes
---

### Budget Label
When users entered a custom budget item label this was not being displayed on the financial screen as it did before the v3 release. This has been fixed and now the custom label is being correctly displayed.

Github issue: [#1261](https://github.com/akvo/akvo-rsr/issues/1261)

### Markup on Project Descriptions
When users included markup within the text on description fields, this was not being rendered correctly on the project pages. We have now resolved this, so the markup is now correctly rendered.

Github issue: [#1262](https://github.com/akvo/akvo-rsr/issues/1262)

### Goals Overview
The Goals Overview section was missing from the project page despite being part of the project data set. So we've added this back in.

Github issue: [#1264](https://github.com/akvo/akvo-rsr/issues/1264)

### Currency amounts
We have satndardised the currency display to ensure that the alignment and presence of 2 decimal places on all financial figures is correctly visualised.

Github issue: [#1292](https://github.com/akvo/akvo-rsr/issues/1292)

### Budgets Shown Twice
We noticed that some budget items were being displayed twice in the Financial overview page for projects. We have now resolved this so the budget only shows up once per entry.

Github issue: [#1347](https://github.com/akvo/akvo-rsr/issues/1347)

### Tidying of Font Case for Sectors
We have unified the case of text for sectors within RSR. Previously some sectors were listed with all capitals, or all small letters and the subsequent order in lists was being affected.

We have resoled this to now generate the sectors in a normalised manner and so the lists will all be truly alphabetical and it should be much easier to find the sector you are looking for.

Github issue: [#1330](https://github.com/akvo/akvo-rsr/issues/1330)

### Removed Partner Type Extra
We had an additional partner type field to take into account additional options within the IATI Standard that were not part of RSR. We have now pulled this data into RSR, so we have now removed the additional field.

Github issue: [#1321](https://github.com/akvo/akvo-rsr/issues/1321)

### Show amount received for Donations
We noticed that we were displaying the amount sent for donations, which due to transaction costs, can be lower than the amount that is received by Akvo and passed on to the project.

To make it clear for users reading the project, we have swapped this back to displaying the amount received.

Github issue: [#1318](https://github.com/akvo/akvo-rsr/issues/1318)

### API Errors for Partner Website
After the v3 changes, we found an error in the API resources that made some certain calls inaccessible without implementing an API authentication key. Seeing as the information being called here has no reason to remain private we made a fix that put the resource back into the public domain that then resolved the issue.

Github issue: [#1259](https://github.com/akvo/akvo-rsr/issues/1259)

### Link from /update/
We used to have a link from a project to add an update that sat at /update. In the v3 upgrade, this got changed to /add_update, so we have added a redirect to ensure that existing workflows remain working.

Github issue: [#1308](https://github.com/akvo/akvo-rsr/issues/1308)

### Pagination on empty lists
We discovered a bug that visually displayed a double set of results and sorting options on the listing pages even when no results were displayed.

Github issue: [#1283](https://github.com/akvo/akvo-rsr/issues/1283) & [#1280](https://github.com/akvo/akvo-rsr/issues/1280)

### Pagination on All Project Updates Page
We introduced a new page to display all project updates for a particular project, but we noticed that all were displayed on a single page and the pagination options displayed were not responding. This has been resolved to show a set of updates at a time and made it possible to navigate to the next page and back again.

Github issue: [#1276](https://github.com/akvo/akvo-rsr/issues/1276)

### Project Image Encoding Error
When project images are not able to be correctly displayed within RSR these were causing the entire page to stop loading. We have modified this function so that now the image is skipped from the carousel but the page still renders.

Github issue: [#1312](https://github.com/akvo/akvo-rsr/issues/1312)

Under the Hood
---

### Upgrade Django to v1.6.9
A new version of Django has some security changes we wanted to include within RSR so we have updated the version we are using.

Github issue: [#1011](https://github.com/akvo/akvo-rsr/issues/1011)

### Upgrade Pillow for Security Release
We upgraded our version of pillow to take into account a recent security improvmeent.

Github issue: [#1010](https://github.com/akvo/akvo-rsr/issues/1010)

### Enable Debug Toolbar
We use the Django Debug Toolbar for assisting with development of RSR. We have now added this to the Vagrant setup so all developers on RSR will have access to this.

Github issue: [#1018](https://github.com/akvo/akvo-rsr/issues/1018)

### Add created_at timestamps to all Projects and Organisations
Some time ago we added created_at timestamps to Projects and Organisations that are now being populated when new items are created. We have now run a script that populates these values for all previously existing items to improve data quality.

Github issue: [#1116](https://github.com/akvo/akvo-rsr/issues/1116)

### Page Load Time Improvements
We have made many changes to the frrequency and efficiency of database calls within RSR in an attempt to improve the overall responsiveness and speed of the system.

With these changes we are seeing a vast improvement when view list pages loading up to 6 times faster, and a moderate improvement across the rest of the system.

Github issue: [#1258](https://github.com/akvo/akvo-rsr/issues/1258)

### Update of API Import Scripts
Since the v3 changes in RSR, many more fields from the IATI Standard are now available to be stored within RSR. We have taken a look at the API Import processes we have in place and updated these to include all the newly available information. We will start to notice going forwards that projects populated through this import will have a much richer data set.

Github issue: [#1331](https://github.com/akvo/akvo-rsr/issues/1331) & [#879](https://github.com/akvo/akvo-rsr/issues/879)

### Github Wiki Tidy
We have made an effort towards unifying the documentation for RSR. We have now removed all documentation that used to sit directly within the repository, and now this resides within the Github Wiki for RSR.

Github issue: [#1334](https://github.com/akvo/akvo-rsr/issues/1334)

### Gulp Errors
The errors that were being generated by Gulp out of the box were not very informative and so made trouble shooting more complicated. With the addition of Gulp Plumber, we have been able to make these errors more intuitive to assist the development.

Github issue: [#1333](https://github.com/akvo/akvo-rsr/issues/1333)

### Django Nest Inlines Library
We use a library within RSR called django_nested_inlines. The version we were using was out of date and not maintained, but we located a version that has been updated, so we have switched to this new version.

Github issue: [#1309](https://github.com/akvo/akvo-rsr/issues/1309)

### Add Landscape Badge to Github
A tool we use called landscape has a feature that provides code quality information when making changes to the repository. We have added the code that automates this process, giving us hints on the quality changes we make while we make them.

Github issue: [#1297](https://github.com/akvo/akvo-rsr/issues/1297)

### Added RSR Version Number to API Responses
To better assist with troubleshooting and to provide more information to people and services connecting to RSR, we have added the version number to the header of responses.

Github issue: [#749](https://github.com/akvo/akvo-rsr/issues/749)

### Remove MiniCMS Model
We used to use a model within RSR called MiniCMS. This was to populate and manage the content on the Akvo.org website before we split this out from RSR. Now that the website is independently managed through the Wordpress installation, we can remove this model from RSR.

Github issue: [#727](https://github.com/akvo/akvo-rsr/issues/727)

________

# Akvo RSR version 3.0.2 Hotfix 2 for Douglas
Thursday 5th March 2015, adriancollier

Included Fixes
---

### Correction to API Authentication issue
We noticed that since the RSR v3 release, we were experiencing an issue with certain API calls that were requiring authentication where previously these were open. This change is to fix this to allow these resources to be fully accessible again.

Github issue: [#1289](https://github.com/akvo/akvo-rsr/issues/1289)

--------

# Akvo RSR version 3.0.1 Hotfix for Douglas
Friday 27th February 2015, adriancollier

Included Fixes
---

### All Updates for a Project
We noticed that in the new designs there was a missing view showing all project updates belonging to a single project. We have now added this in to the project page and given it a new style to match the other pages.

Github issue: [#1260](https://github.com/akvo/akvo-rsr/issues/1260)

### Update Text with Links
We noticed a bug where project updates that included links were breaking the layout of the page with text ending up in the header of the page. This has now been resolved.

Github issue: [#1257](https://github.com/akvo/akvo-rsr/issues/1257)

### Location Target in API
We have modified the location API resource within the Django REST Framework API implementation as the lack of location target was causing errors.

Github issue: [#1266](https://github.com/akvo/akvo-rsr/issues/1266)

# Akvo RSR version 3.0 Douglas
Thursday 26th February 2015, adriancollier

New & Noteworthy
---

### New Visual Design
The biggest change in this release and for sure the part you won't be able to miss is the new visual styling that has been applied throughout the platform. We've given all pages a new look, with an emphasis on making it easier for the user to find exactly what they're looking for.

All pages have also been coded to be responsive to the device size that's being used, so now RSR is friendly for use on mobile and tablets.

Github issue: [#733](https://github.com/akvo/akvo-rsr/issues/733), [#744](https://github.com/akvo/akvo-rsr/issues/744), [#759](https://github.com/akvo/akvo-rsr/issues/759), [#764](https://github.com/akvo/akvo-rsr/issues/764), [#786](https://github.com/akvo/akvo-rsr/issues/786), [#806](https://github.com/akvo/akvo-rsr/issues/806), [#807](https://github.com/akvo/akvo-rsr/issues/807), [#808](https://github.com/akvo/akvo-rsr/issues/808), [#811](https://github.com/akvo/akvo-rsr/issues/811), [#825](https://github.com/akvo/akvo-rsr/issues/825), [#839](https://github.com/akvo/akvo-rsr/issues/839), [#842](https://github.com/akvo/akvo-rsr/issues/842), [#843](https://github.com/akvo/akvo-rsr/issues/843), [#847](https://github.com/akvo/akvo-rsr/issues/847), [#856](https://github.com/akvo/akvo-rsr/issues/856), [#859](https://github.com/akvo/akvo-rsr/issues/859), [#866](https://github.com/akvo/akvo-rsr/issues/866), [#909](https://github.com/akvo/akvo-rsr/issues/909), [#914](https://github.com/akvo/akvo-rsr/issues/914), [#925](https://github.com/akvo/akvo-rsr/issues/925), [#926](https://github.com/akvo/akvo-rsr/issues/926), [#933](https://github.com/akvo/akvo-rsr/issues/933), [#947](https://github.com/akvo/akvo-rsr/issues/947), [#957](https://github.com/akvo/akvo-rsr/issues/957), [#969](https://github.com/akvo/akvo-rsr/issues/969), [#971](https://github.com/akvo/akvo-rsr/issues/971), [#976](https://github.com/akvo/akvo-rsr/issues/976), [#986](https://github.com/akvo/akvo-rsr/issues/986), [#987](https://github.com/akvo/akvo-rsr/issues/987), [#989](https://github.com/akvo/akvo-rsr/issues/989), [#996](https://github.com/akvo/akvo-rsr/issues/996), [#998](https://github.com/akvo/akvo-rsr/issues/998), [#1008](https://github.com/akvo/akvo-rsr/issues/1008), [#1009](https://github.com/akvo/akvo-rsr/issues/1009), [#1012](https://github.com/akvo/akvo-rsr/issues/1012), [#1028](https://github.com/akvo/akvo-rsr/issues/1028), [#1030](https://github.com/akvo/akvo-rsr/issues/1030), [#1031](https://github.com/akvo/akvo-rsr/issues/1031), [#1057](https://github.com/akvo/akvo-rsr/issues/1057), [#1082](https://github.com/akvo/akvo-rsr/issues/1082), [#1084](https://github.com/akvo/akvo-rsr/issues/1084), [#1087](https://github.com/akvo/akvo-rsr/issues/1087), [#1088](https://github.com/akvo/akvo-rsr/issues/1088), [#1118](https://github.com/akvo/akvo-rsr/issues/1118), [#1119](https://github.com/akvo/akvo-rsr/issues/1119), [#1123](https://github.com/akvo/akvo-rsr/issues/1123), [#1126](https://github.com/akvo/akvo-rsr/issues/1126), [#1130](https://github.com/akvo/akvo-rsr/issues/1130), [#1147](https://github.com/akvo/akvo-rsr/issues/1147), [#1150](https://github.com/akvo/akvo-rsr/issues/1150), [#1162](https://github.com/akvo/akvo-rsr/issues/1162), [#1164](https://github.com/akvo/akvo-rsr/issues/1164), [#1169](https://github.com/akvo/akvo-rsr/issues/1169), [#1180](https://github.com/akvo/akvo-rsr/issues/1180), [#1197](https://github.com/akvo/akvo-rsr/issues/1197), [#1198](https://github.com/akvo/akvo-rsr/issues/1198), [#1208](https://github.com/akvo/akvo-rsr/issues/1208) &  [#1212](https://github.com/akvo/akvo-rsr/issues/1212).

### MyRSR Section
A completely new section has been added into the platform called MyRSR. This is available for all users that are logged in to their accounts, and gives direct access to the content that is available to the user.

This is the first big step towards bringing all actions that users need to be able to perform into the front end of the platform, with carefully crafted interfaces that provide exactyl the right functionality.

In this release MyRSR contains areas for Projects, Updates and User Management. While some tasks still require the use of the RSR Admin, we've provided more direct links to the exact places in the Admin for ease of use, and we'll continue to work on replacing many of these Admin tasks with similar front end interfaces.

Github issue: [#780](https://github.com/akvo/akvo-rsr/issues/780), [#781](https://github.com/akvo/akvo-rsr/issues/781), [#814](https://github.com/akvo/akvo-rsr/issues/814), [#835](https://github.com/akvo/akvo-rsr/issues/835), [#852](https://github.com/akvo/akvo-rsr/issues/852), [#873](https://github.com/akvo/akvo-rsr/issues/873), [#915](https://github.com/akvo/akvo-rsr/issues/915), [#970](https://github.com/akvo/akvo-rsr/issues/970), [#1026](https://github.com/akvo/akvo-rsr/issues/1026), [#1046](https://github.com/akvo/akvo-rsr/issues/1046), [#1125](https://github.com/akvo/akvo-rsr/issues/1125), [#1188](https://github.com/akvo/akvo-rsr/issues/1188), [#1193](https://github.com/akvo/akvo-rsr/issues/1193) & [#1204](https://github.com/akvo/akvo-rsr/issues/1204).

### Site Navigation
An important part of the new design is a new header that has been added to RSR. This gives access to different parts of the site as well as giving RSR a bit more of it's own brand identity.

Github issue: [#942](https://github.com/akvo/akvo-rsr/issues/942), [#1111](https://github.com/akvo/akvo-rsr/issues/1111), [#1132](https://github.com/akvo/akvo-rsr/issues/1132) &  [#1163](https://github.com/akvo/akvo-rsr/issues/1163).

### Project Hierarchy
We've always been fond of the phrase "follow the money" here, and we think that it's an important element of visualising collaborative aid spending. To promote this, we have designed a new extension of the project page that called the Hierarchy. This page displays a visual representation of a project and all the projects that are related - either by funding, being funded, or coming from the same funding pool.

We realise that initially there will not be a lot of data in this section, but we hope that partners will start populating this data and we'll start seeing some interesting mappings of projects.

Github issue: [#904](https://github.com/akvo/akvo-rsr/issues/904), [#949](https://github.com/akvo/akvo-rsr/issues/949) &  [#1039](https://github.com/akvo/akvo-rsr/issues/1039).

### Project Data Reports
In previous releases we have made many changes to the data model of RSR to bring in more of the IATI standard into the data that we collect and hold on projects. So far, much of this data has remained hidden, but we now have a full data report for projects.

From any project page it will now be possible to view the full project report containing all the available information we hold on a project. As an added benefit, you can also download this information in pdf format.

Github issue: [#994](https://github.com/akvo/akvo-rsr/issues/994) &  [#1196](https://github.com/akvo/akvo-rsr/issues/1196).


New or Improved Features
---

### User Registration Process
We've completely overhauled the user regsitration process, making sure that it's clear and easy to follow in the hope to reduce the number of issues our users were having while siging up for an account.

Github issue: [#766](https://github.com/akvo/akvo-rsr/issues/766), [#783](https://github.com/akvo/akvo-rsr/issues/783), [#790](https://github.com/akvo/akvo-rsr/issues/790), [#823](https://github.com/akvo/akvo-rsr/issues/823), [#824](https://github.com/akvo/akvo-rsr/issues/824), [#884](https://github.com/akvo/akvo-rsr/issues/884), [#905](https://github.com/akvo/akvo-rsr/issues/905), [#906](https://github.com/akvo/akvo-rsr/issues/906), [#1044](https://github.com/akvo/akvo-rsr/issues/1044), [#1045](https://github.com/akvo/akvo-rsr/issues/1045), [#1078](https://github.com/akvo/akvo-rsr/issues/1078), [#1092](https://github.com/akvo/akvo-rsr/issues/1092), [#1104](https://github.com/akvo/akvo-rsr/issues/1104), [#1145](https://github.com/akvo/akvo-rsr/issues/1145), [#1200](https://github.com/akvo/akvo-rsr/issues/1200) &  [#1201](https://github.com/akvo/akvo-rsr/issues/1201).

### Password Reset
There's now a new Password Reset process within the MyRSR section. We also tidied up the previous process for those users who are not logged in.

Github issue: [#760](https://github.com/akvo/akvo-rsr/issues/760), [#797](https://github.com/akvo/akvo-rsr/issues/797) & [#952](https://github.com/akvo/akvo-rsr/issues/952).

### Image Management
We made some changes to the way images are managed. This includes increasing the upload size of images within updates, as well as a great new way to be able to access the original high resolution images.

Github issue: [#893](https://github.com/akvo/akvo-rsr/issues/893), [#953](https://github.com/akvo/akvo-rsr/issues/953), [#968](https://github.com/akvo/akvo-rsr/issues/968),  [#1114](https://github.com/akvo/akvo-rsr/issues/1114) & [#901](*https://github.com/akvo/akvo-rsr/issues/901).

### Searching and Filtering
We made significant improvements to the search, filtering and sorting functionality for RSR. This is visible now within the listing pages and should give users all the tools they need to find the content they are looking for.

Github issue: [#770](https://github.com/akvo/akvo-rsr/issues/770), [#812](https://github.com/akvo/akvo-rsr/issues/812), [#848](https://github.com/akvo/akvo-rsr/issues/848), [#939](https://github.com/akvo/akvo-rsr/issues/939), [#1041](https://github.com/akvo/akvo-rsr/issues/1041), [#1060](https://github.com/akvo/akvo-rsr/issues/1060), [#1073](https://github.com/akvo/akvo-rsr/issues/1073), [#1113](https://github.com/akvo/akvo-rsr/issues/1113), [#1120](https://github.com/akvo/akvo-rsr/issues/1120), [#1156](https://github.com/akvo/akvo-rsr/issues/1156), [#1191](https://github.com/akvo/akvo-rsr/issues/1191) &  [#1192](https://github.com/akvo/akvo-rsr/issues/1192).

### Project Documents
Added the ability to be able to upload project documents directly into RSR for them to be visible and downloadable from the project page.

Github issue: [#1025](https://github.com/akvo/akvo-rsr/issues/1025).

### Feedback Button
Added a new Feedback Button in the footer of every page to make it easier for users to let us know what they think.

Github issue: [#1049](https://github.com/akvo/akvo-rsr/issues/1049) & [#1144](https://github.com/akvo/akvo-rsr/issues/1144).

### New in RSR Notice
Created a new temporary box that informs users of the new changes and provides a link to give further information about what has changed.

Github issue: [#1050](https://github.com/akvo/akvo-rsr/issues/1050) & [#1184](https://github.com/akvo/akvo-rsr/issues/1184).

### Cookie Notification
We have added a new banner to inform users about the Cookies that we use within RSR and a link to the cookie policy we hold.

Github issue: [#1051](https://github.com/akvo/akvo-rsr/issues/1051).

### API Improvements
We made some modifications to the API to align with the other changes in RSR.

Github issue: [#776](https://github.com/akvo/akvo-rsr/issues/776) & [#955](https://github.com/akvo/akvo-rsr/issues/995).

### Data Model Modifications
Following on from our previous changes to the data model to move towards the IATI standard, we have made a few more changes here to move the underlying data into this new structure. The old elements remain for now, and we will be working to tidy this up over the next few releases.

Github issue: [#872](https://github.com/akvo/akvo-rsr/issues/872), [#945](https://github.com/akvo/akvo-rsr/issues/945), [#1001](https://github.com/akvo/akvo-rsr/issues/1001), [#1003](https://github.com/akvo/akvo-rsr/issues/1003), [#1032](https://github.com/akvo/akvo-rsr/issues/1032), [#1047](https://github.com/akvo/akvo-rsr/issues/1047), [#1075](https://github.com/akvo/akvo-rsr/issues/1075) &  [#1103](https://github.com/akvo/akvo-rsr/issues/1103).

### Project Timeline
We have created a new project timeline; however we were not fully happy with the way it was being displayed so this has not been released in this version. We will be looking at this and launching the project timeline as soon as we can.

Github issue: [#890](https://github.com/akvo/akvo-rsr/issues/890).

### Donations
Due to the change in many of the existing processes, we have made the decision to temporarily disable the automated donation process. It is still possible to donate to a project by sending the funds in to Akvo directly, and we will be re-enabling the automated process as soon as possible.

Github issue: [#1135](https://github.com/akvo/akvo-rsr/issues/1135).


Backend and Structural Changes
---

### Development Environment
In order to ensure that our developers can all work locally on RSR, we have needed to put some effort into getting the environment up and running with all the changes we have made.

Github issue:
[#804](https://github.com/akvo/akvo-rsr/issues/804), [#805](https://github.com/akvo/akvo-rsr/issues/805), [#844](https://github.com/akvo/akvo-rsr/issues/844), [#885](https://github.com/akvo/akvo-rsr/issues/885), [#889](https://github.com/akvo/akvo-rsr/issues/889) &  [#1187](https://github.com/akvo/akvo-rsr/issues/1187).

### Other Backend Changes
We also had to make a whole host of smaller invisible changes to the system to manage all the front end changes we made. These vary from modifications to python libraries to fixing minor issues in the workflow of the application.

Github issue: [#747](https://github.com/akvo/akvo-rsr/issues/747), [#751](https://github.com/akvo/akvo-rsr/issues/751), [#753](https://github.com/akvo/akvo-rsr/issues/753), [#761](https://github.com/akvo/akvo-rsr/issues/761), [#810](https://github.com/akvo/akvo-rsr/issues/810), [#813](https://github.com/akvo/akvo-rsr/issues/813), [#817](https://github.com/akvo/akvo-rsr/issues/817), [#822](https://github.com/akvo/akvo-rsr/issues/822), [#832](https://github.com/akvo/akvo-rsr/issues/832), [#841](https://github.com/akvo/akvo-rsr/issues/841), [#845](https://github.com/akvo/akvo-rsr/issues/845), [#853](https://github.com/akvo/akvo-rsr/issues/853), [#882](https://github.com/akvo/akvo-rsr/issues/882), [#902](https://github.com/akvo/akvo-rsr/issues/902), [#912](https://github.com/akvo/akvo-rsr/issues/912), [#924](https://github.com/akvo/akvo-rsr/issues/924), [#982](https://github.com/akvo/akvo-rsr/issues/982), [#991](https://github.com/akvo/akvo-rsr/issues/991), [#1101](https://github.com/akvo/akvo-rsr/issues/1101), [#1105](https://github.com/akvo/akvo-rsr/issues/1105), [#1109](https://github.com/akvo/akvo-rsr/issues/1109), [#1148](https://github.com/akvo/akvo-rsr/issues/1148), [#1159](https://github.com/akvo/akvo-rsr/issues/1159), [#1170](https://github.com/akvo/akvo-rsr/issues/1170), [#1175](https://github.com/akvo/akvo-rsr/issues/1175) &  [#1178](https://github.com/akvo/akvo-rsr/issues/1178).


--------

Akvo RSR ver 2.6 Conakry
---

Wednesday 17th December 2014, adriancollier

New & Noteworthy
---

### PostgreSQL as the Database Engine

In this release we are migrating our underlying database engine from MySQL to PostgreSQL. Following on from this change, we will begin to be able to take advantage of many of the additional pieces of functionality that PostgreSQL offers us including Materialised Views.

Github issue: [#813](https://github.com/akvo/akvo-rsr/issues/813) & [#753](https://github.com/akvo/akvo-rsr/issues/753)

### Minor Visual Updates

We have made some minor changes to the data visualisation within RSR. Nothing large, but these should meet some of the demands we've been receiving.

#### Visualise Identifiers on Project Pages

If a project has additional identifiers, including an IATI ID or an Internal ID obtained from an external system, then these are now displayed on the Project page alongside the RSR ID.

Github issue: [#946](https://github.com/akvo/akvo-rsr/issues/946)

#### Start and End dates

We are accepting 4 types of dates on a project now, start and end with both planned and actual values. We have now implemented a change to show all of these dates within the Funding page for the project.

Github issue: [#936](https://github.com/akvo/akvo-rsr/issues/936)

#### IATI Activity Link in Akvo Pages

This is a minor fix to enhance the IATI Identifier (if existing) on the Funding page to direct a user towards an external source of further information (such as Openaid.nl) to match the functionality within RSR.

Github issue: [#868](https://github.com/akvo/akvo-rsr/issues/868)

#### Partner Name on Akvo Pages

The Partner Name on Akvo Pages was previously only displaying the short name. We have updated this to match the layout and display of both the name and country as displayed in RSR.

Github issue: [#729](https://github.com/akvo/akvo-rsr/issues/729)


--------

Akvo RSR ver 2.5.1 Bujumbura Hotfix
---

Sunday 2nd November 2014, kasperbrandt

Bug Fixes
---

### Update locations on maps

We noticed a bug that showed project update locations with (0, 0) as longitude and latitude on the maps, these are now not shown anymore.

Github issue: [#837](https://github.com/akvo/akvo-rsr/issues/837)

### Cordaid import

Two bugs in the Cordaid import have been fixed. One causing the import to run slowly due to the 'sync_owner' field, and another that did not import the 'date_start_planned' and 'date_end_planned' fields correctly.

Github issue: [#865](https://github.com/akvo/akvo-rsr/issues/865)

--------

Akvo RSR ver 2.5 Bujumbura
---

Wednesday 21st October 2014, adriancollier

Improvements
---

### Filtering of Updates

The API has been modified to allow the list of updates to be filtered on timestamp. This was to ensure that the RSR API is fully compatible with the upcoming release of RSR Up.

Github issue:  [#769](https://github.com/akvo/akvo-rsr/issues/769)

Bug Fixes
---

### Finalisation of PayPal Donations

We noticed a bug that was preventing PayPal donations from being completed as the callback from the PayPal service was not being correctly read. This has been fixed and we will apply this to all affected donations.

Github issue: [#796](https://github.com/akvo/akvo-rsr/issues/796)

### IATI Export Activity ID

There was a mistake in the IATI export that resulted in an incorrect IATI ID being applied to activities that has now been rectified.

Github issue: [#799](https://github.com/akvo/akvo-rsr/issues/799)

### Project Update Extra API Resource

An issue was discovered that when an organisation has no location, the API resource was returning an error value. While not common, this needed to be resolved for the few instances where this is the case.

Github issue: [#820](https://github.com/akvo/akvo-rsr/issues/820)

--------

Akvo RSR ver 2/4/2 Astana Hotfix II
---

Tuesday 30th September 2014, zzgvh

Included changes
---

### Import RAIN IATI Data

Update the import scripts with better logging, use of online source files for the import adn a bugfix for an API call needed by the RAIN import.

Github issue: [#710](https://github.com/akvo/akvo-rsr/issues/710)

### Project exclusion for Pages

Using keywords introduced in 2.3.9 Yam it is now possible to exclude projects for an Akvo Pages website.

Github issue: [#745](https://github.com/akvo/akvo-rsr/issues/745)

### Bugfix for RSR country list

The country list used in RSR also contains a mapping between countires and continents. The mapping for Bonaire, Sint Eustatius and Saba was missing.

Github issue: [#748](https://github.com/akvo/akvo-rsr/issues/748)

--------

Akvo RSR ver 2/4/1 Astana Hotfix
---

Tuesday 16th September 2014, adriancollier

Included changes
---

### Import RAIN IATI Data

We have been working with our second partner RAIN Foundation to implement an import function that will allow us to take a copy of their published IATI file in order to create RSR projects to reflect their working portfolio.

The scripts have been created and tested as part of the workflow and now need to be pushed into the live environment for final publication.

Github issue: [#710](https://github.com/akvo/akvo-rsr/issues/710)

### Swagger Documentation - Django REST Framework

We have recently added the Django REST Framework to RSR to provide us with a newer API for both Read and Write functionality that we will continue to build out on.

Within this area we are looking a lot at the documentation surrounding the API and have installed a library called Swagger that generates some documentation on the resources automatically.

This feature will intially be available at http://rsr.akvo.org/rest/docs/ but we will continue to work on more structured documentation going forwards.

Github issue: [#632](https://github.com/akvo/akvo-rsr/issues/632)

### API Permissions

We've also made some additions to the permissions when using the API to ensure that we can provide the right access to those that need it when making queries on the new Django REST Framework API.

Github issue: [#632](https://github.com/akvo/akvo-rsr/issues/632)


--------

Akvo RSR ver 2.4 Astana
---

Thursday 28th August 2014, adriancollier

New and Noteworthy
---

### New and Improved RSR API

We have developed a new API for RSR using the [Django REST Framework](http://www.django-rest-framework.org/). This new API allows organisations to both Read and Write data to the database using an existing RSR user account with the right permissions. The functionality will be tried and tested with a few select partners with which we will work on and implement a full set of API documentation to ensure that it can be effectively utilised.

Github issue [#632](https://github.com/akvo/akvo-rsr/issues/632) & [#39](https://github.com/akvo/akvo-product-design/issues/39)

### RSR Updates with Locations

We have made the first steps in creating the functionality to have locations present with RSR Updates. With this release we can now visualise locations that are provided within RSR Updates on maps displayed within the RSR user interface.

There is still further work to be done on modifying the Update form to enable the entry of updates, as well as releasing a new version of RSR Up that includes locations also.

Github issue [#709](https://github.com/akvo/akvo-rsr/issues/709) & [#646](https://github.com/akvo/akvo-rsr/issues/646)

### Piwik Tracking on Akvo Pages

We have added some code to Akvo Pages implementations that will allow the traffic going through these to be monitored using our analytics tool Piwik. We will be rolling this out to our partners over the coming weeks to provide portals to obtain this useful user data.

Github issue [#630](https://github.com/akvo/akvo-rsr/issues/630)

Features
---

### Organisation duplicate logic on API Import

We have now added some logic to the API import scripts being utilised by Cordaid and soon RAIN Foundation to ensure that the organisation owner flag is considered when determining if the organisation provided should be modified or created. This change will prevent additional duplicate organisations being created during imports.

Github issue [#690](https://github.com/akvo/akvo-rsr/issues/690)

### Project Comment timestamp creation

The timestamp present on the project comment entries were only being generated automatically when submitting new comments using the web form. We have now updated the system so that this is created automatically also if these entries are created using any other means, such as the API.

Github issue [#659](https://github.com/akvo/akvo-rsr/issues/659)

Bug Fixes
---

### Keyword filtered Akvo Pages dropdowns

When Akvo Pages are filtered by a keyword rather than an organisation, there was an issue that the dropdowns displayed were still being populated solely with the information relevant to that organisation. This has been resolved to provide the correct dropdown lists for the users.

Github issue [#665](https://github.com/akvo/akvo-rsr/issues/665)

### All project widget on Akvo Pages display issue

We have resolved a problem with the Akvo Pages widget displaying all projects from a partner. There was a grey border that was affecting the layout that has now been removed.

Github issue [#691](https://github.com/akvo/akvo-rsr/issues/691)

### Add Update button on Update listing pages

We discovered an issue where the Add Update button was not being displayed on the page where all updates for a single project are being listed.

Github issue [#407](https://github.com/akvo/akvo-rsr/issues/407)

Infrastructure Changes
---

### Refactor models.py into a package

The existing models file that defined the structure of the data in RSR was becoming too large, so we have now refactored this into several different files to make management easier.

Github issue [#192](https://github.com/akvo/akvo-rsr/issues/192)


--------

Akvo RSR ver 2.3.10 Zambo
---

Thursday 31st July 2014, adriancollier

New and Noteworthy
---

### IATI Fields in RSR

We have made the first contribution to the RSR Database and Admin resources to be able to accomodate all of the IATI Standard. This now means that we can collect and store any information delivered for the IATI Standard within RSR. We are working towards visualising this information wihtin the front end of RSR.

Github issue [#678](https://github.com/akvo/akvo-rsr/issues/678)

Bug Fixes
---

### 404 page missing media

We have corrected a bug where the 404 page was no longer displaying the image and styling.

Github issue [#686](https://github.com/akvo/akvo-rsr/issues/686)

### Incorrect Password on Akvo Pages

When a user was logging into RSR via Akvo Pages and they entered their password incorrectly, the format of the page was not displaying correctly. This has now been resolved.

Github issue [#664](https://github.com/akvo/akvo-rsr/issues/664)

### Donate Image on PayPal Donation Screen

The Donate button was missing its visual display button when making a donation through PayPal, so this has now been corrected.

Github issue [#663](https://github.com/akvo/akvo-rsr/issues/663)

### Galleria Error on Akvo Pages

Some users were experiencing errors with images when viewing projects within Akvo Pages. This resulted in the images not being displayed and only an error message in their place. We have made some fixes that we believe should resolve this for all users, but we will be keeping an eye on this.

Github issue [#473](https://github.com/akvo/akvo-rsr/issues/473)

### Requesting a non existing Widget

When a user was requesting an widget that did not exist in RSR, they were receiving a 500 error. This has been changed to correctly provide a 404 error to display that the content is not available.

Github issue [#198](https://github.com/akvo/akvo-rsr/issues/198)

### Cancelling donations from Akvo Pages

When a user is within the donation process and presses the cancel button, they are now correctly redirected back to the page that they came from even if this is on an Akvo Pages instace, where previously they were only being returned to http://rsr.akvo.org.

Github issue [#147](https://github.com/akvo/akvo-rsr/issues/147)


--------

Akvo RSR ver 2.3.9.2 Yam - Hotfix 2
---

Thursday 24th July 2014, adriancollier

Included Changes
---

### Fixes to Import Scripts

We made some small fixes to the import scripts to ensure that all was working correctly for the IATI XML Import processes.

Github issue [#680](https://github.com/akvo/akvo-rsr/issues/680)


--------

Akvo RSR ver 2.3.9.1 Yam - Hotfix
---

Tuesday 8th Juyl 2014, adriancollier

Included Changes
---

### Akvo Pages Keyword Maps

With the implementation of keywords in [#620](https://github.com/akvo/akvo-rsr/issues/620) we noticed that the headline map on Akvo Pages was not updated to display the points for these keyword projects. This has been fixed so it matches the projects being displayed.

Github issue [#671](https://github.com/akvo/akvo-rsr/issues/671)

### Akvo Pages Drop-down Filtering

The drop-down filters for Akvo Pages were not being correctly populated with the keyword content. After trying some things, it appeared that this area of code needs some further investigation to ensure it runs smoothly. In the meantime, we have removed the custom filtering so now all drop-downs contain all possibilities. We AIM to resolve this as soon as possible.

Github issue [#673](https://github.com/akvo/akvo-rsr/issues/673)

### Keyword API Management

We implemented some changes in the API import processes to manage kaywords but it should only be possible to add keywords using the API, existing keywords on projects should not be removed.

Github issue [#670](https://github.com/akvo/akvo-rsr/issues/670)

--------

Akvo RSR ver 2.3.9 Yam
---

Wednesday 2nd July 2014, adriancollier

New and Noteworthy
---

### Akvo Pages by Keyword

We have implemented a big change to the way that Akvo Pages can collect a set of projects. With the addition of Keywords that can be added to projects within the RSR Admin, it will now be possible to create Akvo Pages that utilise one or more of these keywords to select the projects that are being visualised.

This work will be expanded to also build out more API and other resources that will help our partners to use this functionality in a flexible manner.

Github issue [#620](https://github.com/akvo/akvo-rsr/issues/620)

### Updated search functionality

We have improved the search functionality for searching that now used an AND function on search terms that narrows the results to help you find projects or organisations that match all of the terms entered instead of only 1 of them.
We have also added the project ID to the search options, so that you can now search for a project directly if you know its identifier.

Github issue [#441](https://github.com/akvo/akvo-rsr/issues/441)

### Target Group Visualisation

After including the Target Group field in the project model, we were able to accept data being populated in this field from a file import or directly in the Admin, however this information was not being visualised. The templates have now been updated to include this content within the Project Plan tab on the project page.

Github issue [#255](https://github.com/akvo/akvo-rsr/issues/255)

### Akvo Manager user permissions for Organisation

We have updated the user permissions for the Akvo Manager role so that they are able to update or change the organisation that a user belongs to. This is extremely useful in the event that a user mistakenly registers under an incorrect organisation.

Github issue [#278](https://github.com/akvo/akvo-rsr/issues/278)

### Bug in Editing updates on Akvo Pages

We discovered a bug that prevented updates from being edited when viewed on a partnersite. It should be possible that within the first 20 minutes of posting an update the user can edit the content to fix any small issues with the content. This was generating an error which has now been resolved.

Github issue [#647](https://github.com/akvo/akvo-rsr/issues/647)

### Change in Geolocation Provider for the Admin

We were previously using http://itouchmap.com to link partners to a map to generate their location information. After a suggestion from the Akvo Partner Team we have now swapped this link with http://mygeoposition.com/ that provides a more simple workflow for populating this information.

Github issue [#649](https://github.com/akvo/akvo-rsr/issues/649)

Features
---

### Removed Primary Location

After some consideration and user feedback we have simplified the locations models by removing the Primary Location information from the system. It is now implicit that the first project entered into the Admin is the primary location for the project. This prevents many issues that were arising using the Admin project form.

Github issue [#141](https://github.com/akvo/akvo-rsr/issues/141)

### Tidying the Support Partner List

We have made a change to the [support partner list](http://rsr.akvo.org//organisations/support/) that now means only partners with published projects are being displayed here.

Github issue [#204](https://github.com/akvo/akvo-rsr/issues/204)

### API Resource Documentation

We have created [some documentation](https://github.com/akvo/akvo-rsr/blob/develop/docs/RSR%20Features/API/API-Resources.md) that provides information about the Custom API Resources we have created. This will assist developers who are wishing to onboard with the Read API by providing them with a list of the existing resources available in a consumable manner.

Github issue [#510](https://github.com/akvo/akvo-rsr/issues/510)

### Organisation Account Types

We have added some new account types for the Organisation account model that will enable Akvo to tag organisations by their activty and contractual status within RSR to help with accounting and reporting purposes.

Github issue [#608](https://github.com/akvo/akvo-rsr/issues/608)

Bug Fixes
---

### Multiple languages in XML Import

If an incoming IATI XML contained 2 tags with the same information in 2 different languages then the scripts were simply importing the last in the list. This has now been updated to actually consider the language tags that are specified in the file so that the correct contents is imported.

Github issue [#252](https://github.com/akvo/akvo-rsr/issues/252)

### Post Import Budget Error

As part of the XML Import functionality there is the functionality to create the budget items included within the file. Due to a recent change in the Budget Item Labels, this process was not working correctly, so we have now made a change to fix this issue.

Github issue [#652](https://github.com/akvo/akvo-rsr/issues/652)

### NULL value returned for ``last_modified_at``

We fixed a small bug in the API that was returning an incorrect boolean value when querying on the ``last_modified_date`` field where there was no value set for the row being returned.

Github issue [#477](https://github.com/akvo/akvo-rsr/issues/477)


Under the hood
---

### Removing old deployment scripts

With the introduction of newer deployment scripts we have done some work to clear out the old ones that are no longer used.

Github issue [#362](https://github.com/akvo/akvo-rsr/issues/362)

### Move akvo.rsr.utils to akvo.utils

We have refactored the code within akvo.rsr.utils to be compiled into akvo.utils.

Github issue [#434](https://github.com/akvo/akvo-rsr/issues/434)


--------

Akvo RSR ver 2.3.8 Xylocarp
---

Wednesday 11th June 2014, adriancollier

New and Noteworthy
---

### Upgrade to Django 1.6

This latest release of Akvo RSR contains a wide variety of back end changes to upgrade the underlying framework that RSR runs on - Django. We were previously running on version 1.4, so we've performed a double staged upgrade to make use of the later features than have been developed with Django.

Github issue [#544](https://github.com/akvo/akvo-rsr/issues/544)


Areas Modified
---

### Separated Static and User Media assets

We have now separated the server location for static media from media that is uploaded by users. This ensures that we can manage and maintain the information in different ways if needed by the use cases of the different sources.

Github issue [#564](https://github.com/akvo/akvo-rsr/issues/564)

### Updated Folder Structure

The folders structure for the application was improved in Django 1.4, but we continued to use the legacy structure. We have now updated this to bring RSR in line with the latest Django folder structure.

Github issue [#565](https://github.com/akvo/akvo-rsr/issues/565)

### Fixed ProjectAdmin add view

We have updated the new project form to work with the improved standards bring implemented in Django 1.5

Github issue [#566](https://github.com/akvo/akvo-rsr/issues/566)

### Upgraded Python Libraries

We have performed updates of all dependent python libraries where possible to allow us to use the latest versions.

Github issue [#570](https://github.com/akvo/akvo-rsr/issues/570)

### New Markdown Solution

We have implemented a new method of managing Markdown included within Project Updates that uses django_markup.

Github issue [#572](https://github.com/akvo/akvo-rsr/issues/572)

### Removed SMS Code

We had in the past implemented a beta version of an SMS updating tool for RSR that was never fully functional. To tidy up the codebase, we have now removed this code and all references to this.

Github issue [#574](https://github.com/akvo/akvo-rsr/issues/574)

### URL Encoding removal

As part of the Django 1.6 changes, we have removed the URL Encoding from ``reverse()`` arguments.

Github issue [#575](https://github.com/akvo/akvo-rsr/issues/575)

### Default value for Boolean Fields

Required with the Django 1.6 upgrade, we have to specify a default value for Boolean fields within RSR. These have now been specified where previously not present.

Github issue [#578](https://github.com/akvo/akvo-rsr/issues/578)

### Update Django URLs

We have updated the code to ensure that the names of views in {% url %} tag are strings.

Github issue [#579](https://github.com/akvo/akvo-rsr/issues/579)

### Fixes for Django 1.7 Upgrade

While we are not yet planning to update the Django framework to 1.7 yet, we have already provided some updates to key libraries including Tastypie (which runs parts of the RSR API) to provide 1.7 compatibility.

Github issue [#580](https://github.com/akvo/akvo-rsr/issues/580)

### Rename ``get_query_set()``

A change that takes advantage of some newer features provided in Django 1.6, we have renamed this function.

Github issue [#583](https://github.com/akvo/akvo-rsr/issues/583)

### Change in permission methods

We have replaced ``get_(add|change|delete)_permission`` methods with ``django.contrib.auth.get_permission_codename`` as the previous are now depreciated.

Github issue [#584](https://github.com/akvo/akvo-rsr/issues/584)

### Check ``ModelForms``

As part of the Django 1.6 upgrade we have updated ``ModelForms``.

Github issue [#586](https://github.com/akvo/akvo-rsr/issues/586)

### Implement ``ALLOWED_HOST`` setting

We have added a new ``ALLOWED_HOST`` setting as needed as part of the Django 1.6 upgrade.

Github issue [#596](https://github.com/akvo/akvo-rsr/issues/596)

--------------

Akvo RSR ver 2.3.7 Watermelon
---

Wednesday 28th May 2014, rumca

New Features
---

### Country options on project list

We have added a feature to only populate the countries dropdown on Akvo Pages with a list of countries where there are projects present. This allows the country selection to always return a project and provides a shorter list to select from.

Github issue [#176](https://github.com/akvo/akvo-rsr/issues/176)


Bug Fixes
---

### Content owner in org admin

The content owner field was accidentally removed during a previous release, this has been reinstated on the organisation admin now.

Github issue [#558](https://github.com/akvo/akvo-rsr/issues/558)

### Image/Video files positioning

We have made a change to the way in which image or videos are positioned on RSR updates. We now only allow the media links to be placed before the update.

Github issue [#243](https://github.com/akvo/akvo-rsr/issues/243)

### Removal of YouTube related videos

When YouTube videos were added to project updates they would display related videos after they had been played. We have made a change to prevent this from happening, as often times the videos were not relevant.

Github issue [#540](https://github.com/akvo/akvo-rsr/issues/540)

### Django version upgrade

As an intermediary step whilst we complete a full upgrade from Django 1.4 to 1.7, we have upgraded to Django 1.4.13 from 1.4.2 to plug recently identified security vulnerabilities.

Github issue [#522](https://github.com/akvo/akvo-rsr/issues/522)


Akvo RSR ver 2.3.6 Voavanga
---

Wednesday 14th May 2014, adriancollier

New Features
---

### Add Update button change

If a user was attempting to add an update to a project that they didn't have the permission for, then they were being served a 403 error page. We have now changed this activity to grey out the Add Update button for users that do not have permission to add updates on individual projects.

Github issue [#150](https://github.com/akvo/akvo-rsr/issues/150)

### Character validation in admin

Now that we are working with XML more deeply with the API and IATI information, we have added validation to the RSR admin to check for any characters that have been included within the added fields that are not valid within XML. A warning is now displayed in the event that any of these characters are present.

Github issue [#242](https://github.com/akvo/akvo-rsr/issues/242)

### Back button on Akvo Pages

We have added a custom option to Akvo Pages to allow the back button to have a different text added. So now our partners can allow this button to say something more appropriate to the location that the user will be taken to upon pressing.

Github issue [#258](https://github.com/akvo/akvo-rsr/issues/258)

### Sign in target location

We have tidied up the signing in process to direct users to the main page after completing the sign in process.

Github issue [#301](https://github.com/akvo/akvo-rsr/issues/301)

### Organisation filter on Akvo Pages

We had previously removed the project filter on Akvo Pages that allows any project to be viewed within a Pages instance. This has now been extended to organisations so that organisations can be visualised within an instance without the need for that organisation to be present within projects.

Github issue [#433](https://github.com/akvo/akvo-rsr/issues/433)

### Facebook meta information

We have tidied up the meta information when sharing projects via Facebook to provide the information of the organisation that owns the Akvo Pages instance in place of Akvo.

Github issue [#442](https://github.com/akvo/akvo-rsr/issues/442)

### RSR favicon

We have replaced the favicon being used within RSR to use the more updated icon as is present within the Akvo.org website.

Github issue [#443](https://github.com/akvo/akvo-rsr/issues/443)

### Donation redirect page for Akvo Pages

We have added a new timed redirection page that users will see when completing a donation from an Akvo Pages instance. This provides information to the user to inform them that they will be leaving the previous domain and be directed to the Akvo.org donation process.

Github issue [#480](https://github.com/akvo/akvo-rsr/issues/480)

### Translation management process

We have documented our process for managing the content translations with a team of external language translators. This is just a documentation update.

Github issue [#494](https://github.com/akvo/akvo-rsr/issues/494)

### Documentation Update

We have performed a merging process to pull some recent documentation efforts into the main code repository to ensure that the right information is always available for users to see.

Github issue [#512](https://github.com/akvo/akvo-rsr/issues/512)

### Project summary pop-up Akvo Pages map widget

We have added a project summary pop-up to the Akvo Pages map widget that displays basic information about a project to the user when they click on the pin for a specific project.

Github issue [#505](https://github.com/akvo/akvo-rsr/issues/505)

### Project and organisation management flags

Following on from recent work on management flags, we have extended this functionality to projects. Now it is possible to set a flag on both projects and organisations that will prevent unwanted changes being made.

Organisations can have an owner flag set so that any changes made by other organisations inform the user that these changes could be overwritten by the managing organisation.

Partners can also set a flag on their organisation record to prevent their projects being modified by other organisations. Only Admins from the support partner organisation will be able to make changes to the project content for these projects.

Github issue [#233](https://github.com/akvo/akvo-rsr/issues/233)


Bug Fixes
---

### Blank location error

We were experiencing a problem where if new locations were added to a project but no information was completed, the admin form would not save. This has been corrected to now ignore any added but incomplete locations.

Github issue [#312](https://github.com/akvo/akvo-rsr/issues/312)

### Budget totals

We previously had 2 different budget items within the dataset that referred to total budgets. This has now been consolidated so that we only have a single entry and all information will be merged to this single entry.

Github issue [#471](https://github.com/akvo/akvo-rsr/issues/471)

### Akvo Pages widgets layout error

We have tidied up some layout issues with the widgets being provided for Akvo Pages.

Github issue [#498](https://github.com/akvo/akvo-rsr/issues/498)

### Wrapped links on project pages

We have fixed an issue that long links provided on projects were extending beyond the box provided in the visual layout. These links will now wrap to the next line if they are too long to fit within the available space.

Github issue [#506](https://github.com/akvo/akvo-rsr/issues/506)

### Global maps in Internet Explorer 8

We have resolved some visualisation issues when viewing the global maps in IE8. Now the maps are correctly displaying the points.

Github issue [#507](https://github.com/akvo/akvo-rsr/issues/507)

### IATI export missing data

We were missing some date information within the budget item export when creating IATI files. This prevented the files from validating as a correct IATI XML file. This has now been included.

Github issue [#533](https://github.com/akvo/akvo-rsr/issues/533)

### Live server logging

We have made a small change to the underlying code that will provide better logging information for our system to help discover and troubleshoot any issues that occur.

Github issue [#432](https://github.com/akvo/akvo-rsr/issues/432)

### Using Sentry within RSR

We have added Sentry as a tool to assist us with monitoring and logging with RSR as part of our efforts to ensure we have a great performing system and access to all the right information to investigate when things don't go entirely to plan. You can read more about Sentry [here](http://sentry.readthedocs.org/en/latest/).

Github issue [#541](https://github.com/akvo/akvo-rsr/issues/541)


Akvo RSR ver 2.3.5 Uglyfruit
---

Wednesday 9th April 2014, adriancollier

New Features
---

### IATI Export

On popular demand we have created the first installment of the IATI Export functionality. This feature will allow us to create an IATI XML file based on the projects that an organisation has within RSR to publish within the IATI Registry.

There will be further improvements to this functionality including visibility of files within the website, automatic publishing and historical file access over the coming weeks.

Github issue [#334](https://github.com/akvo/akvo-rsr/issues/334)

### Donate Buttons on Projects and Widgets

We have had a couple of requests from partners to prevent the donate button from appearing on their projects. Primarily this is due to the organisation not wishing to accomodate donations on specific projects. We have now added the functionality for partners to be able to turn on/off the visibility of the Donate button from the Project Admin per project.

This setting affects where the project is visible on Akvo.org, Akvo Pages and within Widgets.

Github issue [#310](https://github.com/akvo/akvo-rsr/issues/310) & [#491](https://github.com/akvo/akvo-rsr/issues/491)


### Image Upload Recommendations

We noticed that many users were unaware of the right size or dimentions of images to use when uploading to RSR projects or updates. To help guide users to have the best quality of images on their projects we have added some recommendations including the limits related to file sizes that the system imposes.

Github issue [#219](https://github.com/akvo/akvo-rsr/issues/219)

### Update warning on empty content

If a user wants to post an update without any content and only a title, then we think they should be allowed to do this. However we also think it's great if users do add content and not just the title. So we have added a reminder to the form to advise users to include content in case this is a mistake. Just like if you send an email without a subject.

Github issue [#304](https://github.com/akvo/akvo-rsr/issues/304)

### Registrations via Akvo Pages (aka Partnersites)

When users want to register directly from Akvo Pages they used to have to select the organisation that they want to register under. To improve integration we have now pre-selected this, so that users now automatically are registering under the organisation that owns the Akvo Pages.

Github issue [#309](https://github.com/akvo/akvo-rsr/issues/309)

### Organisation input guidelines

We've made some small improvements in the documentation available for organisations wishing to import organisations using the API.

Github issue [#425](https://github.com/akvo/akvo-rsr/issues/425)

### Improved 404 page

We'd prefer it if no-one sees a 404 error page, but when they do, we want it to be a nice 404 error page, so we've now added the same one we use on Akvo.org as we like it.

Github issue [#450](https://github.com/akvo/akvo-rsr/issues/450)

### Partner Types

We made a change a while back to only allow partners to be added to projects where they are enabled for that particular role, e.g. Support Partner. This has created some processing issues affecting Admin users and causing a bit of a long process for maintaining projects. As a workaround for this, we have now enabled all organisations to be either Field or Funding partners on projects. As before if organisations need to be added as a Support or Sponsor partner then this will need to be approved by the Akvo Partner Team, but this small change should help a lot of project admins have a simpler time with their work.

Github issue [#462](https://github.com/akvo/akvo-rsr/issues/462)

### Improved API resource for Project Updates

As we would like to display more information about project updates in different places, and as this information is stored in multiple different tables within the database, we have created a common single resource to be able to collect all this information with a single API call.

Github issue [#463](https://github.com/akvo/akvo-rsr/issues/463)

### Widget Improvements

We have made several visual improvements on the Widget templates in this release based on some partner feedback from CommonSites to make them clearer and look that little bit more impressive.

Github issue [#479](https://github.com/akvo/akvo-rsr/issues/479)

### Better documentation on Github Process

We've improved the developer documentation for our Github process internally to make things clearer for everyone in the team.

Github issue [#422](https://github.com/akvo/akvo-rsr/issues/422) & [#481](https://github.com/akvo/akvo-rsr/issues/481)

Bug Fixes
---

### Error in maps for Internet Explorer 8 (IE8)

There was an issue with displaying maps in IE8 within RSR. While IE8 is being discontinued by Microsoft soon, we still notice some traffic to RSR via this browser so we have made an update to the maps code to render these maps correctly when viewed there.

Github issue [#474](https://github.com/akvo/akvo-rsr/issues/474)

### Links wrapping on Akvo Pages (aka Partnersites)

Links that are added to projects to connect information from Akvopedia or other external sources were not wrapping within the field correctly. This has now been resolved.

Github issue [#179](https://github.com/akvo/akvo-rsr/issues/179)

### Akvo Pages (aka Partnersites) organisation Lists not paginated

All organisations that were participating in projects in the Akvo Pages were being listed in a single page, we have now corrected this to ensure that the organisations are listed in pages containing 10 at a time.

Github issue [#285](https://github.com/akvo/akvo-rsr/issues/285)

### Sign In fields alignment

Sign In fields were being displayed as too large for the box they were sitting in. We have fixed this visual bug.

Github issue [#322](https://github.com/akvo/akvo-rsr/issues/322)

### Donation email in Gmail

There was a styling issue in Gmail when viewing the donation email we send to users who have completed a donation in RSR. This template now uses a table rather than floating div elements so the visuals always match what is expected of them.

Github issue [#460](https://github.com/akvo/akvo-rsr/issues/460)


### External links tab use

When opening multiple external links from a project page, the same tab or window was being used again, so only the most recent link was being displayed to you. We've resolved this to create a new tab or window for each link selected.

Github issue [#323](https://github.com/akvo/akvo-rsr/issues/323)

### Header Sign In & Register options in browser

When a browser was not maximised, the Sign In and Register options were no longer visible in the header, and the scrollbar didn't allow for them to be pulled into view. This has been resolved.

Github issue [#408](https://github.com/akvo/akvo-rsr/issues/408)



Akvo RSR ver 2.3.4 Tamarine
---

10th March 2014, adriancollier

New Features
---

###Timestamp Audit Records

The first of a series of changes we'll be making to improve the audit tracking of RSR data. This change provides a ``created_at`` and a ``last_modified_at`` field on Projects, Organisations and ProjectUpdates as well as on PartnerSites that are used to administer Akvo Pages. The fields are currently only visible within the Admin interface; but will be useful when viewing projects in the admin or when generating our reporting information and metrics.

Github issue [#381](https://github.com/akvo/akvo-rsr/issues/381)

###Data Management Flag

Another change related to audit tracking and ownership, this new feature allows Organisation records to be tagged with an owner organisation.

This flag will generate a warning if a user belonging to an organisation that is not the owner changes data through the admin interface. Such changes risk being overwritten, now that we are working with some partners who are sending us content updates via an import file. In the future, this flag will also let the import process reject any improper changes.

Github issue [#374](https://github.com/akvo/akvo-rsr/issues/374)

###Organisation API Import

Further improvements to our API Import allowing more fields to be updated when we do the import from an external file. This will ensure all of the latest information is displayed exactly the way they should be.

Github issue [#451](https://github.com/akvo/akvo-rsr/issues/451)

###Android App Update Identifier

We have implemented some changes to the identification of updates provided by the new Android app. This will ensure that the app cannot post the same update more than once. This change is in preparation of our Mobile App launch later in March.

Github issue [#445](https://github.com/akvo/akvo-rsr/issues/445)

###Registration Usernames

Usernames in RSR have never been able to include spaces, but there are also some unwanted characters that were not allowed. To make the registration process easier we have added some code to the validation of the username that not only prevents users from entering restricted characters but also provides a clear error message in the event that an invalid character is included within the username entered.

Github issue [#437](https://github.com/akvo/akvo-rsr/issues/437)

###Email Delivery Improvement

After some reports of RSR Emails not being received, we have made some changes to the system to improve the way we handle emails. We now route the emails being delivered from RSR through the Mail Server we have running mail.akvo.org. The logging of this is delivered to us regularly so we can always track what happened to emails that are not delivered to see where the problems may lie.

This change will also work to improve the overall stability of the mails being sent from RSR.

This also required a change in RSR to enable the sending of mails using a service with SSL.

Github issue [#448](https://github.com/akvo/akvo-rsr/issues/448)


Bug Fixes
---

###Clickable Links in updates

We had an issue that was preventing some links that were included within RSR updates from being clickable within the browser. This was affecting some Akvo Pages updates as well as times when the links were not preceded by line breaks.

The new change now scans an update after it has been submitted in order to make any links that may have not been picked up automatically clickable. This will help to ensure that users who are sharing information have great updates.

Github issue [#438](https://github.com/akvo/akvo-rsr/issues/438) & [#419](https://github.com/akvo/akvo-rsr/issues/419)

###Add project view in Admin bug

During the implementation of the new Timestamp feature, we had an issue with the template for adding a new project into RSR. This required some tidying up of the fields and moving the Timestamp fields into the General field list rather than in its own section.

Github issue [#458](https://github.com/akvo/akvo-rsr/issues/458)


Akvo RSR ver 2.3.3 Satsuma
---

21st January 2014, adriancollier

New Features
---

###Organisation API Import

We have been working with our Partners Cordaid and RAIN Foundation to build and expand on our API Write Functionality. The process of importing organisations on a large scale was previously being done via the use of local scripts. With scale however we needed a more structural solution not only to enter this data, but also to update it and allow changes to be made.

To complete this task we have also introduced a new API tool called the Django REST Framework. This is an alternative to our existing API tool TastyPie. We believe this new tool is a more stable and long term solution to the API functionality. With this addition, we will be able to track the performances of both tools before deciding on the final solution that RSR will be taking for its application interface technology.

Github issue [#415](https://github.com/akvo/akvo-rsr/issues/415) & [#375](https://github.com/akvo/akvo-rsr/issues/375)

###Budgets Importing

In a similar strain to the Organisation API Import, we have also been extending the existing Project functionality, and have enabled the feature to be able to import budget information via the API.

Github issue [#390](https://github.com/akvo/akvo-rsr/issues/390)

###Target Group Field

Through conversations internally, with partners and also within the IATI community, we have made a decision to more closely align the RSR data set to the IATI standard to make publishing and comparison of these sets easier and more open.

The latest of these changes is the inclusion of the Target Group field in the RSR Project model. At the moment this is only a backend change, so while data can be entered through the RSR Admin portal or via the API, it will not yet be visualised on the Akvo Website, Akvo Pages or Akvo Sites. This visual addition will be coming soon.

Github issue [#311](https://github.com/akvo/akvo-rsr/issues/311)

Bug Fixes
---

###Email Tracking

We have been hearing of several incidents where activation, password or confirmation emails are not being received by users in RSR. In order to fully investigate this issue, we have enabled some detailed logging and tracking in the system to be able to inform us about emails that are sent out so we can pinpoint where the problems lies.

Github issue [#416](https://github.com/akvo/akvo-rsr/issues/416)

###Remove Facebook App ID From Admin

Since we have released the Facebook sharing buttons in RSR, we have done some further investigation and determined a better way of solving this problem that no longer requires users to create their own Facebook Apps. To ensure users do not get confused we have removed the App ID field from the Admin.

Github issue [#423](https://github.com/akvo/akvo-rsr/issues/423)

###RSR Footer Update

We corrected a grammar mistake in the Product roadmaps link in the footer.

Github issue [#411](https://github.com/akvo/akvo-rsr/issues/411)


Akvo RSR ver 2.3.2 Rambutan
---

10th December 2013, adriancollier

New Features
---

###Social Media Sharing Buttons

Following on from the Meta-Data changes that we provided in the last release of RSR, we have now worked on adding in Social Media Sharing buttons for your Project, Update and Organisation pages within your Partnersite.

We have created this functionality for Facebook and Twitter. Both of these can be turned on/off independently within the [Partnersite Admin](http://rsr.akvo.org/admin/rsr/partnersite) form.

For Facebook there is an additional setup needed. You will need to [Create a Facebook App](http://tri.be/how-to-create-a-facebook-app-id/) and enter the App ID into the [Partnersite Admin](http://rsr.akvo.org/admin/rsr/partnersite) form. The Domain of the Facebook App should match the primary domain being used for your Partnersite, e.g. http://projects.organisation.org OR http://organisation.akvoapp.org.

Github issue [#230](https://github.com/akvo/akvo-rsr/issues/230)

###Github Wiki and RSR Documentation

We have been working on improving the documentation for both internal developers, users as well as external partners, integrating organisations and the Open Source development Community. As you can imagine this is a big undertaking to ensure that everone has all the necessary information available in the right format to be suitable for its intended use.

This is of course a work in progress and we will continue to improve this, but you can already see the summary page with an overview of what we have and where to find it [here](https://github.com/akvo/akvo-rsr/wiki)

###Footer Changes

We have made several changes to the Footer for RSR to match the changes that are being made within the main Akvo website.

Github issue [#398](https://github.com/akvo/akvo-rsr/issues/398)
Github issue [#342](https://github.com/akvo/akvo-rsr/issues/342)
Github issue [#350](https://github.com/akvo/akvo-rsr/issues/350)

###Reinstate Global  Maps in RSR

Earlier this summer we removed the functionality surrounding global maps on the platform. This was due to some performance and stability issues we were having with this portion of the site. We have now resolved these issues by implementing a Caching layer using Memcache on the API calls, as well as tidying up the API code to streamline the data being transmitted for the query involved.

These changes have provided a big enough improvement in the performance of the system that we have been able now to turn the maps back on in RSR so you can now see all your projects or organisations in one place - as you should be able to.

Github issue [#331](https://github.com/akvo/akvo-rsr/issues/331)


Bug Fixes
---

###Thumbnails on Partnersite Maps

We had a reoccurrence of a previous bug in this release - maps on Partnersites were displaying a very large thumbnail in the pop-up window after clicking on a single point on the map. This meant that only a small portion of the image was visible and the thumbnail took a long time to load.

We have resolved this by using a smaller thumbnail when pulling images into the maps.

Github issue [#159](https://github.com/akvo/akvo-rsr/issues/159)

###Release Notes Fixes

The last release was pushed out with a couple of spelling mistakes in the Release Notes, these have now been corrected.

Github issue [#372](https://github.com/akvo/akvo-rsr/issues/372)

###Social Media Images

When sharing Projects and other RSR Pages in Social Media sites images are passed through to be displayed. We had an issue that the images being used were not the correct format and so an inaccurate thumbnail was being displayed. This has been rectified to ensure that the right image sizes and shapes are provided to display as expected.

Github issue [#367](https://github.com/akvo/akvo-rsr/issues/367)

###Supervisor Log Warning

One of the Resources in the Benchmark Models was causing some errors and so this has been fixed to prevent any further issues.

Github issue [#364](https://github.com/akvo/akvo-rsr/issues/364)



Akvo RSR ver 2.3.1 Quince
---

31st October 2013, adriancollier

New Features
---

###Social Media Sharing Optimisation

When you share something using modern Social Media sites, the site you are sharing to (for example Facebook) automatically collects information from the source system to display an image, description and other Meta Information.

We have improved the Meta Data in RSR to ensure that when you share a page from RSR, the appropriate information is supplied to the Social Media site and the share looks great.

Github issue [#196](https://github.com/akvo/akvo-rsr/issues/196)

###Partnersite Widget CNAME

We have recently released a new set of Partnersite Widgets, however these have now been additionally configured to use the CNAME belonging to the Partnersite itself. This means that if the Widget is collected from a CNAME domain, then they will direct Widget visitors to the same CNAME domain when clicked.

Github issue: [#315](https://github.com/akvo/akvo-rsr/issues/315)

Bug Fixes
---

###Partnersite Widget Visual Fixes

There were a few inconsistencies with the visual elements of the new Partnersite Widgets. These included text running off the end of the widget, and the scrollbar on the Project Listing Widget. These have been resolved so now we should have pretty, error-free widgets.

Github issue: [#316](https://github.com/akvo/akvo-rsr/issues/316)

###Duplicates in API

The API was occasionally returning duplicate values in the results due to circular references between tables in the originating request. To ensure this doesn't continue to happen, we have adde da Distinct Clause to the API that will clean any duplicates before returning the results to the user.

Github issue: [#206](https://github.com/akvo/akvo-rsr/issues/206)

###Problems Saving Project in Admin

There was an issue where the project saving in the RSR Admin was taking some time. There was no indication as to whether this was working or not, and so if the save button was used several times, then it could result in dupliciate infomration being stored on a individual project.

To keep the project information unique where it needs to be, we have set it now that while the project is saving the Save Button is greyed out so it cannot be pressed multiple times.

Github issue: [#313](https://github.com/akvo/akvo-rsr/issues/313)

###RSR and Partnersite Sing In Page Link

We found a broken link on the sign in page that was directing users to the former Drupal content. We have corrected this to point the user to the correct page on the new Akvo.org website.

Github issue: [#342](https://github.com/akvo/akvo-rsr/issues/342)

###Footer Link Error

There was a link on the Footer of RSR that directed users to a non-existant page. This has been corrected so users are pointed to the correct page on the new Akvo.org website.

Github issue: [#350](https://github.com/akvo/akvo-rsr/issues/350)

###Field Limit Config Setting

Last year we implemented a change to impose the correct character limits on RSR Project fields. We made a decision not to force these limits historically, and so we added a config setting to allow projects with an ID below 478 to be exempt from these new limits.

This config setting was lost during the migration and infrastructure work we have been doing, so in this issue we have replaced this so that older projects can continue to be edited and used as normal.

Github issue: [#360](https://github.com/akvo/akvo-rsr/issues/360)

Infrastructure Changes
---

####Reduce Downtime during Deployments

By changing the way and order that we process all the necessary tasks during system deployment, we have been able to dramatically reduce the downtime of Akvo RSR. With releases going forwards we should always be looking at a downtime of less than 10 minutes.

Github issue [#132](https://github.com/akvo/akvo-rsr/issues/132)

###Migrations for Apps During Deployment

We have made some changes to our deployment scripts so that any migrations on apps used are included in the steps, making this process a lot more complete.

Github issue [#89](https://github.com/akvo/akvo-rsr/issues/89)

###Upgrade TastyPie

A newer version of TastyPie has been released. We use TastyPie for the RSR API. To ensure we can utilise the latest features of this, we have upgraded our version to the latest in this release.

Github issue: [#157](https://github.com/akvo/akvo-rsr/issues/157)


Akvo RSR ver 2.3.0.1 - Passionfruit Part 2 - Hotfix
---
21st October 2013, carlio

Bug Fixes
---

The "All Projects" RSS feed now returns only the most recent 100 project updates to speed up the feed generation and prevent out-of-memory problems.

GitHub Issue [#318](https://github.com/akvo/akvo-rsr/issues/318) and [#329](https://github.com/akvo/akvo-rsr/issues/329)

Akvo RSR ver 2.3.0 Passionfruit
---

8th October 2013, adriancollier

New Features
---

###Searching in the Admin on Internal ID

We have begun to implement a foreign identification number on projects that allow an Organisation to identify their projects using the ID that exists in their own internal systems. This is an extremely useful feature as it ensures that Partners can communciate in their own terms.

Until now however it was only possible to search in the Admin for RSR Ids. We have coded the change so that in the RSR Admin you can search on these Internal IDs and find the RSR Project that responds to that ID.

Github issue [#254](https://github.com/akvo/akvo-rsr/issues/254)

###Notes and Comments in the Admin

We have added some additional notes fields to a lot of the different areas of the admin. These fields will not be visible anywhere on the site, and the content will only be available to those working on the project with access ot the Admin. So, these fields can be used to explain additional informaiton for users of the project, or to write notes about recent changes or anything in particular that someone maintaining the content of a project might need to know.

Github issue [#151](https://github.com/akvo/akvo-rsr/issues/151)


Infrastructure Changes:
---

###Upgrade to Ubuntu 12.04, Nginx and move to CloudVPS

In this release our live server is being moved from its current home in London with the fantastic guys at ProWeb to a new Cloud based machine at CloudVPS. Within this movement we are also updating the underlying Operating System on RSR from 8.04 to 12.04. This has a whole series of additional benefits as well as challenges, but its certainly a move in the right direction. In addition we are also changing our Web-Server from Apache to Nginx at the same time. Nginx provides a more responsive web application with a simpler configuration and a smaller footprint.

We are aligning the environments that all our machines sit within, to improve the fidelity between our systems, as well as reducing the overhead of maintaining and administering these machines.

We expect these changes to enable some much bigger changes in the area of performance and stability to ensure our systems are working at the top of their game.

More to come in this area for sure!

###Moving Virtual Environments to CloudVPS

When we decided to choose a new hosting provider, this didn't just affect the live server, as we also have a number of additional development environments that we also need to move to ensure these work in a similar structure as the live system. Otherwise our testing has a lot less value.

We have moved these machines to our provider CloudVPS and have setup the additional surrounding structure so that they are already tightly integrated into our devleopment process.

Github issue [#130](https://github.com/akvo/akvo-rsr/issues/130)


Bug Fixes
---

###Register Link on Partnersites

We uncovered a sneaky bug that caused the Register link on Partnersites to only direct people into a loop and not actually deliver users to the correct location. We've fixed this so now users can register as normal.

Github issue [#307](https://github.com/akvo/akvo-rsr/issues/307)

###Update Title Character Limit

The Title field on Project Updates has a limit of 50 characters. However we were experiencing a problem with this that when you started typing into the field the display gave you a limit of 255. This was only a visual issue and luckily the form validation did not let the Update be submitted if over 50, but of course this is a very confusing situation.

We have resolved this now, so the display correctly informs you how many characters you have left out of the actual 50 character limit.

Github issue [#302](https://github.com/akvo/akvo-rsr/issues/302)


Akvo RSR ver 2.2.0.3 - Okra Part 3 - Hotfix
---

5th September 2013, adriancollier

New Features
---

###Expansion of Write API Functionality

We have been working on improving the process of importing IATI XML Files into the RSR Write API. These are a combination of general fixes and resolutions to Cordaid specific issues.

Github issue [#266](https://github.com/akvo/akvo-rsr/issues/266)
Github issue [#277](https://github.com/akvo/akvo-rsr/issues/277)
Github issue [#237](https://github.com/akvo/akvo-rsr/issues/237)
Github issue [#297](https://github.com/akvo/akvo-rsr/issues/297)

Bug Fixes
---

###Header to show Signed In Status

Following on from the release of our new Akvo.org website, we needed to modify the header being used so that users can be shown within the header if they are logged into RSR or not.

Github issue [#300](https://github.com/akvo/akvo-rsr/issues/300)

###Previous Navigation Button Broken

The Previous Button in RSR Lists for Organisations or Projects was not working due to some spaces instead of Tabs in the template code. We've corrected this now so users can navigate freely forwards and backwards to their heart's content.

###CSS Regression

We had a bug that managed to creep back into the system affecting the layout on the User Registration page on Partnersites. This has been fixed - and hopefully for the final time.

Github issue [#205](https://github.com/akvo/akvo-rsr/issues/205)


Akvo RSR ver 2.2.0.2 - Okra Part 2 - Hotfix
---

2nd September 2013, adriancollier

New Features
---

###New Headers and Footers for RSR

We have implemented new Headers and Footers throughout RSR to coincide with the new Akvo.org Website launch. These now contain the look and feel of the new website whilst providing all the functionality necessary to navigate throughout RSR and the Akvo network pages.

Github issue [#288](https://github.com/akvo/akvo-rsr/issues/288)

###Automated Development Environment Setup

To improve the ease of setting up a local instance of RSR for development, we have worked on a set of scripts and resources using Puppet and Vagrant.

###Cordaid API Update Functionality

We have developed an improvement to the API that allows us to update existing projects using the API Write functionality we have previously implemented. It was only possible before to create new projects.

Github issue [#224](https://github.com/akvo/akvo-rsr/issues/224)


Bug Fixes
---

###Partnersite Routing

We had an issue within our Middleware that resulted in an incorrect domain being set for Partnersites that were using CNAME entries to embed these into their Organisation's websites.
This has now been resolved, fixing issues related to Widgets not containing pins, as well as incorrect links throughout Partnersites.

Github issue [#291](https://github.com/akvo/akvo-rsr/issues/291)


###Mistakes in Unpublished Project Notification

We implemented a Banner to be displayed to users that are viewing an unpublished project. This banner contained some errors which have now been resolved.

Github issue [#257](https://github.com/akvo/akvo-rsr/issues/257)

Akvo RSR ver 2.2.0.1 - Okra
---
29th August 2013, adriancollier

New Features
---

###RSR Moved to Subdomain

In light of moving to a new website and structure, we have decided modify the underlying source of the RSR codebase. All RSR pages used to be displayed at http://akvo.org/rsr/ where we have now changed this to http://rsr.akvo.org. This allows us to separate out our products more easily and include more in-line information from Akvo's other products including FLOW and Akvopedia in a standard way going forwards. All the existing links and permalinks will continue to work, with the user being redirected to the new page automatically.

Github issue [#139](https://github.com/akvo/akvo-rsr/issues/139)

###Added Piwik Tracking Code

We have implemented an Analytics Traffic counting system Piwik throughout Akvo. We added the tracking information to RSR to allow traffic to be counted from within this new system to replace our previous solution HitList.

Github issue [#268](https://github.com/akvo/akvo-rsr/issues/268)

###Temporary Replacement Homepage

We are intending shortly to implement a new Akvo.org website. In addition we are also planning to move RSR to a new hosting provider and separate out the different parts of the current Live Server to create a more service based architechture. In order to do this, we needed to replace the current homepage which was being delivered by Django in a piece of functionality we called the MiniCMS.
We have built a temporary Hoempage solution using Wordpress that gives us the flexibility to carry on with this work unhindered.

Bug Fixes
---

###Remove Labs Footer Link

There was a link to an Akvo Labs page within the footer where the page is no longer in use, so the Footer link has been removed.

Github issue [#280](https://github.com/akvo/akvo-rsr/issues/280)


###Interactive Global Maps Disabled

We were experiencing problems with our API calls that resulted in excessive memory being used on our servers when these pages were displayed to users. While we work on the cause of the problem, we have disabled the maps and placed static maps in their stead to retain the visual elements, even though we are aware of the reduction in functionality.

Github issue [#279](https://github.com/akvo/akvo-rsr/issues/279)

###ISO Country Name

Palestein was listed as an Occupied Territory in RSR based on an older version of the ISO3166 list. We have now corrected this to State of.

Github issue [#215](https://github.com/akvo/akvo-rsr/issues/215)

###Water and Sanitation Text in RSR Admin

The headline text in the RSR Admin when creating a project mentioned Water and Sanitation projects. This is legacy from when RSR was only involved with these types of projects. We have now replaced this with a more general headline text.

Github issue [#216](https://github.com/akvo/akvo-rsr/issues/216)

###Add Update to Submit Update

On the Project Update Form within RSR, the button below the Update Form had the same Text "Add Update" as the button on the right side of the page to enter the form, leading to confusion. We have now changed the lower button to read "Submit Update" to make the difference between these more clear.

Github issue [#251](https://github.com/akvo/akvo-rsr/issues/251)


Akvo RSR ver 2.1.5.2 - hotfix for Nectarine
---
8th August 2013, adriancollier

###Adding a Country via the RSR Admin

We inherited a bug which prevented Countries from te ISO list being added to the available country list in the RSR Admin.

Github issue [#256](https://github.com/akvo/akvo-rsr/issues/256)

###Registration page in Partnersites

We made some fixes to the Regsiitartion page included modifying the layout to match the style better, and fixing some issues with the links that were not working once ported from Core RSR.

Github issue [#260](https://github.com/akvo/akvo-rsr/issues/260)

Akvo RSR ver 2.1.5.1 - hotfix for Nectarine
---
24 July 2013, adriancollier

###Add Organsiation Loading Info

We needed a little more code to process the Organisation Import File from Cordaid.

Github issue [#250](https://github.com/akvo/akvo-rsr/issues/250)

Akvo RSR ver 2.1.5 Nectarine
---
8th July 2013 - adriancollier

New Features
---

###Partnersite Widgets

We build a set of Widgets some time ago to enable our Partners to visualise information from one or more of their projects on any website via the use of an iframe. These Widgets provide a link directly to the project page on Akvo.org.

We have now built a new set of widgets that are redirecting users to the Project page on the Partnersite of the Organisation that collected the Widget.

This allows Partners to direct users to the right places they want, and makes the user experience more streamline remaining in the Partners domain or website look and feel.

Github Issue: [#154](http://github.com/akvo/akvo-rsr/issues/154)

###Restyled Widgets

As well as creating a set of Partnersite widgets, we also set our Designer to work on the visuals for these. The result is a new set of Widgets with a fresh and clean look. They're available in Light and Dark styles, so you should be able to locate the widget that looks exactly right on the site you want to place it on.

Github Issue: [#181](http://github.com/akvo/akvo-rsr/issues/181)
Github Issue: [#188](http://github.com/akvo/akvo-rsr/issues/188)
Github Issue: [#182](http://github.com/akvo/akvo-rsr/issues/182)
Github Issue: [#185](http://github.com/akvo/akvo-rsr/issues/185)
Github Issue: [#186](http://github.com/akvo/akvo-rsr/issues/186)

###New Get a Widget Page

And in case you thought we hadn't done enough with Widgets in this release, we have created a new Get a Widget page for Partnersites that display the available widgets and allow you to customise and collect the code for your Widget of choice.

Github Issue: [#193](http://github.com/akvo/akvo-rsr/issues/193)

###Comments field in Partnersite Admin

To allow us to maintain a better grasp on which Partnersites we have active, who is responsible for these and what Demo Partnersites we have implemented, we have added a notes field to this record so that we can provide some additional information which running our Admin.

Github Issue: [#207](http://github.com/akvo/akvo-rsr/issues/207)

###Partner Type Selection

We found recently within RSR that some of our Partners were being assigned to roles that the Partner was not authorised to be able to undertake. To solve this problem we have implemented a choice selection within our backend Admin, that allow us to pre-select the different roles that a Partner is able to fulfill on Projects in RSR.

Github Issue: [#203](http://github.com/akvo/akvo-rsr/issues/203)

Russian Translation

Working with one of our Partners UNDP, we have developed a set of User Interface translations that allow RSR Partnersites to be viewed locally in Russian. This now makes 6 languages we support in the User Interface of RSR:

- English
- Dutch
- French
- German
- Spanish
- Russian

Github Issue: [#138](http://github.com/akvo/akvo-rsr/issues/138)

###Subdomain RSR

In preparation for our move to a new hosting provider, we are making some changes to the underlying structure of RSR. In this release we are moving the RSR core code from the location of http://akvo.org/rsr to http://rsr.akvo.org.

This allows us to physically separate the various components of RSR and find stable and efficient hosting solutions for each part. All on the way to a smooth and flexible development process.

Github Issue: [#139](http://github.com/akvo/akvo-rsr/issues/139)

###Homepage API Resource

Also related to our move of hosting providers, this new addition to the API has been added to populate the "Right now in Akvo" box on the Homepage. This resource can be customised as time goes on to be able to generate more Analytics/KPI type information to be displayed within our Public Website pages.

Github Issue: [#180](http://github.com/akvo/akvo-rsr/issues/180)

###Remove old API

We have been working for some time on a working Read and Write API for RSR. We are pleased that we are now at the point when we have this in place. We are still making improvements and customisations but in the meantime we have decided it's time for us to remove the previous API we had in place to ensure that all Partners using this are using the correct feature and can access all of the right information.

The correct API Documentation can be found on our [Github Wiki here](https://github.com/akvo/akvo-rsr/wiki/Akvo-RSR-API-developer-documentation).

Github Issue: [#61](http://github.com/akvo/akvo-rsr/issues/61)

###Update API to allow new version of Tastypie

When trying to perform an upgrade of Tastypie which runs our new RSR API eature, we experienced an error as the models within RSR were not compatible with the latest Tastypie features.

To resolve this we have fixed the dependencies so that we can upgrade Tastypie and make the most out of this technology.

Github Issue: [#165](http://github.com/akvo/akvo-rsr/issues/165)

###Registration Links on Partnersites

If you go to add an update to a project on Akvo.org then you get a screen asking you to login and if you don't have an account there is an easy link to register for a new account right there on the page.

However if you try to do the same thing from a Partnersite, there is no registration link available. In this release we have resolved this and now the Login page has the same Registration information displayed.

Github Issue: [#205](http://github.com/akvo/akvo-rsr/issues/205)

###Photo Credit on Project Image

When adding a photo to a project via an Update, you can enter both a Caption and Credit for the photo, allowing you to describe the image and ensure that the photographer is credited for their work.

Now you can do the same when adding a photo to a project. Both the Caption and Credit fields are available to complete to ensure your images have the most up to date and accurate information you know at the time.

Github Issue: [#212](http://github.com/akvo/akvo-rsr/issues/212)

Bug Fixes
---

###Fix to Global Maps

There were 2 visual issues affecting the Global Maps page. As more pins are collected from the API, the position of the map on the screen and the zoom level was resetting. This has been fixed now to provide a steady map view.

Github Issue: [#113](http://github.com/akvo/akvo-rsr/issues/113)

###Fix Partners Column in Widget
In the standard RSR Widget, the Project List Widget had a column called Partners that was not being populated. This has been resolved so that this again shows the list of current partners working on the project being displayed on the Widget.

Github Issue: [#15](http://github.com/akvo/akvo-rsr/issues/15)

###Test Bug - Cannot create new org in Admin

When testing this release, we discovered an issue preventing Organisations from being created within the Admin. This was resolved before we pushed the release to live, so no such bug will be affecting our users after this release.

Github Issue: [#244](http://github.com/akvo/akvo-rsr/issues/244)


Akvo RSR ver 2.1.4 - mangosteen
---
25 June 2013, adriancollier, zzgvh

New features & changes
----

###Akvo RSR Write API

We have added functionality to our API to be able to import projects from an external source. This is hugely beneficial for our partnerships with larger partners such as Cordaid.org, who are currently working on implementing their entire project portfolio (500+ projects) into RSR.

The process involves sending an IATI Formatted XML File to RSR, which is then translated and imported into the system to create the projects based on the file's contents.

We will continue to work on improving and strengthening this process, but the first projects are being added via the API for Cordaid's initial run. In this we're adding over 130 new projects to RSR.

Github issue: [121](https://github.com/akvo/akvo-rsr/issues/121)

###Internal Organisation ID

We needed a way for Organisations to label other organisations and identify them on an ongoing basis. We have implemented this field which allows a partner to reference all of their working partners and provide a unique code for this. In the long term we believe we will be replacing this field for the IATI Organisation Identifier, but until this is more commonly in use, we will be using a custom identifier selected by the submitting organisation.

Github issue: [178](https://github.com/akvo/akvo-rsr/issues/178)

###Migrate Organisation to use the IATI Code List

We were previously using an Organisation type list of 4 types:

- NGO
- Governmental
- Commercial
- Knowledge Institution

We have now implemented an additional type field to use the [existing IATI List](http://iatistandard.org/codelists/organisation_type/). We will shortly be working on migration to update all existing Organisations we have to use the new field.

Github issue: [149](https://github.com/akvo/akvo-rsr/issues/149)

###API Caching

We have reduced the Caching solution we are using for the API to Memcached only, as our previous solution had stability issues. We now have a simple cache for Maps provided by Tasypie, and will work on what additional changes need to be implemented.

Github issue: [136](https://github.com/akvo/akvo-rsr/issues/136)

Bug fixes
----

###Cordaid Data Importing

We experienced an issue with the data import which was caused by a missing Business Unit in the implementation details. This was added and the problem resolved.

Github issue: [197](https://github.com/akvo/akvo-rsr/issues/197)

###IATI Organisation Identifier NULL Duplicates

When we added the IATI Identifier to the Organisation records, we wanted to prevent duplicates from being created so we implemented validation on the field. The issue was that the validation included a NULL value so 2 Organisations both without any ID were showing as duplicates. As it is possible to have an Organisation without an identifier we have removed this validation constraint to ignore NULL values.

Github issue: [208](https://github.com/akvo/akvo-rsr/issues/208)


Akvo RSR ver 2.1.3.1 - hotfix for leek
---
11 March 2013, zzgvh


###Fix project update form in RSR

The project update form was missing the newly added language field, rendering the form un-postable. This is now fixed.

Github issue [162](https://github.com/akvo/akvo-rsr/issues/162)

###Fix the middleware for partner sites using CNAME domains

The partner site routing middleware generated an exception when accessing a site using a CNAME domain. This is now fixed.

Github issue [164](https://github.com/akvo/akvo-rsr/issues/164)

Akvo RSR ver 2.1.3 - leek
---
4 February 2013, adriancollier


###Project Admin Rework

We have made some changes to the ordering and display of the Project Form in the Admin. This is to make the order more logical so that entering a project is easier.

We are working on an update to the manual project form which is currently in PDF format, which will also utilise the same ordering of fields to make the process even more seamless.

Github issue: [145](https://github.com/akvo/akvo-rsr/issues/145)

###API Caching

We have implemented a Caching solution to our API to store results of requests to pull information for the Global Maps in RSR. This works by storing a copy of the data for the maps on the server and only renewing this information if the existing data is expired. This not only speeds up the request but also dramatically reduces the load on the server.

For this we have used the Django library Cacheback.

Github issue: [136](https://github.com/akvo/akvo-rsr/issues/136)

###Multilingual Content Translations

We have successfully implemented the Google Translate Widget into Akvo RSR for Partnersites. This functionality is by default turned off, but can easily be switched on within the RSR Admin.

Once activated, the Widget appears in the top right hand corner of the page and allows users to select any of the 64 supported languages to translate the entire page and contents into.

This is a machine translation, and is not fully verified, but it should provide enough information for viewers of the project to understand the intention of the project and it's overall aims and goals.

It is also possible to submit better translations to Google via the translated page, increasing the accuracy of the translated content for future viewers.

Github issue: [101](https://github.com/akvo/akvo-rsr/issues/101)

###Closing the Donation Loop on Partnersites

An improvement in both Partnersites and the Donation process that captures the Partnersite users were on when they began the process, and returns them there once they finished. Previously, a user of the site would always be returned to Akvo RSR regardless of which site they started their donation on.

Github issue: [93](https://github.com/akvo/akvo-rsr/issues/93)


Akvo RSR ver 2.1.2.1 - Donations Hotfix release notes
---
4 February 2013, adriancollier

###Funding Projects to 100% with the Donation Engine

We have made a change to the way payment amounts are being calculated when including fees. There has been an existing legacy issue for some time that due to the fees deducted from PayPal or iDeal, a project could not be fully funded using the donation engine alone. A manual payment was neeeded to be made in the Admin to complete the project funding.

Now we have re-engineerd the fees so that these are added to the amount required to complete a project. The donor can make the payment and the actual fees charged are deducted from the payment before the remaindfer is applied to the chosen project.

It may occur infrequently that the project is over-funded by a small fraction as the fees incurred could differ from the fees calculated. Where this occurs the funds are provided to the project budget.


Github issue: [120](https://github.com/akvo/akvo-rsr/issues/120)

Akvo RSR ver 2.1.2 release notes
---
10 December 2012, (Code name: Kiwi) kardan, adriancollier, zzgvh

Overview
----
...

New features & changes
----

###End to End Transparency with Openaid.nl and Akvo RSR

In this release we have made a firm link between the Financial Information published by the Dutch Government at Openaid.nl and Akvo RSR. Pending a change in the Openaid.nl source code which should be pushed later this week, you will now be able to navigate between Funding Activities in Openaid.nl and projects being implemented using those funds on Akvo RSR.

So, links on the Openaid.nl site will provide you with a list of RSR projects or a list of participating organisations. From the Funding Pages on Akvo RSR you'll be able to go directly to the original funding activity in OpenAid.nl.

You can read more about this on our [Blog Post](http://www.akvo.org/blog/?p=7962) on this feature!

Github issue: [69](https://github.com/akvo/akvo-rsr/issues/69) & [87](https://github.com/akvo/akvo-rsr/issues/87)

###Donation Initial Page Restyle/Addition

On the first page of the donation process (http://www.akvo.org/rsr/project/613/donate/) there is currently the option of donating by PayPal or iDeal. At the bottom of the page there is also the option to donate as an Organisation which follows a different process.

This alternative process has been made more apparent to ensure organisations follow the correct path rather than to participate in the workflow that is aimed at individual donors.

Github issue: [98](https://github.com/akvo/akvo-rsr/issues/98)

###API Changes

We have added the "primary_location" field as inline data to the "project" and "organisation" resources in the API. This allows for the primary location to be collected directly when obtaining the project and organisation resources. Being one of the more useful pieces of information that is not part of the project or organisation database tables it makes a lot of sense to make this information accessible as a part of these resources directly.

In JSON the "primary_location" looks like this:

```js
    "primary_location": {
          "address_1": "",
          "address_2": "",
          "city": "Freetown",
          "country": "/api/v1/country/42/",
          "id": 779,
          "latitude": 8.371664,
          "longitude": -13.189087,
          "postcode": "",
          "primary": true,
          "project": "/api/v1/project/672/",
          "resource_uri": "/api/v1/project_location/779/",
          "state": ""
        },
```

Github issue: [124](https://github.com/akvo/akvo-rsr/issues/124)

We have also expanded the "current_image" field of the "project" resource and the "logo" field of the "organisation" to include a sub-object with two fields, "original" which is the URI for the original image, and "thumbnails" which is an object with named thumbnails of the image. Currently there is only one thumbnail, "map_thumb" that is used by RSR itself for some of the maps. With this change it will be easy to add other thumbnail formats in the future.

In JSON the new format for "current_image" (and "logo" in the organisation) is:

```js
    "current_image": {
        "original": "http://uat.akvo.org/rsr/media/db/project/672/Project_672_current_image_2012-11-06_15.22.42.jpg",
        "thumbnails": {
            "map_thumb": "http://uat.akvo.org/rsr/media/db/project/672/Project_672_current_image_2012-11-06_15.22.42_jpg_160x120_autocrop_detail_q85.jpg"
        }
    },
```

Github issue: [123](https://github.com/akvo/akvo-rsr/issues/123)

###Sorting on country

The ability to sort projects in a list based on which country they are located in was disabled some time back when we made changes to the location model. It has now been reinstated, so it'll be easier once more to find projects in the same country. We have also fixed the sorting direction to use logical defaults for all columns of the project listing pages.

Github issue: [99](https://github.com/akvo/akvo-rsr/issues/99)

###Map Images

Previously we were pulling and displaying original project images on our maps. This looked fine in general, but it had a huge impact on performance as all the images needed to be downloaded when the map was displayed to the user...not the most efficient.

Seeing as the images are small on the map pop-up anyway, we have modified the interface to use the thumbnail image rather than the original image. Reducing the loading time for users, and the impact on our server resources - for which we are grateful.

Github issue: [65](https://github.com/akvo/akvo-rsr/issues/65)

###Map Scrolling

This improvement is a great addition. We have enabled Global map zooming in and out using the scrollwheel on your mouse. If you don't use the scrollwheel on your mouse, then you'll probably not notice anything. If you do use it - then I hope you get as excited about this as I did!

Github issue: [43](https://github.com/akvo/akvo-rsr/issues/43)

###Akvo RSR in German

Working closely with one of our Partners Mars Chocolates, we have made significant progress in translating the Akvo RSR User Interface into German. We have checked this well, but we are still ironing out all of the kinks and making sure it all makes sense. If you spot any inaccurately translated items, please let us know. Online translation tools don't let you see things in context, so it's a lot of guesswork until it's seen in action.

Github issue: [116](https://github.com/akvo/akvo-rsr/issues/116)

###Automated Donation Testing Scripts

We have written some powerful Lettuce scripts allow us to run through the Donation Process automatically in under 2 minutes. They check that everything's working as expected, that all the numbers and figures are adding up and the connections are still responsive. It's a great addition to our testing process and will save hours of manual testing in the weeks, months and years to come.

Github issue: [131](https://github.com/akvo/akvo-rsr/issues/113)

Bug fixes
----
###Image slider thumbs not faded on initialisation
There was a slight UI issue with the image slider on project pages.

Github issue: [50](https://github.com/akvo/akvo-rsr/issues/50)

###Video Updates Scrollbar

We found that some videos were being bordered by scrollbars when showing on the RSR Update page. This made them look more than a little messy. So after some poking, we've fixed it and removed those unsightly bars.

Github issue: [104](https://github.com/akvo/akvo-rsr/issues/104)

###Unpublished Projects Administration

After making some major changes to the way unpublished projects are visible in RSR, we have made a further change to allow easier administration and maintenance by Akvo Staff of these projects. In short, it's now possible to do the things we need to do, without any jiggery-pokery.

Github issue: [91](https://github.com/akvo/akvo-rsr/issues/91)

###Translation of Listing Headings

A while back we made a large effort to translate our user interface into multiple languages. Almost all of the non-user-generated content within RSR is now available in different languages. Some items however missed out...

We have now updated this so that the project listing pages such as http://akvo.akvoapp.org have all the column titles translated - not just the select ones from before.

Github issue: [48](https://github.com/akvo/akvo-rsr/issues/48)

###Duplication of Partners on Project Page

The list of partners presented on the Project page was for a while showing the same organisations multiple times when this partner was connected to a project with multiple roles - such as Support Partner and also as Funding Partner. We've fixed the filter again now so no matter how many times a parter is linked they will be shown just the once. If however you go through to the Partners page for that project, you'll be able to see each partner and the roles they perform. So we've not lost anything, just tidied it all up a little.

Github issue: [127](https://github.com/akvo/akvo-rsr/issues/127)

---------------------------------------------

Akvo RSR ver 2.1.1 release notes
---
17 September 2012, (Code name: Jujube) ac

Overview
----
We have release several items in this version focusing around permissions and IATI identification. Along with a few bug fixes for good measure.

New features & changes
----


###Extension of the Akvo API
We have improved the functionality of the Akvo API to improve usability all-round. This feature now enables users to authenticate their access using an API key linked to an Akvo RSR User account. This allows a little more access in terms of information as now user details can also be passed through a correctly authenticated access request.
We've also included a "depth" option to the querying. This enables the requester to choose how much information is pulled alongside the item they are looking at - for example linking to a project, you will also want to pull information from tables linked to the project table. The depth option provides this opportunity.

Further information on the API is available in the [Github Akvo RSR Wiki](https://github.com/akvo/akvo-rsr/wiki/Akvo-RSR-API)

Github issue: [72](https://github.com/akvo/akvo-rsr/issues/72) & [75](https://github.com/akvo/akvo-rsr/issues/75)

###IATI Identifiers
This feature is to implement the ability to add an IATI activity identifier to Projects and IATI identifiers for Organisations.

This is the first step in an end-to-end transparency initiative to enable navigation from the original funding source present on the OpenAid website at http://openaid.nl through to the RSR Organisations and Projects where this money is being spent.

Github issue: [69](https://github.com/akvo/akvo-rsr/issues/69) & [74](https://github.com/akvo/akvo-rsr/issues/74)

### Partner Identifier
Partners are now able to add an Identifier to projects via the Akvo RSR Admin. This field can be used by Partner Administrators to track the identity of their own projects. This can be anything the Partner wishes, but the main purpose we expect is to use the Id that is being used for the project in their internal systems.

This Id is usable in the API, allowing partners to query their data in RSR using the Ids in their own systems.

Github issue: [86](https://github.com/akvo/akvo-rsr/issues/86)

###Public viewing of Unpublished projects
This developed feature is in multiple parts.

A change has been made to make unpublished projects in RSR only visible to those who are logged in to RSR AND are connected to the project. This moves the functionality in line with what most people expect - unpublished means that it is not public.

If you are not logged into RSR at all, then when you view an unpublished project [such as project 609](http://akvo.org/rsr/project/609/) then you are presented with a [404 Error - page does not exist](https://raw.github.com/akvo/akvo-rsr-docs/master/image/404_not_found_unpublished.png).

If you are logged into RSR, but are not connected to the project then you are presented with a [403 Error - forbidden access](https://raw.github.com/akvo/akvo-rsr-docs/master/image/403_no_access_to_unpublished.png).

If you are logged in and connected to an unpublished project, then you are able to access the page, but this displays clearly that [the project is not live](https://raw.github.com/akvo/akvo-rsr-docs/master/image/access_to_unpublished.png).

Github issue: [39](https://github.com/akvo/akvo-rsr/issues/39)

Bug fixes
----

###Add Update Page Layout Issue
There was a slight mis-alignment of the foem fields on the Add an Update page. This has now been corrected.

Github issue: [83](https://github.com/akvo/akvo-rsr/issues/83)

###Incorrect Errors in Update process
We noticed that on certain actions when trying to add Updates to projects, the wrong error message was being displayed. We have corrected this so that if the issue is related to permissions then this is displayed.

Github issue: [39](https://github.com/akvo/akvo-rsr/issues/39)

###Akvo Stats Page
There was an error in the Overview page following an update to the database fields. This has been rectified, so we now see all the data on [this page](http://www.akvo.org/rsr/data/overview/) again!

Github issue: [68](https://github.com/akvo/akvo-rsr/issues/68)

###Global Map Info Window Scrollbar
When pictures in portrait format were displayed in the info windows for the global project or organisation map, then a scrollbar was appearing on the right hand side of the window. This was not necessary as the window resized to accommodate the image - so we've removed it.

Github issue: [66](https://github.com/akvo/akvo-rsr/issues/66)

Akvo RSR ver 2.1.0 release notes
----
2 August 2012, (Code name: Iyokan) ac

Overview
----
This release contains improvements to the map functionality that was implemented in the previous release. As well as some structural changes to the database to facilitate this functionality. We've also squeezed in more than a handful of bug fixes as well.

New features & changes
----

###TastyPie API
This release brings the first prototype of our new API into play. This is a simple model to begin with, but we will be working with some close partners to pad out the functionality to provide exactly what everyone wants from this functionality.
More information about this can be found on this subject on the Github wiki page for the [Akvo RSR API](https://github.com/akvo/akvo-rsr/wiki/Akvo-RSR-API).
The existing API will shortly be depreciated in favour of this one.

Github issue: [21](https://github.com/akvo/akvo-rsr/issues/21)

###Text Formatting in Project Updates
We have added the ability to use some Markdown formatting when submitting project updates to RSR. We have restricted the language to a relevant sub-set and will be providing partners with information on how to utilise this feature in the update process.

Github issue: [24](https://github.com/akvo/akvo-rsr/issues/24)

###Map info bubbles
In our last release we introduced a new style of maps. In this release the info windows contained only a link to the object. Now we have embellished this a little further to also include the primary image for the object. Further work on these windows is still to be completed.

###Map zoom level outliers

We have implemented a new style of maps on the system which will enable us to use more geospacial tools and tricks going forwards. However there was an issue that for Partner Sites which had only 1 project, the map zoomed so far that it occasionally looked as though there was no map loaded in the background. We have now applied a default zoom level to maps that only have a single pin.

GitHub issue: [46](https://github.com/akvo/akvo-rsr/issues/46)

###People who get...

We have removed the 'People who get' box from Organisation pages as this was often providing misleading results. We will be working to determine what information should be displayed in this location.

GitHub issue: [10](https://github.com/akvo/akvo-rsr/issues/10)

###Searching on secondary locations

Within the work we have done on locations, we have improved the search filter in the application to include the information in secondary locations.

GitHub issue: [18](https://github.com/akvo/akvo-rsr/issues/18)

###Location Refactor

We have changed the way locations are stored and served in the system. Now a location can be either a project location or an organisation location. This provides us with the additional flexibility required to provide better information and functionality in maps and location functions.

GitHub issue: [27](https://github.com/akvo/akvo-rsr/issues/27)

###Adding Kosovo to our country list

Kosovo declared [independence](http://en.wikipedia.org/wiki/2008_Kosovo_declaration_of_independence) in 2008, however to date it has not been allocated an ISO country code. We have recently partnered with an organisation working in Kosovo and so have added it to our country list.

GitHub issue: [56](https://github.com/akvo/akvo-rsr/issues/56)

###AJAX Loading Animation

While we have made many changes to improve the speed and performance of the site, it still occasionally happens that a map needs some time to load in the browser before being visible. In this instance we needed a loading animation, so we put one in. If you want to see this then you'll need to be quick as it doesn't hang around for long.

GitHub issue: [42](https://github.com/akvo/akvo-rsr/issues/42)

Bug fixes
----

###Multiple Primary Locations Bug

We fixed an issue which created an error when a project was labelled with multiple primary locations. All duplicates have now been removed and the fix also prevents this from reoccurring.

GitHub issue: [7](https://github.com/akvo/akvo-rsr/issues/7)

###PayPal Donations blank confirmation page

PayPal changed it's methods to use HTTP GET in place of HTTP POST. This had an effect that after making a donation, the confirmation page was not served to the user.

GitHub issue: [63](https://github.com/akvo/akvo-rsr/issues/63)

###Runtime error when removing projects

We fixed an issue which caused errors when making major changes to projects and the connected database items.

GitHub issue: [59](https://github.com/akvo/akvo-rsr/issues/59)

###Partner Map Widget Error

The Map Widgets for Partner Sites were not working due to an error in the templates. This is resolved and they have been fully functional for several weeks now, but the full fix is being checked in with this release.

GitHub issue: [45](https://github.com/akvo/akvo-rsr/issues/45)

###Resolving some display issues

Some organisations had contact details such as websites or email addresses, which were too long for the fields in the application. So we've made a change to truncate these items whilst continuing to provide the full clickable link.
[How it used to look](https://www.dropbox.com/s/pvlxism0hdkkfij/Screen%20Shot%202012-07-25%20at%2013.51.20%20PM.png) and [how it looks now]{(https://www.dropbox.com/s/gvps4pbfufn2zqo/Screen%20Shot%202012-07-25%20at%2013.51.26%20PM.png)

GitHub issue: [36](https://github.com/akvo/akvo-rsr/issues/36)

We noticed that in some partner sites, the funding box on project pages was over-running it's boundaries and obscuring the figures. We made a change to hide some of the text when this spills over to preserve the numbers.
[Originally](https://www.dropbox.com/s/0cxjsu8e3upvlfx/Screen%20Shot%202012-07-25%20at%2013.55.10%20PM.png) and now [with the fix.](https://www.dropbox.com/s/oe6vo8sqqgyl738/Screen%20Shot%202012-07-25%20at%2013.56.23%20PM.png)

GitHub issue: [40](https://github.com/akvo/akvo-rsr/issues/40)

###Project to organisation relationship duplicates

We have fixed an error in the system which was caused by a project being linked to an organisation twice with the same type of relationship. This had the knock-on effect of doubling amounts related to funding and budgets for the project. It is no longer possible to create this situation, and we have resolved all the previous instances.

GitHub issue: [35](https://github.com/akvo/akvo-rsr/issues/35) & [58](https://github.com/akvo/akvo-rsr/issues/58)

Non-functional changes
----

###Python 2.7 Upgrade

Various Python packages are no longer supported on Python 2.5, so we needed to upgrade our servers to use the 2.7 version.

GitHub issue: [9](https://github.com/akvo/akvo-rsr/issues/9)

###Web server to use mod_wsgi

The web server components have been upgraded to use the newer [mod_wsgi](https://docs.djangoproject.com/en/1.4/howto/deployment/wsgi/modwsgi/) app handler since mod_python is now [deprecated](https://docs.djangoproject.com/en/1.4/howto/deployment/modpython/) and support will be removed in Django 1.5.

GitHub issue: [55](https://github.com/akvo/akvo-rsr/issues/55)

Akvo RSR ver 2.0.7 release notes
----
29 June 2012, (Code name: Hawthorn) pb

Overview
----
This release contains improvements to the way global maps are rendered in Akvo RSR. These maps are now rendered using AJAX calls resulting in dramatically reduced template size and rendering times for the pages in question.

New features & changes
----
### New global project and organisation maps
The global projects and organisations maps (including the small map on the akvo.org home page) are now rendered using JSON data and AJAX. This has resulted in dramatic speed improvements to these pages.

GitHub issue:
[38](https://github.com/akvo/akvo-rsr/issues/38)

### "People who get..." box removal

The "People who get..." box has been removed on all Organisation pages.

GitHub issue:
[10](https://github.com/akvo/akvo-rsr/issues/10)

### Partner site error pages

Specific HTTP status code 403, 404 and 500 error pages now exist for partner sites.

GitHub issue:
[31](https://github.com/akvo/akvo-rsr/issues/31)

### Partner site widget wording

The page for getting a PS Widget, displays incorrect information about how to widget will work. It says that the widget will redirect back to the Akvo.org page and it will redirect back to the original partner site page. The wording on this widget has been fixed.

GitHub issue:
[25](https://github.com/akvo/akvo-rsr/issues/25)

Bug fixes
----
### Partner list navigation
The navigation of multiple pages of partners in Akvo RSR was not working correctly. This has been fixed.

GitHub issue:
[26](https://github.com/akvo/akvo-rsr/issues/26)

### Sorting on continent/country in listing widget
Due to complexity in the way we are currently storing location data, continent and country sorting in listing widgets is broken. This sorting has been disabled until we change the way location data is handled in the system.

GitHub Issue:
[11](https://github.com/akvo/akvo-rsr/issues/11)

Akvo RSR ver 2.0.6 release notes
----
7 June 2012, (Code name: Guava) gvh

Overview
----
This release contains the Beta Version of our Multi-Lingual Interface for Partner Sites and also the first Partner Site Widget, with a Map. Additionally, we have also performed several important de-normalisation modifications to the system to improve performance throughout the site.

New features & changes
----
###Multi-lingual Partners Sites Beta
Partner Sites introduces beta support for different lanugages. The URLs now have a lanauge code prefix (en/es/fe/nl) which sets the user interface language. This means it is now possible to link to a specific lanauge. The language can be changed from a drop down menu at the top right of the site.

Pivotal Tracker Stories:
[29702725](https://www.pivotaltracker.com/story/show/29702725) and [29625905](https://www.pivotaltracker.com/story/show/29625905)

###Create Partner Site Map Widget
We have created a new Map Widget which is available via Projects visible in Partner Sites. This has been implemented using async map loading and an API.

Pivotal Tracker Story:
[23693093](https://www.pivotaltracker.com/story/show/23693093)

###De-normalise Financial Information for Projects and Organisations
Some de-normalisation of Database Information that is referenced within Akvo RSR has been performed to speed up the provision of web pages. As an example the loading time of Akvo.org homepage has been significantly reduced. To achieve this improvement, jonny-cache has been implemented.

Pivotal Tracker Story:
[27249075](https://www.pivotaltracker.com/story/show/27249075)

###Refactor the API for Financial Information
As part of the de-normalisation being done in the system, the API to transfer information internally has been refactored to allow Financial Information to be delivered.

Pivotal Tracker Story:
[27250173](https://www.pivotaltracker.com/story/show/27250173)

###Conversion of LICENSE file
The LICENSE File in Guthub has been converted to Markdown format, and the root docs have been updated.

Pivotal Tracker Story:
[30320839](https://www.pivotaltracker.com/story/show/30320839)

Bug Fixes
----
###Set Initial Partnership Inline to User's Organisation
When a user creates a new Project now, the Organisation they belong to is automatically added as one of the Partners for the Project.

Pivotal Tracker Story:
[25288719](https://www.pivotaltracker.com/story/show/25288719)

###Budget Items within RSR Admin Missing
A problem with Permissions caused certain Data Items not to appear in RSR Admin to Users and Administrators. This has now been resolved.

Pivotal Tracker Story:
[29704531](https://www.pivotaltracker.com/story/show/29704531)

###Ensure Deployment Directories have Applicable Web Group Permissions
The Deployment Process Home and other Relevant Deployment Directories are now created with Web Group File System Permissions and Access.

Pivotal Tracker Story:
[23664419](https://www.pivotaltracker.com/story/show/23664419)

###Resolve Translation Issues
A variety of issues, queries and feedback items have been resolved resulting from the previous Translation Implementation.

Pivotal Tracker Stories:
[29976705](https://www.pivotaltracker.com/story/show/29976705) and
[28720359](https://www.pivotaltracker.com/story/show/28720359)

###Donation Engine on Test Site not working
We have fixed a bug in the Test System caused the Donation Process to direct to the Live Donation Site.

Pivotal Tracker Stories:
[30559557](https://www.pivotaltracker.com/story/show/30559557)

Akvo RSR ver 2.0.5 release notes
----
15 May 2012, (Code name: Fennel) pb, ogl, ac

Overview
----
This release addresses a problem whereby certain project fields were not being constrained in length consistently. Django >= 1.4 is now a requirement of Akvo RSR and, as such, several parts of the system have been upgraded to support it.

New features & changes
----
### New translations
Initial preparation work has been done to support Dutch, French and Spanish localisations.

Pivotal Tracker stories:
[25221481](https://www.pivotaltracker.com/story/show/25221481),
[26502217](https://www.pivotaltracker.com/story/show/26502217) and
[26786625](https://www.pivotaltracker.com/story/show/26786625)

### Project goals improvements
In order to support custom goals within a project, a new Goal model has been created.

Pivotal Tracker story:
[27515615](https://www.pivotaltracker.com/story/show/27515615) and
[28809041](https://www.pivotaltracker.com/story/show/28809041)

### Project field constraints
Due to a problem whereby certain project fields were not being consistently constrained, several changes have taken place under the hood to limit these fields going forward whilst maintaining support for the old data.

More information about this problem can be found [here](http://www.akvo.org/blog/?p=5262).

Pivotal Tracker stories:
[25606657](https://www.pivotaltracker.com/story/show/25606657) and
[27251477](https://www.pivotaltracker.com/story/show/27251477)

### Project fields renamed
To improve consistency between the Project PDF form and the Project sections of the Django admin interface, certain Project fields were renamed.

Pivotal Tracker stories:
[27010245](https://www.pivotaltracker.com/story/show/27010245),
[27011303](https://www.pivotaltracker.com/story/show/27011303),
[29704721](https://www.pivotaltracker.com/story/show/29704721) and
[29907631](https://www.pivotaltracker.com/story/show/29907631)

### Project details
Improved the layout for project details summary.

Pivotal Tracker story:
[27008303](https://www.pivotaltracker.com/story/show/27008303)

### Partner site routing middleware improvements
It is now possible to configure in settings files which domain names the partner sites routing middleware will operate on. Previously this was hardcoded into the middleware. In addition to this, the routing middleware has been updated to work together with the Django Sites framework so as not to break third party applications which depend on the functionality of the Sites framework.

Pivotal Tracker stories:
[22953583](https://www.pivotaltracker.com/story/show/22953583) and
[27234363](https://www.pivotaltracker.com/story/show/27234363)

### Partner site UI improvements
Improved the Add Update and Get a Widget UI components.

Pivotal Tracker story:
[26903241](https://www.pivotaltracker.com/story/show/26903241)

### User permissions admin
Improved the Admin UI for managing user permissions and groups and updated permissions for use with Django 1.4.

Pivotal Tracker story:
[28126391](https://www.pivotaltracker.com/story/show/28126391)

### Project admin
Corrected project listing order subsequent to Django 1.4 upgrade.

Pivotal Tracker story:
[28107129](https://www.pivotaltracker.com/story/show/28107129)

### Project Page UI Changes
In addition to some of the field changes, there have been some important modiofications in the layout and design of the Project Page. Within the Summary area this includes restricting the amount of space available for the Summary and adding a View More button for the Project Indicators, allowing the viewer to choose if they want to see all of the Indicators. Further in the Project Page, a new Tab has been added called Goals, and moved some of the information within these tabs to be more evenly distributed. The tabs are set out in chronological order, so it reads more like a story from left to right with the past, present and future.

Fixes
----
### Project updates
The "Sign in to add update" textual hint now disappears as expected when a user is already signed in.

Pivotal Tracker story:
[26983111](https://www.pivotaltracker.com/story/show/26983111)

### RSR admin
Replaced project goals overview in project admin.  Corrected project listing order subsequent to Django 1.4 upgrade.

Pivotal Tracker stories:
[28105979](https://www.pivotaltracker.com/story/show/28105979),
[28107129](https://www.pivotaltracker.com/story/show/28107129),
[28110191](https://www.pivotaltracker.com/story/show/28110191) and
[28874085](https://www.pivotaltracker.com/story/show/28874085)

### Partner sites
Partner site project update edit form now retains previously entered data.  Budget line item text is now displayed as expected.
Fixed the sign-in process when partner sites are hosted on partner's own domain.

Pivotal Tracker stories:
[23990641](https://www.pivotaltracker.com/story/show/23990641),
[29684439](https://www.pivotaltracker.com/story/show/29684439) and
[29907575](https://www.pivotaltracker.com/story/show/29907575)

### Akvo blog posts
Corrected markup for blog posts so that they appear as expected on the Akvo home page.

Pivotal Tracker story:
[22517473](https://www.pivotaltracker.com/story/show/22517473)

Non-functional changes
----
### Upgrade to Django 1.4
The latest version of Django contains several backwards incompatible changes across the framework. Release 2.0.5 of Akvo RSR has been updated to support Django 1.4. In addition, some third-party Django apps also had to be patched or upgraded to support the upgrade to Django 1.4.

Pivotal Tracker stories:
[26809039](https://www.pivotaltracker.com/story/show/26809039),
[27784115](https://www.pivotaltracker.com/story/show/27784115),
[27833485](https://www.pivotaltracker.com/story/show/27833485),
[27835435](https://www.pivotaltracker.com/story/show/27835435),
[27893279](https://www.pivotaltracker.com/story/show/27893279) and
[28673101](https://www.pivotaltracker.com/story/show/28673101)

### Deployment automation
Improvements were made to the RSR deployment process so that RSR instances can now be deployed automatically for testing purposes.

Pivotal Tracker stories:
[21406319](https://www.pivotaltracker.com/story/show/21406319),
[23633289](https://www.pivotaltracker.com/story/show/23633289),
[26763721](https://www.pivotaltracker.com/story/show/26763721) and
[29670447](https://www.pivotaltracker.com/story/show/29670447)

Akvo RSR ver 2.0.4 release notes
----
27 March 2012, (Code name: Eggplant) ogl


Overview
----
This is primarily a maintenance release.

New features & changes
----
### Switched the 'Get a widget' button and 'Add update' link
[PT story 25207905](https://www.pivotaltracker.com/story/show/25207905) The 'Get a widget' button and 'Add update' link in the 'Tools for this page' section of a project page have been switched around since users would more frequently be viewing a project page to provide project updates rather than to get project widgets.

Fixes
----
### Corrected display of global organisation map
[PT story 26632783](https://www.pivotaltracker.com/story/show/26632783) The global organisation map now displays without errors.

### Corrected highlighted text colour for selected text on partner sites
[PT story 24968667](https://www.pivotaltracker.com/story/show/24968667) The highlighted text colour on partner sites is now blue, as is the convention for selected text, instead of pink.

### Corrected validation process when entering video project updates on partner sites
[PT story 24054429](https://www.pivotaltracker.com/story/show/24054429) The validation process now waits for the video URL to be entered before validating.

### Corrected styling on project update pages for parter sites
[22289553](https://www.pivotaltracker.com/story/show/22289553) Corrected colour differences of photo and video captions and credits on partner sites.



Akvo RSR ver 2.0.3 release notes
-------------------------------------------
22 February 2012, (Code name: Dewberry) bw


New features & changes
----------------
### Expanded and customizable budget line items
This release reworks how line items for project budgets are handled within RSR. Up to this point there have been 6 budget line items: building, employment, maintenance, management, training and other. Release 2.0.3 removes "other" and adds the fields other 1, other 2, other 3. Organisation administrators and project editors can enter custom labels for these line items in their budgets.

Additionally, Akvo's administrators now have the flexibility to expand the list of common budget items. The list of choices should be expanded cautiously as the commonly-used forms become obvious. Having a standard list helps users compare & understand financial plans across multiple projects and organisations.

### Size of photos and videos in updates.
The photos and embedded videos on an individual update page are now larger, making details easier to see.

### Custom landing page URLs redirected to appropriate partner sites.
Landing page functionality is deprecated in favor of partner sites.


Bug fixes
---------
### Enter/Return does not post form on Sign in page.
Certain browsers did not post the sign in form when Enter/Return key was hit; this is now fixed.

### Latest Updates missing on project comments page.
Fixed a bug where Latest Updates section did not appear on the project comments page.

### Funding amounts field appears for non-funding partners.
Fixed a bug in the changed partner types code whereby it was possible to set funding amounts for other partner types.

### Map display when there are no projects or none fitting selection criteria.
The main partner site page includes a map displaying all organisation projects. When there were not yet any projects or filtering returned no matching projects the map completely disappeared, leaving only a display glitch. This is now fixed.

### Partner site workflow issues when signing in to add an update.
Fixed page routing to match expectations.



Akvo RSR ver 2.0.2 release notes
-------------------------------------------
30 January 2012, (Code name: Carrot) bw

Overview
------------
The release adds the ability to sign in and add updates to Akvo RSR from a partner site. It also contains a reworking of the way in which organisations are internally linked to projects in RSR. We've also updated our version of JQuery.

New features & changes
----------------
### Partner site sign in and add updates capability.
Users with Akvo RSR accounts can now sign in to Akvo RSR on partner site pages. Signed-in users can add updates to projects on a partner site just as they do on the main Akvo site project pages. This includes adding text, a photo, or video URL to the update, and the ability to edit updates for a limited time after update creation.

### Rework of relationship between organisations and projects.
Organisations can be linked to projects making them project partners. There are 4 types of links, or partnership types: Field partner, Funding partner, Sponsor partner and Support partner. The current code proved to be inefficient and needed to be changed.

Users no longer need to enable a particular partnership type on the Organisation form. Instead partnership type is set directly on a project by choosing the organisation and then setting the type of partnership. It is possible for the same organisation to have multiple types of partnership on the same Project. Tip: In the organisation list on a project, press the first letter of an organisation's name to scroll the list forward.

There is a Funding amount field visible regardless of type of partner chosen. Only Funding partner amounts are recorded and used in RSR. In a future release the field will be hidden unless the partnership type is set to Funding.

### Updated JQuery to version 1.7.1.


Bug fixes
---------
### Cannot upload image file names same as thumbnails.
Fixes an issue loading image files with the same name format used by RSR thumbnails.

### Fixed home page WordPress issues.
The home page was only presenting blog posts in the partners category. Now it will display the last 2 posts from any category.

### Partner site breadcrumb, logo and courtesy back link.
Added code to handle the case when no return URL is specified for the partner site, nor has a URL been specified for the organisation. In this situation the logo and the breadcrumb text are no longer links and the organisation courtesy link is completely suppressed.

### Miscellaneous partner site ui and usability tweaks.
This includes adding the Powered by Akvo logo and centering the Donate button.

### Changed tax status page on donation pages and messages.
Fixes an issue whereby misleading information was given in donation templates and emails pertaining to the tax deductible status of certain types of donations in the United States of America.

### Remove PvW/DWS template files.
Removed old template files associated with the PvW/DWS project, which will be managed as its own branch from now.

---


Akvo RSR ver 2.0.1 release notes
-------------------------------------------
29 November 2011, (Code name: Elderberry) kad

Overview
------------
The release's biggest feature is extended RSS feeds. Besides that the images on the updates list page have been sized to match videos as on partners sites.

Several related bugs around the presentation of funding have been fixed.

New features
----------------

### RSS feed with images and media extensions
The RSS feed for project updates has been upgraded to include any images that are part of the update. The image is included in the <description> field as an <img> and will be shown as part of the update text in most feed readers.

Currently the Akvo RSS includes three kinds of feeds:

* **/rsr/rss/updates/NNN** where NNN is the ID of a Project.

  Returns all updates for that project. An RSS icon for this feed can be found on the main page of each project.

* **/rsr/rss/org-updates/NNN** where NNN is the ID of an Organisation

  Returns all updates for all projects that the organisation is a partner to. An RSS icon for this feed can be found on each organisation page.

* **/rsr/rss/all-updates/**

  Returns all project updates in RSR. An RSS icon for this feed can be found on the home page.

All feeds are in reverse chronological order.

All feeds are extended using the [Media RSS module defined by Yahoo](http://video.search.yahoo.com/mrss) for easy retrieval of the images available through the feeds.

The feed has also been extended to include the author of the project update.

### Increase size of images in updates list
Backport partner sites photo thumbnail size on /updates/ list page to akvo.org's /updates/ list page. The increase makes them the same size as video

### Renamed RELEASE_NOTES.txt to RELEASE_NOTES.md
To make Github understand and apply the correct format to the Markdown file it is renamed to .md.

Bug fixes
---------

### Removed self referencing "funding details" link
Removed self referencing "funding details" link in the funding box.

### Added funding details box to partner site's funding page
Funding details page were missing funding/status box.

### Link to funding details have disappeared from the funding box
Link to funding details have disappeared on Partner Sites.

---

Akvo RSR ver 2.0 release notes
-------------------------------------------
28 October 2011, (Code name: Garlic) tbp

Overview
------------
Akvo RSR 2.0 is a preview release that introduces a major new feature to Akvo RSR, multitenancy, which we call Partner sites. Partner sites allows an organisation which already has projects on the Akvo RSR system to display all of these projects on their own website. This will be done by useing the Akvo RSR tools on their own designated URL, with their own branding and styling. We believe that this will be the main way most people will think of Akvo RSR in the future.

Being a preview release means that all the features we are expecting on a Partner site in the future are not ready yet, there are some rough edges, but we consider the features that are available suitable enough to start experimenting with.

The Akvo RSR tools available on the aggregated site (Akvo.org) have not changed for this release, except for a minor bug fix.

New features
----------------
### Partner sites, multitenancy
The Partner sites features allow you to have your own projects on your own website with a separate URL, with your own branding and styling.

A Partner site will live under a separate domain. The default URL for a new Partner site for Akvo.org will be a subdomain under akvoapp.org, for example: [http://connect4change.akvoapp.org](http://connect4change.akvoapp.org). The partner site can also be setup to be displayed under another appropriate domain, for example: [http://projects.connect4change.nl](http://projects.connect4change.nl).

Your own Partner site can be configured and managed by a user with organisation administrator privileges (initial setup you need to request the Akvo.org team to do during the preview period).

### Notes about Akvo RSR Partner sites multitenancy
The Akvo RSR multitenancy implementation has a shared data space for the application. Information that is shared between partners is also shared between Partner sites as well as shown on the aggregation site (i.e. Akvo.org).

For example: the information about one a project is shared between all organisations that collaborate on that project. An update to a project will show up on all the various Partner sites which are showing that particular project. Likewise, if an organisation changes its logo on the organisation page the logo will also change on all Partner sites displaying this organisation, as well as on Akvo.org.

### New functionality
The following functions are new to Akvo RSR 2.0 preview of Partner sites and don’t exist on Akvo RSR on Akvo.org. Some of these functions may be added to the aggregated site (Akvo.org) later.

- A Partner site will live under a separate domain, distinct from the aggregate domain
- A Partner site can be displayed under a custom domain (CNAME)
- Filtering also reflects the projects marked on the map on the Partner site home page (i.e. filtering for Africa will only show projects in Africa on the map)
- Ability to style content with CSS on the Partner site
- Ability to add a picture and HTML content for the description of an organisation on the home page of their Partner site
- Filtering displays the number of projects displayed and what filter is applied
- Ability to add a custom back link to another website

### Limited functionality
The following features have not been completely implemented yet in Akvo RSR 2.0 preview of Partner sites, but will be updated at a later stage.

- Funding box on project page has limited layout
- Latest updates display on project page (banner is missing)
- Project partners listing
- Donations, you will be sent to the Akvo.org site to do a donation and not returned to the Partner site

### Excluded functionality
The following functions have not been implemented yet in Akvo RSR 2.0 preview of Partner sites, but will be implemented at a later stage, in some fashion.

- Widgets
- Comments
- Focus areas and categories
- RSS feeds
- Sign in, you can sign in on Akvo.org to administer your account and your projects
- Add update, you can still sign in on Akvo.org to make an update
- Partner listing showing a partners role in a project

### Akvo.org specifics for Partner sites
On Akvo.org you can request organisation administrator privileges by emailing partners@akvo.org, if your organisation is on a paid services plan.

Bug fixes
---------
The link to the latest blog news article was not shown on the home page.
[Lighthouse RSR ticket 247](https://akvo.lighthouseapp.com/projects/46515/tickets/247)

---

Akvo RSR ver 1.0.11 release notes
-------------------------------------------
17 October 2011, (Code name: Rhubarb) pb & bw

Overview
------------
The release fixes a bug in password reset, and expands existing functionality related to embedded video updates and editing updates. It adds the ability to use an existing project as the basis for a new project. Several internal changes to Akvo RSR have also been made, including use of ISO 3166 country codes in location fields, a different sorting method on listing pages, RSR settings file changes, and a move to using South for data migration.

New features
------------
### Save existing project as new project
In the admin you can now create a copy of an existing project. The "Save and add another" button is replaced by "Save as new". Use this button to create a new project with most of the same information as the current one. Location data, project image, updates, individual donations and comments are not copied. All benchmark values are set to 0.

### Improved project update form
When editing a project update, the update form now displays thumbnails of any video or photo included with the original update. The original video or photo can be replaced, or the video removed. The photo cannot (yet) be completely removed.

### Updates with video now thumbnails on Akvo home page and project page
Updates with embedded video now display thumbnails of the video on the project page.

Recently posted project updates with videos are now displayed on the home page. Previously only updates with photos were displayed. Updates containing both a photo and video will display the video thumbnail to represent the update.

### Refactor of country data
Refactoring of how we handle countries in the data model. We now use the ISO-3166-1 alpha-2 list of countries as the base for the country list. The only outward facing change is a slight modification in how the filter on the project listing page (/rsr/projects/all/) behaves. Selecting a continent no longer automatically restricts the countries displayed on the country pulldown.
Instead the relevant continent is always set when a country is selected in the filter.

### Rework RSR settings
Internal RSR settings have been updated to a more flexible arrangement. This also fixes issue with serving multiple versions of RSR with the same code base.

### Changed version of django-sorting library used by RSR.
Changing the library also uncovered several SQL issues, now fixed.

Bug fixes
---------
### Server error bug when generating password reset email message has been fixed.
[Lighthouse RSR ticket 227](https://akvo.lighthouseapp.com/projects/46515-akvo-rsr/tickets/227-error-with-password-reset)

### Fix to text filtering of user profiles in RSR Admin.
[Lighthouse RSR ticket 169](https://akvo.lighthouseapp.com/projects/46515-akvo-rsr/tickets/169-search-user-profile-listfielderror)


---


Akvo RSR ver 1.0.10 release notes
-------------------------------------------
17 October 2011 / Deployed 4 July 2011, (Code name: Granite) pb

New features
------------

This release contains no new features.

Bug fixes
---------

### Broken link in project listing widget

A broken link reference in the project listing widget template was causing 500 errors on partner websites. This has been fixed.

### Benchmarks list rendering issue

Fixed broken benchmarks list which caused the project page to render incorrectly in some older browsers.

### Cron script to handle stale invoices

After the addition of the SMS gateway application, the cron script to detect stale invoices was no longer able to run. The script now functions as expected.


Akvo RSR ver 1.0.9 release notes
-------------------------------------------
28 June 2011, (Code name: Quadrant) pb

New features
------------

### Ability to edit project updates

The release adds the ability to edit project updates. Up until now, once a project update had been created it could no longer be edited in any way. Now the user who created a project update may also now edit it for up to 30 minutes after its original creation time.

### Improved handling of embedded videos

Several improvemenets have been made to video embedding in project updates. Short-form YouTube URLs are now supported so a user can now enter both youtube.com and youtu.be URLs.

Shortly after the release of RSR 1.0.8, Blip.TV made several backwards-incompatible changes to their API meaning that supporting blip.tv video URLs was no longer possible. This situation has now been rectified and RSR 1.0.9 handles both old-style and new-style blip.tv video URLs. Users should, however, only use the new-style URLs in project updates.

In addition to displaying full embedded Flash videos, this release also handles displaying static thumbnail images of video objects. This results in faster page loads for pages displaying multiple videos.

### Templates updates to new Django syntax

To ensure compatibility with future releases of Django, RSR's templates now use the new-style template syntax released with version 1.3 of Django. This change is, however, not visible to users of the site.

More information about the new template syntax can be found [here](https://docs.djangoproject.com/en/dev/releases/1.3/#changes-to-url-and-ssi).

---

Akvo RSR ver 1.0.8 release notes
-------------------------------------------
29 April 2011, (Code name: Blockbuster) bw

Overview
------------
The release adds the ability to embed video in updates made via the web. The first generation SMS code is also included, with access restricted to certain users for testing purposes.

New features
------------

### Ability to embed videos in updates

When creating an update one may now embed a video as well as add text and a photo. URLs from Youtube, Blip and Vimeo are currently accepted.

### SMS update, alpha for testing ONLY
First steps toward the ability for users to send text updates from a particular mobile phone to a particular project. There are no user-visible changes at this point in time.

---

Akvo RSR ver 1.0.7 release notes
-------------------------------------------
5 April 2011, (Code name: Lustre) bw

** INTERNAL RELEASE ONLY **

Overview
------------
The Dutch Water Sector site and Akvo RSR code have been updated to run on the same codebase. Different configurations and views allow the sites to operate in their own incarnations when deployed. Akvo-specific changes are listed first, and DWS changes follow below.

Akvo changes and fixes
---------
### Help text and links on donations pages have been fixed, expanded and/or clarified.
This includes tagging optional fields (campaign code), specifying format for amounts, correcting links to privacy and donation policy/ Terms and Conditions information, and adding a link to information for institutional donors.
[Lighthouse RSR ticket 94](https://akvo.lighthouseapp.com/projects/46515/tickets/94)
[Lighthouse RSR ticket 135](https://akvo.lighthouseapp.com/projects/46515/tickets/135)
[Lighthouse RSR ticket 189](https://akvo.lighthouseapp.com/projects/46515/tickets/189)
[Lighthouse RSR ticket 192](https://akvo.lighthouseapp.com/projects/46515/tickets/192)

### Presentation of the option to donate anonymously has been changed.
For usability reasons this was changed to present a pre-checked box "List name next to donation."
[Lighthouse RSR ticket 8](https://akvo.lighthouseapp.com/projects/46515/tickets/8)

### Error messages for mismatching email addresses on donation pages were incorrect.
When the email address and confirmation email address text did not match, the error message returned was correct, but labelled as being for the Amount field instead of the email address field.

### Presentation of information in balloon pins of global organisation map changed to match that of global project map.
Clicking the pinned location balloons on the organisation map presented individual organisation info under a large red "Organisation" header. The display now matches that of the projects' pins on global project map.

### Global map on home page is dislocated under Firefox 4.
The global map was not being rendered in the proper place under Firefox 4.
[Lighthouse website ticket 15](https://akvo.lighthouseapp.com/projects/49157/tickets/15)

DWS changes and fixes
---------
### Organisation and project search capability.
This has now been added on the organisation and project list pages respectively.

### "Deliverables" heading now appears when there is a list of deliverables.
When a project does not have any deliverables, the header does not appear.

### Project images on the main project page should display a caption.
If a caption has been written for the image, it will now be displayed.

### The lead partner on a project needs to be more obvious on the project page.
A separate box now distinguishes lead partner(s) from other partners on a project.

### If there are no updates, then Goals tab should be selected on the main project page.
When updates have been made to a project, the project page displays the Updates tab; if there are no updates yet, the Goals tab is displayed instead.

### Original deprecated locations fields in Admin have been removed.
These out-of-date fields were still showing up in Admin, though public site uses new Locations model fields. To avoid confusion for users entering project data, they have been removed.

### Template and media file names have now been renamed from "pvw_take2" to "dws."
References to filenames have been updated to new name as well.

### Toolbar display issues in Internet Explorer.
The orange Holland logo to the left of the Dutch Water Sector name is in certain circumstances mis-positioned. It has been verified to appear correctly in both Internet Explorer 7 and 8 in a Windows 7 environment, and Internet Explorer 6 and 7 in an XP environment.

### Global map code now works as in Akvo RSR.
Maps have all the same capabilities as they do in Akvo RSR.

### The embedded video on the DWS home page was displaying as a broken link img in IE.
IE was not playing object elements; the video was switched to use Youtube-style iframes.

### "Akvo" appearing in multiple places on the registration/sign up pages.
These have been removed.

### An iframe on the project page was causing trouble for users.
The iframe was removed from the project page.

### Get random widget was broken, and has now been fixed.
The organisation selection menu was greyed out at all times for the random project widget.

### All update photos were appearing at the top of the update, regardless of setting.
Update photos set to display at the end of the update are now behaving properly.

---

Akvo RSR ver 1.0.6 release notes
-------------------------------------------
15 Mar 2011, (Code name: Sextant) kad

New Features
------------
### A new setting to the map widget at the get a widget page
At the get a widget page one can now set the map widget to either static or dynamic. In dynamic mode zoom and bubble interaction is enabled.

Bug Fixes
---------
### Fixed broken arrows in Internet Explorer 7 on XP
In Internet Explorer 7 on Windows XP arrows used in the interface was not rendered correctly. Those arrows have now been changed to an unicode character that is supported in a clean Windows XP installation.
[Lighthouse ticket 170](https://akvo.lighthouseapp.com/projects/46515/tickets/170)

### Updated automatic Thank you email
When someone donated to a project that belonged to the Focus Area Health they received a Thank you email that is dedicated to Water & Sanitation. This is now changed to a more appropriate wording.
[Lighthouse ticket 144](https://akvo.lighthouseapp.com/projects/46515/tickets/144)

### Photos do not appear at first project page view in IE7
In Internet Explorer 7 the mini gallery of project photos on the project page would not be displayed at first request, only after a refresh. Project photos does now appear at first request.
[Lighthouse ticket 180](https://akvo.lighthouseapp.com/projects/46515/tickets/180)

---

Akvo RSR ver 1.0.5 release notes
------------------------------
9 Mar 2011, (Code name: Encore) tbp

New features
------------

### Landing page for Rabobank

A landing page for the Rabobank microfinance projects. (This is most likely the last landing page we do. We are going to focus on the generic solution to this via a new feature codenamed Subsites.)

### Other changes

Modified the formatting of the release notes for release 1.0.1-1.0.4 to be more like the previous notes.

---

Akvo RSR ver 1.0.4 release notes
------------------------------
28 Feb 2011, (Code name: Crossbow) pb

Akvo RSR v 1.0.4 also contains all of the features and bug fixes from v 1.0.3. See below for more details.

New Features
------------

### Update to Django 1.2.5

More information on the [Django 1.2.5 release](http://docs.djangoproject.com/en/dev/releases/1.2.5/).

### New map widget

A new widget showing a Google Map of all of an organisation's projects is now available. You must be logged into a Plus Account in order to use this feature.

### Admin location changes

City, State and Country fields in a project or organisation's Location data are now optional. Only Latitude and Longitude coordinates are required.

### "Campaign code"

An optional "Campaign code" field has been added to the donation system.

### Donation product description changed

The product description has been modified to show an identical string for both PayPal and iDEAL donations. The string is "Akvo-<Project ID>-<Project Name>".  Note that the Mollie/iDEAL API will always truncate this string at 29 characters. PayPal is unaffected by this limitation.

### Presentation of project and organisation information in large maps

The information bubbles which appear when you click on a location marker in the global project and organisation maps have been updated to display the information in a much smaller space. This reduces screen clutter.

Bug fixes
---------

### Javascript bug in IE7

A bug in the image gallery code on the project main page resulted in a rendering issue on Internet Explorer 7. This was resolved by the addition of custom CSS rules for IE7.

---

Akvo RSR ver 1.0.3 release notes
------------------------------
9 Feb 2011, (Code name: Primrose) bw

** INTERNAL RELEASE ONLY **

Akvo RSR v 1.0.3 was not released publicly. The following bugs were discovered which prevented release:

- A regression in the maps-handling code meant that location markers were no longer being displayed.
- The RSR database was not being initialised properly because of an incorrectly configured setting.

These have been addressed in release 1.0.4. See above.

New Features
------------
### Admin: Latest update column
A "Latest update" column has added to the Administrator Project Listing page. This column shows:

- The date of the most recent update as a link back to that update on the public project page.
- The email address of the user who made the update, as a send-to link.
- A list of support and funding partners for the project, by partnership type, with names as links to the organisation's public page.

### Admin: By status filter
A "By status" filter has been added to the Administrator Project listing page. The filter allows administrators to view only projects with particular status settings, for example, only projects with the status "Needs funding."

Bug fixes
---------
### Duplicate search results
Certain searches on the organisation listing page returned duplicate entries. This has been fixed.
[Lighthouse ticket](https://akvo.lighthouseapp.com/projects/46515/tickets/139)

---

Akvo RSR ver 1.0.2 release notes
-----------------------------
18 Jan 2011 (Code name: Hailstorm) ogl

Bug fixes
---------
### Widget location bug
Widgets now display all location information as expected (esp. continent and country details).
[Lighthouse ticket](https://akvo.lighthouseapp.com/projects/46515/tickets/146)

### Home page IE6 bug
The Akvo home page will now display as expected in Internet Explorer 6.
[Lighthouse ticket](https://akvo.lighthouseapp.com/projects/46515/tickets/129)

### Get a Widget page display bug
The Get-a-Widget page now has the Projects menu tab selected.
[Lighthouse ticket](https://akvo.lighthouseapp.com/projects/46515/tickets/128)

### All updates page bug
The All Updates page for a particular project now displays titles for all updates in the list even if some information was missing when a particular update was submitted.
[Lighthouse ticket](http://akvo.lighthouseapp.com/projects/46515/tickets/142)

---

Akvo RSR ver 1.0.1 release notes
-------------------------------------------
14 Jan 2011, (Code name: Indigo) bw
Note: The original 16 Dec 2010 release notes have been edited to better document changes made in 1.0.1.

New Features
------------
### Markdown is now available for adding formatting to text used in the MiniCMS text boxes and Focus area description fields.

Bug Fixes
---------
### People served calculation
The "People Served" calculation on the Akvo home page now counts only the largest "people affected" benchmark from any category for each project. For any given project, it is likely that the people affected in different categories have some overlap, so calculations for numbers affected should take only the larger number. Currently people affected numbers come only from the Water and Sanitation categories.

### MiniCMS
The following fixes have been made to the MiniCMS.

- Map box has been removed.
- Lower section height renamed to Focus areas accordion height.
- Help text has been added regarding HTML tags that can be used in MiniCMS fields.

Other Changes
-------------
### Load time of organisation listing page decreased.
The data calculations for the columns Requested and Still needed were having a severe impact on its load time, so have been removed. The page loads much faster now.

### Removed legacy data fields for Location, Category and Benchmark.
Content of the previous data fields were imported into new models in the 1.0.0 release; the old fields have now been removed.

### MiniCMS
The following improvements have been made to the MiniCMS.
- Name field for instances of the MiniCMS has been added.

---

Akvo RSR ver 1.0.0 release notes
-------------------------------------------
4 Nov 2010, (Code name: One Oh) tbp

This is the first major release of Akvo RSR since we publicly launched 0.9 on the 8th January 2009. This release is an overhaul of several parts of the system.

Overview
------------
We have created a completely new design for Akvo RSR which is visually more attractive and a much better design, and we think it is easier to use and understand. This means we have created a full new set of templates for Akvo RSR. As usual, we have integrated the new template system with Mediawiki, Wordpress and Drupal.

We have added the ability to add new types of projects to the system. Previously you could only add water and sanitation projects. Now we have a dynamic system where projects belong to something called focus areas, and they are associated with new categories and measure new benchmarks, all which are created dynamically from the administration function. For Akvo.org, Focus areas describe areas in which development aid tries to improve the world around us; Categories describe the type of improvements to be made and Benchmarks indicate the manner in which progress will be measured.

There is a new nearly completely data and forms driven home page for the system, which means that you don’t have to modify the home page template to add new content.

We made a mapping system integration for projects and organisations, where the first version uses Google Maps.

New features
------------

### New design and templates
The new Akvo RSR design touches every page, except for the administration pages. Here is an overview of some of the changes this includes:

- the template system is more modular, and easier to modify and extend
- HTML “snippets” caching is used extensively in the new templates
- breadcrumb trails are available for each page
- new CSS infrastructure
- a mini-sitemap is in the footer of each page

### Project pages

Project pages have been re-designed to present a better overview of the project. New features include:

- picture gallery of project and update pictures
- interactive map and latitude/longitude coordinate display
- page view counter
- new Latest update display

### Update pages

Updates now appear both all together on a listing page and each on their own individual pages, much like a tweet in Twitter has its own unique page. This gives each Update a unique URL.

### Organisation pages

Organisation pages have been improved with the following new features:

- link to a searchable project list displaying all projects related to an organisation
- interactive map of organisation’s location

### Data and forms driven home page

In an Akvo RSR system we expect RSR to drive the home page of the site. There may be a touch of megalomania in this, but it has made it significantly easier to integrate the key features of Akvo RSR to the front page. We have been dabbling with the idea of letting another CMS drive the front page, but we are not there yet. So as a compromise we have created a feature called MiniCMS, which drives some of the content on the front page, more about that below.

The areas which are not powered by MiniCMS are pulling content from Akvo RSR or Wordpress. These are:

- Most recent project updates: shows the latest project updates, with picture
- Right now in Akvo.org...: shows stats from the projects in the Akvo RSR system
- the global Google Map, showing project locations from data in Akvo RSR.
- Project focus areas: takes Focus area content from Akvo RSR
- Recent blog posts: displays the last two blog posts from Wordpress
- Latest news: shows content from Wordpress marked with the category News

The Right now in Akvo.org... data is self-explanatory, except perhaps for People served. This is the number of people who benefit from projects in Akvo RSR (people getting water and/or sanitation for example), and includes “People affected.” If a project has different numbers for water and sanitation benchmarks, the higher number is used (not everyone gets all services, but all get at least one). People served will also pick up the new Benchmarks data from the new Focus areas.

With the multiple database support which was introduced in Django 1.2 we can now fetch the blog post data for the homepage directly from the Wordpress database, improving the performance of the home page.

### Home page CMS, or MiniCMS.

The MiniCMS allows you to populate the “Feature box” with a picture and HTML. It has some features like scrims and layout tools specifically for the box. The “Top right box” also takes HTML.

The “Lower section height” controls the height of the Focus area accordion; how high it should be depends on how many Focus areas there are.

The “Map box text” is already deprecated and will be removed in a later release.

We are considering whether to add capabilities to the MiniCMS or whether to integrate with a separate CMS like Django CMS, but the jury is out on that at the moment.

### Maps

We have created an integration with a map system, at the moment using Google Maps. There are two global maps, one showing all projects and the other all organisations in Akvo RSR. There are also location maps for each organisation page and each project page. We are expect to do a lot more with maps in the future.

We have created new location models for this, which over time will take over from the old address data fields. We anticipate doing this in the next couple of releases. We did want this to be a two-step process to speed up implementation, allowing us to reschedule some tricky testing that otherwise would need to be done.

### Classification system and benchmarks

Akvo RSR has been expanded to work with projects beyond the water and sanitation sector it was originally designed to serve. That gave us an opportunity to change the way you look for projects in the system. First we created a flexible classification system for projects, and then we started creating ways of searching for projects based on that classification.

The classification system has three interlocking parts.

- Focus areas
- Categories
- Benchmarks

Each project belongs to something called a Focus area, which could be Water and sanitation, or Economic Development, or Healthcare, for example. Each Focus area can be associated with one or more Categories, such as Water, Training or Maintenance. Each Category has Benchmarks (aka Key Performance Indicators) associated with it , such as Number of people trained, Water systems installed or Hospitals built.

Focus areas, Categories and Benchmarks can all be created in the administration user interface in Akvo RSR by a Superuser administrator, thereby enabling us to add any type of project to the system without having to do any customisation.

For a detailed technical description of the new [classification syste](http://www.akvo.org/labs/index.php?title=Akvo_RSR_project_classification_system).

### Filters and sorting for listing pages

Project and organisation listings now have filters which can be used to search projects or organisations.

- [Listing of all projects](http://www.akvo.org/rsr/projects/all/)
- [Listing of all organisations](http://www.akvo.org/rsr/organisations/all/)

The projects listing can filter on continent, country and organisation, through pull-down menus. You can also search for keywords in the project title and subtitle.

The organisation listing can be searched for short name, long name, or keywords in either.

Both lists allow sorting on a number of columns as well. The fields which can be sorted have a link on the column name; when sorted this way the project listing displays the direction of the sort.

### Page view counter

A number of pages now have page view counters implemented. The counters were introduced in 0.9.18, but haven’t been displayed until now. The counters record how many visits have been made to a particular project. A display of the project page, funding details page or widget counts as a view of the project. Individual Update pages also have a view counter and are counted separately.

### Widgets available for all

All widgets except for the Project list widget can now be accessed by any user. The Project list widget requires you have a Plus account. The three new widgets accessible for any users are:

- Project widget with updates (202 pixels wide by 900 pixels high)
- Project with Donation Link (202 pixels wide by 570 pixels high)
- Small project (170 pixels wide by 312 pixels high)

### Akvo at a glance

The Akvo at a glance data, which was shown previously on the home page, has been replaced by the Right now in Akvo.org... . The Akvo at a glance data has been [moved to this place](http://www.akvo.org/rsr/data/overview) This is a temporary holding page for this information and we will be extending the data view pages in the future.

Minor features
-------------------

### Add project ID to Project __unicode__ method.

The __unicode__ method for Project instances should show the Project's ID as well as its name so that individual projects can be easily identified from other objects' admin pages.
[Pivotal story.](https://www.pivotaltracker.com/story/show/5632494)

Bug fixes
------------

### When you sign out of Akvo RSR in Safari you still look like you are signed in
Fixed. [Lighthouse ticket 12](https://akvo.lighthouseapp.com/projects/46515-akvo-rsr/tickets/12)

### Completed projects do not show on the organisation page in Akvo RSR
Fixed with a new project listing for organisations. [Lighthouse ticket 11](https://akvo.lighthouseapp.com/projects/46515-akvo-rsr/tickets/11)

### Cancelled project widgets have text "Funding" at bottom.
Widgets for Cancelled projects have gray text "Funding" at bottom below separator where donation box was. This doesn't really seem to serve a purpose; think we can get rid of it entirely. Fixed. [Pivotal story.](https://www.pivotaltracker.com/story/show/5425890)

### Widgets for projects w/ status Archived should probably not show donation box
Donation boxes show up on these widgets, probably don't want donations coming in to them. Cancelled project widgets also need examining.
Fixed. [Lighthouse ticket 74](https://akvo.lighthouseapp.com/projects/46515-akvo-rsr/tickets/74)

### Widget machinery pgs for Cancelled projects projects
Go to Cancelled project page, click Get a widget (not signed in, FWIW). Some of the widgets on machinery page display Donate box, some do not; none should display it, as those widgets do not either.
Fixed. [Pivotal story.](https://www.pivotaltracker.com/story/show/5426105)

### Using back button when selecting widget gives 500 error
Fixed. [Lighthouse ticket 76](https://akvo.lighthouseapp.com/projects/46515/tickets/76)

Known issues
------------------
As this is a major new release we have a number of known issues, and we’ll be working on them soon. We released when we didn’t have any more major known bugs, but there are always improvements that can be made. Some of our planned improvements are listed below. You can enter your own suggestions by starting a discussion at: [http://help.akvo.org/](http://help.akvo.org)

### MiniCMS
The new home page MiniCMS tool will have the following improvements:

- Map box text isn’t used and will be removed
- Lower section height renamed to Focus areas accordion height
- Name field for instances in the MiniCMS (currently no way to name, although you can have more than one)
- Help text is incomplete

### Maps

We are migrating the location data from the old location models to the new location models in a two-step process. This means old location data models and fields will remain in the Akvo RSR admin pages until we have finished the transition.

We want to create an easy to use longitude/latitude selector for the location. For now you have to enter the decimal longitude and latitude.

### Organisation page

People who get, box is only showing water and sanitation Benchmarks. This needs to be extended to show generic benchmarks.

### Admin page for organisation

We have duplicate of fields for organisation location as we are moving from the old text fields to the new location model. The old fields will be deprecated (removed) when we are happy all data has migrated and that we have removed all references to the old fields in the templates.

### Admin page for project

We have duplication of fields for Benchmarks, Categories and project location, as we are moving from the old fields to new models. The old fields will be deprecated (removed) when we are happy all data has migrated and that we have removed references to the old models in the templates.

### Old templates

We are still in a process of removing old templates from the system. A lot has changed and there are a lot of old files which will be removed in a forthcoming release.

### Wordpress posts on the home page

There are some issues with certain characters in blog posts on the home page. The character set conversions do not happen as they should. We dug quite deep into this but we have to come back to it later.

---

Akvo RSR v 0.9.19 release notes
-------------------------------------------
4 Oct 2010, (Code name: Magic) bethw

This release adds a new project status to Akvo RSR, fixes a bug in the donations process and includes a point release update of the Django framework.

New features
------------

### Project Status
A new project status has been added, Archived. Projects set to Archived will no longer appear in Akvo at a Glance figures, project lists or organisation pages. Donations boxes still appear on widgets; this is Lighthouse ticket #74.

### Django 1.2.3
Akvo RSR now runs on Django version 1.2.3. The security fix in 1.2.2 caused some problems with which have been remedied in this release. Additionally, to run Akvo RSR, you will want get zzgvh patch here:

http://github.com/zzgvh/django/tree/1.2.1_patched

which fixes Django ticket 10046. http://code.djangoproject.com/ticket/10046

Bug fixes
------------

### Donation emails not being sent.
A code regression prevented donations from proceeding to Complete status. As a result, confirmation emails and funding totals in the Akvo at a Glance portlets were not appropriately updated. This has now been fixed.

---

Akvo RSR v 0.9.18 release notes
-------------------------------------------
6 Aug 2010, (Code name: Supercharge) gvh

This release introduces page counters in Akvo RSR. We are also updating the version of Django that Akvo RSR runs on to 1.2.

New features
------------

### Page counters
In this first iteration page counters are created for projects, project updates and widgets showing one project. The counters record how many visits to a particular project have been made. However we are still only gathering the page count data for these objects, it is not shown in the interface. This will be added in a later release.

### Django 1.2
Akvo RSR now runs on Django version 1.2. The new version of Django required changes to forms handling. The changes should be backwards compatible however and we have not introduced any new features requiring 1.2 yet.

### Pip requirements
We use pip whenever possible for installing python libaries. We have added scripts/deployment/pip-requirements.txt describing all python components needed to run Akvo RSR. We use this together with virtualenv to set up our environment. While not technically necessary to run Akvo RSR it is warmly recommended.
Note: On Ubuntu you may need developer versions of certain python bindings: we had to

sudo aptitude install libxml2-dev libxslt-dev libmysqlclient-dev

to get lxml and MySQL-python to install. Similar upgrades may be needed on other *nixes.


---

Akvo RSR v 0.9.17 release notes
-------------------------------------------
11 May 2010, (Code name: Bolero) bw

This release implements a new feature on the Akvo home page whereby selected updates appear as Staff picks. Ongoing work with Walking for Water is also now highlighted on the home page.

New features
------------

### New Staff picks-featured updates on the Akvo home page
The home page now displays 3 of the most recent updates with images. These updates are selected from a pool of updates Akvo has chosen to feature.

### Walking for Water box now on home page.
Links in this box now provide entry to latest blog entries and projects connected to Walking for Water.

Bug fixes
------------

### Text overflow in widgets under certain types of browsers.
Bugs relating to certain layout issues for widgets in Opera and similar browser have been fixed.

### Internet Explorer problems on RSR pages
These problems were traced back to the use of Javascript to open the Help & Support link.

### Reformatting layout on pages with donor names to accommodate longer names.
Long names were breaking oddly. This fix attemptes to address that issue.

---

Akvo RSR v 0.9.16 release notes
------------------------------
13 April 2010, (Code name: Performance) tbp
This is primarily an initial release of page fragment caching and an Akvo RSR API beta test.

We also implemented caching for the Akvo blog. While not directly affecting Akvo RSR, this does significantly improve performance of the Akvo home page, which fetches RSS feeds from the Akvo blog.

New features
------------

### Caching

Caching for page fragments has been implemented in this release. Whole pages cannot be cached, as that type of implementation conflicts with the i18n language machinery in Django: essentially every user would run a separate customised session, and no user would encounter the same cache information as another. We have only implemented caching for certain heavy or higher traffic pages, such as project listings. The cache timeout is 5 minutes: if the last request for a page is more than 5 minutes ago then your request will regenerate it.

A more detailed discussion about the cache implementation can be found here: http://akvo.org/labs/index.php/Caching_in_RSR

### Akvo RSR API - beta test

A beta test of the Akvo RSR API has been released. The API can publish information about projects and updates using either XML or JSON.
Basic information about how the API works can be found in the Akvo Labs wiki. http://www.akvo.org/labs/index.php/Akvo_RSR_API

Before writing applications using the Akvo RSR API, please read the Code of Conduct. http://www.akvo.org/web/akvo-rsr-api-code-of-conduct

### Individual donor list

Individual donors using PayPal or IDEAL to donate money to a project in Akvo RSR are now listed with the amount they donated. If the donor elected to remain anonymous, the donation will be listed as such. An example can be seen here: http://www.akvo.org/rsr/project/64/funding/

### Help and Support widget link

A link to the new Akvo help and support system has been placed on the home page and on all Akvo RSR pages. The link brings up a widget, at the top of the page, with a search tool and discussion starter. The help and support system can be found here: http://help.akvo.org/

Bug fixes
------------

### Comments broken

The way we handle URLs for Post forms changed. This meant the old URL for a comment ending "comment" didn't handle the new URL ending "comments/" properly. Fixed through the use of URL tags.

### Internet Explorer and IDEAL

Some Internet Explorer users had the Donate button greyed out (inaccessible) due to incorrect loading order of the Javascript guaring against duplicate donations. We disabled the Javascript, as we have protection against double donations through the "stale invoice" feature.

### Project comments broken
Project comments couldn't be made. The form's action URL has become invalid after a change in urls.py.

---

Akvo RSR v 0.9.15 release notes
-------------------------------------------
5 March 2010, (Code name: Avonmouth) tbp

Adding one more custom sponsor portal page. The first one was introduced in 0.9.12, this one is for Walking for Water.

New features
------------

### New custom sponsor portal page
Sponsor portal page, a page which is different from the organisation page, but has branding and a project list related to the sponsor

The new sponsor functionality is possible to enable or disable in the settings.py file, as well as identifying with organisation number is the sponsor partner which the features will be linked to. This is still considered experimental and we want to generalise this feature so you can set up these type of portals from the admin user interface.
http://www.pivotaltracker.com/story/show/2396373

### README.md
Added a README.md file which displays nicely on the project page on Github.

---

Akvo RSR v 0.9.14 release notes
-------------------------------------------
29 January 2010, (Code name: Firebrand) pb

This release introduces support for donations via the iDEAL payment system for users in the Netherlands as well as a number of architectural changes.

New features
------------

### iDEAL payment system
The donation subsystem has been extended to support donations via the Dutch iDEAL online payment system. Akvo RSR provides this functionality by interfacing with the APIs provided by [Mollie.nl](http://www.mollie.nl/).

### Code namespace changes
Providing an additional payment system resulted in a fair number of architectural changes behind the scenes.

### Move to virtual Python environment
Akvo RSR is now installed into and run from a Python virtual environment (or "virtualenv") separate from the system Python installation. This is achieved using the tools [pip](http://pypi.python.org/pypi/pip/) and [virtualenv](http://pypi.python.org/pypi/virtualenv/). The advantages of this pip/virtualenv setup are increased deployment flexibility and standardisation of software requirements for each release.

### "All updates" RSS Feed
An RSS feed for updates from all Akvo projects has been set up at http://www.akvo.org/rsr/rss/all-updates. Further RSS features are in the works.

### Image thumbnails refactor.
Further refinements have been made to the way RSR handles the various image types (project, update, organisation logos, maps), creating appropriately-sized thumbnails, and cases where images do not exist.

### HTTP Referrer
Support for capturing HTTP referrer information has been added to parts of RSR for use in future planned RSR reporting tools.

### Admin help text
Further improvements to help text in the RSR Administration tools for organisations.

---

Akvo RSR v 0.9.13 release notes
------------------------------
2 November 2009, (Code name: Anakim) kad

This is primarily a bug fix release, and some minor new features.

New features
------------

### Partners entry on sitewide toolbar
Added a "Partners" entry to the toolbar (site wide). Linked the "Partners" entry to
/web/partners
http://www.pivotaltracker.com/story/show/1321046

### The top akvo logo is a link to the front page
it now links to the front page from all subsystems.
http://www.pivotaltracker.com/story/show/1289374

### Replaced the main Akvo logo
The logo now have the new tagline "See it happen"
http://www.pivotaltracker.com/story/show/1543983

### Changed the page title on the front page to "Akvo.org - See it happen"
Updated with our new tagline.
http://www.pivotaltracker.com/story/show/1579950

### Add Management costs to Funding budget item
Added 'Management cost' to the Budget item ITEM_CHOICES tuple.
http://www.pivotaltracker.com/story/show/1407959

### The version of Django that is running is visible in the source
One can now in the front page source see which version of Django that is runnig. e.g. "«!--
Akvo RSR runs on Django, version: Django/1.1.1 (http://www.djangoproject.com) --»".
http://www.pivotaltracker.com/story/show/1464719

### Humanised funding boxes.
Currently only the funding aggregates are humanised. This needs to be extended across the
system to all areas where currency amounts are displayed.
http://www.pivotaltracker.com/story/show/1469524

### Organisation project count needed cancelled projects
In the organisation activities the projects count does now have a line for cancelled
projects making for an non incorrect sum if the org is associated with a cancelled project.
http://www.pivotaltracker.com/story/show/817414

### Organisation listing widget for internal use
Created an "Organisation listing" widget for internal use only. This widget is used on the
Partners page in Drupal.
http://www.pivotaltracker.com/story/show/1321040

### Moved the page tools up on the partner pages
To make the get a widget link more apparent, we moved the page tools section up.
http://www.pivotaltracker.com/story/show/1543990

### Script cleaning out old images
The script removes old images from Organisation, Project and ProjectUpdate and renames any
that haven't been renamed properly. (See also bug
http://www.pivotaltracker.com/story/show/1510571)
http://www.pivotaltracker.com/story/show/1510576

### void_invoice() view function needs conditional redirect.
The void_invoice() view function now have the keyword redirect=False set in its signature
which is then used to determine where it will redirect to.
http://www.pivotaltracker.com/story/show/1458419

### Hide "Action" menu in user list for Organisation admins
As they couldn't delete users anyway.
http://www.pivotaltracker.com/story/show/616357

### User attribute on UserProfile is now a OneToOneField.
Changed the relationship between the UserProfile and User models. (No visible change)
http://www.pivotaltracker.com/story/show/1480363


Bug fixes
------------
### Donation page displayed error message while loading
Switched from using JavaScript's hide function to use the "noscript" tag for warning about
no javascript.
http://www.pivotaltracker.com/story/show/1448535

### Removed debug info when in production mode.
The debug info about context and sql queries was showned at the bottom of the source in all
RSR pages. This should only be visible when settings.DEBUG == True.
http://www.pivotaltracker.com/story/show/1468582

### Own org could be deleted from project
A non-super-user could sneak past the checks that their own org is among the partners when
saving a project. This is accomplished by checking the delete check-box for the own org in
the partner inline form.
http://www.pivotaltracker.com/story/show/1424820

### Uploaded images didn't get renamed
When uploading an image to an existing project or organisation the renaming of the image
didn't work. This was because of a change in how sorl.thumbnail handles images.
http://www.pivotaltracker.com/story/show/1510571

### Prevented display of funding amounts less than 0 in templates.
Over-funded projects could result in the round filter displaying very confusing amounts such
as "€-0".
http://www.pivotaltracker.com/story/show/1493650

### Pledged sum in Org activities wrong with certain data
The calculation for how much a certain organisation has pledged totally was wrong when there
are mutliple projects to which the same amount has been pledged.
http://www.pivotaltracker.com/story/show/1460695

### Saving userprofile may lock out user from admin
When a UserProfile is saved the staff status is set to false if neither org admin or org
project editor is true. This could lead to the possible lock out even if you are superuser.
http://www.pivotaltracker.com/story/show/1469655

### In Akvo at a glance change Partners link to Project Partners
Direct link to the right page.
http://www.pivotaltracker.com/story/show/1573608

### The breadcrum entry "home" at the blog pointed to "#"
The home link is pointing at "http://www.akvo.org/blog/", and not "#"
http://www.pivotaltracker.com/story/show/822234

### Learn about Akvo link broken on sign-in page
The 'Learn about' how Akvo works link was broken on the sign-in page:
http://www.akvo.org/rsr/signin/?next=/rsr/projects/
http://www.pivotaltracker.com/story/show/1514408

### Proj.update/access denied page didn't give you a way back to the project page
Now get's linked to the current project page.
http://www.pivotaltracker.com/story/show/1229436

### Cancelled projects had the wrong donation text
Cancelled projects still would say that you could fund them.
http://www.pivotaltracker.com/story/show/1528542

### Cancel update on a project sends you back to top level RSR page
Cancel update on a project would send you back to top level RSR page instead of back to the
project detail page. https://bugs.launchpad.net/akvo.rsr/+bug/315228
http://www.pivotaltracker.com/story/show/1229429

### Sign in routine should not send you back to the completed registration page
Signing in from the completed registration page will send you to the front page. (lp:
315146)
http://www.pivotaltracker.com/story/show/1229422

### Set height and width to every image when using sorl
If a photo can't be loaded it should still occupy the same space. This is not true for logos
and other non photo sized images.
http://www.pivotaltracker.com/story/show/1467668


---


Akvo RSR v 0.9.12 release notes
------------------------------
12 October 2009, (Code name: Basalt) tbp


New features
------------
### Addition of comprehensive help text in Akvo RSR admin
The add/modify project and organisation form in the Akvo RSR admin packs in a lot of information. Many of the fields are required and must be entered correctly. To make this form more usable, we added detailed and clear plain-English help text to guide partners through what is required of them.

### Updated JQuery to 1.3.2
We now use the JQuery framework 1.3.2.

### New small widget for Plus customers
A new "minimal" small widget has been created. With only project title, picture and location information. If you are using the Akvo.org services you have to have a Plus account (have an contract with Akvo Foundation) to get access to this new widget.

### Listing of projects in other currencies
One can now list projects in other currencies than Euros. To be able to do this one needs to do the following:

1. For other currencies than Euro and US Dollar, you need to modify CURRENCY_CHOICES in models.py.
2. Create a new PayPal gateway. This can only be done by Superusers in the system. The new admin form for this is called "Paypal gateways".
3. In the admin form "Project PayPal gateway configurations" you can select which donation gateway a selected project should use. This functionallity is only available to the Superuser of the system.

We have special code on the donation pages which displays different information based on which currency you have selected. This needs to be abstracted and entered into some admin forms for easier configuration. To change this you currently have to modify the donation templates.

The currency display ripples through the whole system including displaying multiple currencies in organisation listings, as well as the "Akvo at a glance" portlets, the "Organisation activities" portlet on the organisation page and the Sponsor portlet on the new Sponsor portal page. We updated how currencies are being displayed as well, for better readability. This work still needs another pass as we didn't have time to do it everywhere yet.

Read more about the [Akvo RSR support for multiple currencies](http://www.akvo.org/labs/index.php?title=Akvo_RSR_support_for_multiple_currencies).

### Added column in the admin view "Project PayPal gateway configurations" to display settings
This PayPal account a particular projects donations are linked to is important to know, without having to go into every project to see it. This is the one way money gets transferred through your system from donors to PayPal accounts, so you need to be able to see what they are set as.

### Adding prototype sponsor features
In 0.9.7 we added a new type of partner, a sponsor partner. We are testing some new features for the sponsor partner type with this release. We are expecting these features to be fleshed out in one form or another with subsequent releases. These features are only applicable to one specific sponsor for now:

* Sponsor portal page, a page which is different from the organisation page, but has branding and a project list related to the sponsor
* Sponsor branding on the organisation page which has a link to the sponsor portal page
* Sponsor branding on donation pages which has a link ot the sponsor portal page
* Home page Sponsor box, which has a link to the Sponsor portal page and links to articles in the blog

The new sponsor functionality is possible to enable or disable in the settings.py file, as well as identifying with organisation number is the sponsor partner which the features will be linked to. This will be updated in the next few releases and should be considered experimental.

### Added a link to updater's organisation in updates
In an update on the projects page you can now see which organisation the account which performed the update belongs to. The name of the organisation is displayed as the short name and has a link to the organisation page.

Bug fixes
------------
### "Hover" text (img title) not appearing over Focus area graphics on Organisation listing page
[Launchpad bug reference 319407](https://bugs.launchpad.net/akvo.rsr/+bug/319407)
[Pivotal story](http://www.pivotaltracker.com/story/show/1229439)

### Partners' listings breadcrumb trail doesn't lead back to Organisation Listing
[Launchpad bug reference 304679](https://bugs.launchpad.net/akvo.rsr/+bug/304679)
[Pivotal story](http://www.pivotaltracker.com/story/show/1289389)

### Sponsor attribution use wrong words in Widget, 2+ display
[Pivotal story](http://www.pivotaltracker.com/story/show/1321398)

### Donation template should not allow donations if a project is fully funded
One could manually go to the donation URL. The user will now be redirected to the project page.
[Pivotal story](http://www.pivotaltracker.com/story/show/1322025)

### Image on donation page is not "sorled"
The project current image is not run through thumbnailing with sorl on the donation page, it is just a scaled original.
[Pivotal story](http://www.pivotaltracker.com/story/show/1453502)

### Change text 'On hold' to 'Need funding' in Akvo at a Glance and Organisation detail page
'On hold' is misleading and should be changed to 'Need funding'. We had no projects on hold and there isn't even a status called on hold (anymore). Se Need funding was a better description.
[Pivotal story](http://www.pivotaltracker.com/story/show/1453017)

### Clicking Cancel in donation templates should immediately void an invoice
When the user clicks on "Cancel", a new URL is called which triggers a view function which voids the invoice and redirects the user to the project's detail page, thus freeing up that sum of money so it can be donated again.
[Pivotal story](http://www.pivotaltracker.com/story/show/1226213)

### Purpose of 'Back' button in PayPal checkout template is not clear and produces strange results
Workaround for now is to make 'Back' do the same as 'Cancel'.
[Pivotal story](http://www.pivotaltracker.com/story/show/1458080)

### Funding partner logo too large on funding detail page
In the funding detail page the logo for the funding organisation does not seem to get scaled down. Logos now passed through sorl-thumbnail and scaled to no more than 140x140.
[Pivotal story](http://www.pivotaltracker.com/story/show/823749)

---


Akvo RSR v 0.9.11 release notes
------------------------------
14 September 2009, (Code name: Jupiter) PB

New features
------------
### Decimalisation of financial data
All financial data in Akvo RSR is now stored in decimal format. Previously it was stored in integer (whole number) format. This transition was necessary to allow for accurate calculation and output of financial data in the system.

### Reconciliation of PayPal donations
All individual donations made to projects in Akvo RSR are subject to processing fees applied by PayPal. Although Akvo RSR has always stored these fees, we were not able to apply them to our own financial data until the system was decimalised. We are now able to store the final amounts received from PayPal with cent accuracy.

### PayPal gateway selection and multi-currency support
Currently all individual donations are sent to the Akvo PayPal account. As from this release, it is possible for a partner to request that Akvo staff override this behaviour on a project-by-project basis and define a new "gateway" (PayPal store) to direct payments to. Note: this is only done in exceptional cases at this point. PayPal gateways also contain locale and currency information meaning that we will be able to handle donations to a particular project in an alternative currency in the future.

### Various enhancements to the PayPal donation engine
Several smaller enhancements have been made to the Akvo RSR PayPal engine:

* The find_stale_invoices.py cron script now logs detailed information for each invoice operated on
* The PayPal-specific settings in settings.py have been simplified
* The view code which handles the donation process has been simplified

Detailed technical information about these new features and enhancements can be found on [Akvo Labs](http://www.akvo.org/labs/index.php/Akvo_PayPal_Under_the_Hood)

Bugs
----
In one particular template, the message "Fully funded" did not appear when a project had reached its funding target. This has been fixed.

When a user attempted to donate a negative integer amount (for example "-10") to a project, the error message produced was misleading, asking her to donate an amount "greater then or equal to 0". Since it is not possible to donate 0 to a project, this message now asks the user to donate an amount "greater than or equal to 1".

---


Akvo RSR v 0.9.10 release notes
------------------------------
1 September 2009, (Code name: Avalanche) GvH

This is a small release featuring new widgets

New features
------------
### Co-branded widgets
The widget gallery has been considerably expanded with designs promoting the various partners for the projects and having new formats for use both horizontally and vertically on the host page.

---

Akvo RSR v 0.9.9 release notes
------------------------------
7 July 2009, (Code name: Torch) tbp

New features
------------
### New style to organisation activity box/portlet
When viewing an organisation page in Akvo RSR, a portlet to the right of the page displays how many projects the organisation is involved in, which partners it works with, etc. The presentation of this has been updated to correspond with presentation changes made in 0.9.7 to the "Akvo at a glance" portlet.

### Akvo PayPal integration documentation
We have some initial [documentation for the Akvo PayPal integration](http://www.akvo.org/labs/index.php/Akvo_PayPal_integration_overview)

Bugs
----
It is now no longer possible to donate to a cancelled project. The project remains visible in Akvo, but the donation box is no longer displayed.
Internal reference: http://www.pivotaltracker.com/story/show/745352

Sponsor partners no longer have the "state" attribute displayed in the partner portlet on a project page. The sponsor partner information displayed there now matches that of other partner types.
Internal reference: http://www.pivotaltracker.com/story/show/782930

---

Akvo RSR v 0.9.8 release notes
------------------------------
25 June 2009, (Code name: Utah) pb

New features
------------
### PayPal Enhancements
A number of improvements have been made to the PayPal donation subsystem of RSR.

### More states for PayPal invoices
In previous releases, a PayPal invoice could be in one of two states: complete or incomplete. In this release, an invoice can be in one of four states: pending, void, complete or stale. This allows for more granular control over invoices and results in more accurate funding totals in the system.

### Cron script to mark stale PayPal invoices
Stale invoices are identified and marked as such by a new script which can be run manually or from the system cron daemon (recommended). This script is designed to find invoices in the system which have been pending for longer than a given, configurable period of time, allowing them to be easily identified and operated on in the admin interface. For more information about this script, see http://akvo.org/labs/index.php/PayPal_Overview#Invoice_Management

### User interface to void PayPal invoices
Batches of invoices can now be selected and operated on. This feature was designed to allow for easy manual voiding of batches of invoices which have been automatically marked as stale or that are pending and never likely to be completed. It will not allow invoices to be voided if they are either complete or already void. If the administrator attempts the latter, she will receive a warning message and a reason for each invoice in turn and no further action will be taken.

### Display of funding of projects
Funding calculations displayed in the Akvo Marketplace donation box now only take completed invoices into account. Pending invoices are also included in the calculation when a user is about to make a donation to avoid conflicting messages if a project is close to being fully funded.


Bugs
----
Donations did not show immediately when a PayPal donation was being made. This bug was a result of the changes which were made to the donation calculations in 0.9.7.
Internal reference: http://www.pivotaltracker.com/story/show/785964

---

Akvo RSR v 0.9.7 release notes
------------------------------
10 June 2009, (Code name: Omaha) eaw

Required software changes
-------------------------
**New required software: django-10766**
We have upgraded the version of Django which we use to rev. 10766. Our project budget code makes use of some admin features fixed in this Django version.

New features
------------
### New narrower "Project widget with donation"
A new widget with the same information as the previous tall "Project widget with donation" has been added. The new widget is narrower (172 pixels) wide, compared to its sister (202 pixels). Both widgets take up a maximum of 840 pixels vertically. Each may actually take up less, depending on the content of the project being displayed.

Both widgets are freely available for anyone to use.

### Individual funder contribution displayed
The total amount of contributions from individual funders' (donors via Paypal) contribution is now listed under the funders portlet on the project page and on the funding details page.

### Updated Akvo at a glance
The "Akvo at a glance" portlet on the Akvo home page and the projects listing page has been updated. Its simplified layout now shows correctly how many projects have been completed and how many people have water and sanitation as a result. Akvo at a glance now also includes the individual donations in the way it calculates funding for a project. The code has been restructured to make it easier to extend later. Bugs fixed: Launchpad #279243.

### Favicon
A favicon.ico has been added to all Akvo RSR pages.

### Project budgets
The project budget terminology has been updated to more accurately match its use. Previously this was called "Funding breakdown," but it really is designed to be a project budget.

The way the budget data is stored and manipulated has changed as well. Before we had a Django Funding model (i.e. database table); the model has been renamed BudgetItem. The date information (i.e. Date request posted, Date complete) has moved to the Project model; the money information is now stored in the BudgetItem model, and consists of one or more BudgetItem objects (records) instead of multiple columns.

### Sponsor partner type
A new type of partner is now available. Sponsor partners, if one exists for a particular project, appear at the bottom of the partner portlet. This indicates functionality currently in the pipeline. More soon.

### Featured projects
The projects featured on the projects listing page and on the Akvo.org home page now only show projects which need money. For the Akvo.org listing, this is only done if there are a minimum of 8 projects with outstanding funding requests.

Bugs
----
### Error message style sheet
404 and 500 http errors did not have style sheets; now they do.

### Funding table alignment
The funding table at the organisation page had a alignment bug making the sums pushed down a couple of pixels. This is now fixed.

### Project updates widget is too large for the iframe
A new smart_truncate Django filter is used to increase control over text lengths in the widgets. Since text length is a general problem with widgets, we updated all widgets to use the new filter. Small changes have also been made around the Akvo reference number for better Internet Explorer compatibility. Filter by Adam & bobince (http://stackoverflow.com/questions/250357/smart-truncate-in-python).

### Akvo at a glance
The updates to Akvo at a glance (described above) fix Launchpad bug #279243.


Miscellaneous
-------------
### Donation page simplified
The donation page had a "Sign in" link for people with an Akvo RSR account. This has been removed, as it proved confusing; the 10 seconds saved by users with Akvo RSR accounts was not worth the confusion it caused.
Akvo RSR v 0.9.6 release notes
------------------------------

v0.9.6, 27 April 2009, (Code name: Sword) tbp

**New required software: django-10553**
We have upgraded the version of Django which we use to rev. 10553. There are some features in Django which has changed and will break Akvo RSR if you don't update to this version.

New features
------------
### New user roles
Two new user roles have been introduced: organisation project editor and organisation administrator

An organisation administrator can do the following:

* Create new projects
* Edit projects
* Edit the organisation page
* Activate new users attached to the organisation
* Promote new users to be project editor or organisation administrator
* Add countries to the country list

The organisation administrator get an email each time a new user signs up for an Akvo RSR account and selects the organisation administrator's organisation. In this email there is a clickable link directly to the user profile for the new user, where the user can be activated.

An organisation editor can do the following:

* Edit projects
* Add countries to the country list

Documentation about how to use the new features can be found in the Akvo Labs Wiki: [Akvo HOWTOs](http://www.akvo.org/labs/index.php/Akvo_HOWTOs)

Miscellaneous
-------------
### New home page layout
We have added a new box on the home page: Learn about Akvo.

### Updated Dutch translation
The Dutch translation has been updated with some changes to the use of language.

### Release notes
We are now coding the release notes in [markdown](http://daringfireball.net/projects/markdown/), to make it easier to convert to an HTML page, as well as read in the raw text format.

---

Akvo RSR v 0.9.5 release notes
------------------------------
v0.9.5, 20 April 2009, (Code name: Juno) tbp

**New required software: sorl-thumbnail.**
For the image handling integration you now need the following software:[sorl-thumbnail](http://code.google.com/p/sorl-thumbnail/)

New features
------------
### Akvo RSR image upload improvements
When uploading images to the Akvo RSR system there are now a number of improvements to how the system handle images.

1. Images are scaled to the appropriate size the first time they are viewed. This is done via the sorl-thumbnail toolkit.
2. Images are now renamed according to the use in the system. The naming is based on ModelName_instance.pk_FieldName_YYYY-MM-DD_HH.MM.SS.ext. Example: a map image uploaded to project no 17 gets the name Project_17_map_2009-04-17_12.13.14.jpg.
3. Images are stored in the subdirectory related to the project and the update. /var/www/akvo/db/project/NN/update/MM

### Akvo RSR admin link
A link to the administration login can now be found on the footer of the page "Admin". (Note, that if you are on the non-RSR pages of the Akvo.org site, the Admin link leads to the Drupal system admin pages.)

Bugs
----
Fixed two bugs where the maxlength attribute was missing on the input field for `photo_credit` and `photo_caption`.

Limitations
-----------
See comments about limitations in the PayPal integration under release notes for 0.9.3.

----

Akvo RSR v 0.9.4 release notes
------------------------------
v0.9.4, 15 March 2009, tbp

New features
------------
Added Dutch and German translations of Akvo RSR user interface for Widgets and Paypal donations. (Thanks Anke and Malte!)

Bugs
----
Fixed a bug where featured projects were not shown when looking at a project list from a specific organisation.

----

Akvo RSR v 0.9.3 release notes
------------------------------
v0.9.3, 12 March 2009, tbp

**New required software: django-paypal.**
For the PayPal integration you now need the following software:[django-paypal](http://github.com/johnboxall/django-paypal/)

New features
------------
### Akvo RSR Widgets user interface
There is now a user interface to select and customize widgets. The tool can be found under Page tools on each project page. The widgets can be placed on any web site to promote a particular project or highlight progress.

### Akvo RSR delegated project and user administration beta
We have started creating the ability for project owners to edit their own project descriptions and manage their own users. The tools are fairly basic so far, but it is a start.

### Akvo Direct PayPal integration, using django-paypal
Support added for making donations to projects via PayPal Standard. Instances of a new PayPalInvoice class are created which capture details of the payment and track it all the way through to PayPal and back again. Invoices are "completed" and the end user is sent a confirmation email on receipt of a confirmation callback from PayPal.

Behaviour of PayPal donations can be defined by several environment variables in settings.py, making it straightforward to select currency, PayPal command flow, specify custom PayPal buttons and switch between sandbox settings for testing and production settings.

Limitations in PayPal integration
----------------------------------
There are a couple of limitations with the PayPal integration at this point.

### Donation committments
When performing a donation we committ a portion of the funding the project needs, to ensure that the project isn't overfunded. We currently have no routines to take down "stale" donations, i.e. donations which were never completed. This is a priority set of routines which will be created as soon as possible.

### PayPal charges
Project funding is currently done as integers. This will have to change, as when donations come in from PayPal a certain percentage of the donation has been deducted from the donation. This very seldom is a whole number. We don't deduct this at this point from the project, which means that the project will always be short of some funds if donations have been made to it. This is a fairly large thing to fix, so due to deadlines we have punted this for a later release. Each transaction that is completed has a record of how much PayPal charged, so we can fix the accounting later.


Infrastructure
--------------
The way funding of a project was calculated has been changed. We have included the donations into the funding.

Bugs
----
Fixed a bug in the project-list widget. When you sorted on anything else than project name it was impossible to resort on project name.

----

Akvo RSR v 0.9.2 release notes
------------------------------
v0.9.2, 13 February 2009, tbp

New feature
-----------
### Akvo RSR Widgets
Beta-release of the Akvo RSR Widget backend. This allows you to post iFrame based widgets of projects and project listings. A user interface should be added to the next release.

----

Akvo RSR v 0.9.1 release notes
------------------------------
v0.9.1, 6 February 2009, bw

New features
------------
### Django framework upgrade.
This version of Akvo RSR uses the latest Django framework, version 1.0.x. The new form-handling library, django.forms, was designed with extensibility and customization in mind, and will permit us to more quickly and easily develop RSR's administration user interface. To read more about Django 1.0.x please see:
http://docs.djangoproject.com/en/dev/releases/1.0/

Parts of RSR have been rewritten to accomodate the frameworks upgrade. RSR should not look or behave any differently than it did in 0.90. If you experience anything new, please let us know so we can address problems!

### Internationalization
Dutch translation files have been added. A big thanks to our Dutch translator, Anke van Lenteren, for helping us as we work out our translation process.

### Miscellaneous
The wording of some text and error messages has been changed in the interest of greater clarity (and proper English). There are also some minor tweaks to style sheets to fix display glitches and layout irregularities across browsers.

----

Akvo RSR v 0.9 release notes
----------------------------
v0.9, 8 January 2009, tbp

New features
------------
### First public release
This is the first public release of Akvo RSR.

### Internationalization for the user interface.
We have tagged all the user interface text, so that the Django translation engine can pick up the text strings and produce a translation file. While the interface is translated, some emails from the system remain in English; these will be fixed in a later release. We have tested the implementation with one initial language, German. You can participate and help translate the Akvo RSR user interface to your language by downloading the translation files from: https://translations.launchpad.net/akvo.rsr

### Licensing
Inserted the GNU AGPL license in the distribution and tagged all the files with license information.

### Akvo at a glance portlet
Field partners, Support partners and Funding partners are now linked to a listing showing only those partners (the feature existed before, but there were no links to it).

### Project updates
Projects with no updates now have an RSS icon and a link (previously you had to wait for the first update for the icon and link to show up). So you can subscribe with an RSS reader to projects which have not been updated yet.

Bugs
----
We have changed how funders contributions are displayed in the Organisation activities portlet. Now only the funders proportion of a project is displayed (Bug 269400).

Highlights of bugs fixed
------------------------

296702 Remove MDG count terminology Medium Fix Released
274658 Photos in Project Update have no default placement, so do not show up. Medium Fix Released
269400 Portlet: "Organisation activities" shows easy to miss-understand Funding pledged Medium Fix Released
269402 Organisation description box do not use line breaks. Medium Fix Released
274099 Partner types (example: funding partner) should be link to the URL which lists them Low Fix Released
279243 Actual number in Akvo at a glance portlet gives ugly linebreak Wishlist Fix Released
292932 Describe in user interface that user names are case-sensitive. Wishlist Fix Released

A detailed list (including in process development bugs) can be found at: http://snurl.com/9lqvk<|MERGE_RESOLUTION|>--- conflicted
+++ resolved
@@ -2,13 +2,11 @@
 
 ## Bug fixes
 
-<<<<<<< HEAD
 [#2516](https://github.com/akvo/akvo-rsr/issues/2516) ProjectCustomFields with
 unicode data can cause UnicodeEncodeErrors.
-=======
+
 [#2514](https://github.com/akvo/akvo-rsr/issues/2514) API call for fetching
 recipient country fails if the country has unicode characters in it's name.
->>>>>>> 74a30507
 
 # Akvo RSR version 3.20 Bogotá
 
