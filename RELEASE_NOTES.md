Akvo RSR (Really Simple Reporting) makes it easy to put any type of projects online and share status updates from your teams.

We provide Akvo RSR as a service on your own URL and with your own branding, as well as on Akvo.org, to combat poverty by making it easy to bring development aid projects online. There you can use our open web and mobile tools to connect and share progress with funders and followers.

Check out [Introducing Akvo Really Simple Reporting](http://akvo.org/products/rsr/).
Read more about [Akvo Products](http://akvo.org/products/).

--------

<<<<<<< HEAD
=======
Akvo RSR ver 2.3.10 Zambo
---

Thursday 31st July 2014, adriancollier

New and Noteworthy
---

### IATI Fields in RSR

We have made the first contribution to the RSR Database and Admin resources to be able to accomodate all of the IATI Standard. This now means that we can collect and store any information delivered for the IATI Standard within RSR. We are working towards visualising this information wihtin the front end of RSR.

Github issue [#678](https://github.com/akvo/akvo-rsr/issues/678)

Bug Fixes
---

### 404 page missing media

We have corrected a bug where the 404 page was no longer displaying the image and styling.

Github issue [#686](https://github.com/akvo/akvo-rsr/issues/686)

### Incorrect Password on Akvo Pages

When a user was logging into RSR via Akvo Pages and they entered their password incorrectly, the format of the page was not displaying correctly. This has now been resolved.

Github issue [#664](https://github.com/akvo/akvo-rsr/issues/664)

### Donate Image on PayPal Donation Screen

The Donate button was missing its visual display button when making a donation through PayPal, so this has now been corrected.

Github issue [#663](https://github.com/akvo/akvo-rsr/issues/663)

### Galleria Error on Akvo Pages

Some users were experiencing errors with images when viewing projects within Akvo Pages. This resulted in the images not being displayed and only an error message in their place. We have made some fixes that we believe should resolve this for all users, but we will be keeping an eye on this.

Github issue [#473](https://github.com/akvo/akvo-rsr/issues/473)

### Requesting a non existing Widget

When a user was requesting an widget that did not exist in RSR, they were receiving a 500 error. This has been changed to correctly provide a 404 error to display that the content is not available.

Github issue [#198](https://github.com/akvo/akvo-rsr/issues/198)

### Cancelling donations from Akvo Pages

When a user is within the donation process and presses the cancel button, they are now correctly redirected back to the page that they came from even if this is on an Akvo Pages instace, where previously they were only being returned to http://rsr.akvo.org.

Github issue [#147](https://github.com/akvo/akvo-rsr/issues/147)


--------

>>>>>>> 5241fb06
Akvo RSR ver 2.3.9.2 Yam - Hotfix 2
---

Thursday 24th July 2014, adriancollier

Included Changes
---

### Fixes to Import Scripts

We made some small fixes to the import scripts to ensure that all was working correctly for the IATI XML Import processes.

Github issue [#680](https://github.com/akvo/akvo-rsr/issues/680)


--------

Akvo RSR ver 2.3.9.1 Yam - Hotfix
---

Tuesday 8th Juyl 2014, adriancollier

Included Changes
---

### Akvo Pages Keyword Maps

With the implementation of keywords in [#620](https://github.com/akvo/akvo-rsr/issues/620) we noticed that the headline map on Akvo Pages was not updated to display the points for these keyword projects. This has been fixed so it matches the projects being displayed.

Github issue [#671](https://github.com/akvo/akvo-rsr/issues/671)

### Akvo Pages Drop-down Filtering

The drop-down filters for Akvo Pages were not being correctly populated with the keyword content. After trying some things, it appeared that this area of code needs some further investigation to ensure it runs smoothly. In the meantime, we have removed the custom filtering so now all drop-downs contain all possibilities. We AIM to resolve this as soon as possible.

Github issue [#673](https://github.com/akvo/akvo-rsr/issues/673)

### Keyword API Management

We implemented some changes in the API import processes to manage kaywords but it should only be possible to add keywords using the API, existing keywords on projects should not be removed.

Github issue [#670](https://github.com/akvo/akvo-rsr/issues/670)

--------

Akvo RSR ver 2.3.9 Yam
---

Wednesday 2nd July 2014, adriancollier

New and Noteworthy
---

### Akvo Pages by Keyword

We have implemented a big change to the way that Akvo Pages can collect a set of projects. With the addition of Keywords that can be added to projects within the RSR Admin, it will now be possible to create Akvo Pages that utilise one or more of these keywords to select the projects that are being visualised.

This work will be expanded to also build out more API and other resources that will help our partners to use this functionality in a flexible manner.

Github issue [#620](https://github.com/akvo/akvo-rsr/issues/620)

### Updated search functionality

We have improved the search functionality for searching that now used an AND function on search terms that narrows the results to help you find projects or organisations that match all of the terms entered instead of only 1 of them.
We have also added the project ID to the search options, so that you can now search for a project directly if you know its identifier.

Github issue [#441](https://github.com/akvo/akvo-rsr/issues/441)

### Target Group Visualisation

After including the Target Group field in the project model, we were able to accept data being populated in this field from a file import or directly in the Admin, however this information was not being visualised. The templates have now been updated to include this content within the Project Plan tab on the project page.

Github issue [#255](https://github.com/akvo/akvo-rsr/issues/255)

### Akvo Manager user permissions for Organisation

We have updated the user permissions for the Akvo Manager role so that they are able to update or change the organisation that a user belongs to. This is extremely useful in the event that a user mistakenly registers under an incorrect organisation.

Github issue [#278](https://github.com/akvo/akvo-rsr/issues/278)

### Bug in Editing updates on Akvo Pages

We discovered a bug that prevented updates from being edited when viewed on a partnersite. It should be possible that within the first 20 minutes of posting an update the user can edit the content to fix any small issues with the content. This was generating an error which has now been resolved.

Github issue [#647](https://github.com/akvo/akvo-rsr/issues/647)

### Change in Geolocation Provider for the Admin

We were previously using http://itouchmap.com to link partners to a map to generate their location information. After a suggestion from the Akvo Partner Team we have now swapped this link with http://mygeoposition.com/ that provides a more simple workflow for populating this information.

Github issue [#649](https://github.com/akvo/akvo-rsr/issues/649)

Features
---

### Removed Primary Location

After some consideration and user feedback we have simplified the locations models by removing the Primary Location information from the system. It is now implicit that the first project entered into the Admin is the primary location for the project. This prevents many issues that were arising using the Admin project form.

Github issue [#141](https://github.com/akvo/akvo-rsr/issues/141)

### Tidying the Support Partner List

We have made a change to the [support partner list](http://rsr.akvo.org//organisations/support/) that now means only partners with published projects are being displayed here.

Github issue [#204](https://github.com/akvo/akvo-rsr/issues/204)

### API Resource Documentation

We have created [some documentation](https://github.com/akvo/akvo-rsr/blob/develop/docs/RSR%20Features/API/API-Resources.md) that provides information about the Custom API Resources we have created. This will assist developers who are wishing to onboard with the Read API by providing them with a list of the existing resources available in a consumable manner.

Github issue [#510](https://github.com/akvo/akvo-rsr/issues/510)

### Organisation Account Types

We have added some new account types for the Organisation account model that will enable Akvo to tag organisations by their activty and contractual status within RSR to help with accounting and reporting purposes.

Github issue [#608](https://github.com/akvo/akvo-rsr/issues/608)

Bug Fixes
---

### Multiple languages in XML Import

If an incoming IATI XML contained 2 tags with the same information in 2 different languages then the scripts were simply importing the last in the list. This has now been updated to actually consider the language tags that are specified in the file so that the correct contents is imported.

Github issue [#252](https://github.com/akvo/akvo-rsr/issues/252)

### Post Import Budget Error

As part of the XML Import functionality there is the functionality to create the budget items included within the file. Due to a recent change in the Budget Item Labels, this process was not working correctly, so we have now made a change to fix this issue.

Github issue [#652](https://github.com/akvo/akvo-rsr/issues/652)

### NULL value returned for ``last_modified_at``

We fixed a small bug in the API that was returning an incorrect boolean value when querying on the ``last_modified_date`` field where there was no value set for the row being returned.

Github issue [#477](https://github.com/akvo/akvo-rsr/issues/477)


Under the hood
---

### Removing old deployment scripts

With the introduction of newer deployment scripts we have done some work to clear out the old ones that are no longer used.

Github issue [#362](https://github.com/akvo/akvo-rsr/issues/362)

### Move akvo.rsr.utils to akvo.utils

We have refactored the code within akvo.rsr.utils to be compiled into akvo.utils.

Github issue [#434](https://github.com/akvo/akvo-rsr/issues/434)


--------

Akvo RSR ver 2.3.8 Xylocarp
---

Wednesday 11th June 2014, adriancollier

New and Noteworthy
---

### Upgrade to Django 1.6

This latest release of Akvo RSR contains a wide variety of back end changes to upgrade the underlying framework that RSR runs on - Django. We were previously running on version 1.4, so we've performed a double staged upgrade to make use of the later features than have been developed with Django.

Github issue [#544](https://github.com/akvo/akvo-rsr/issues/544)


Areas Modified
---

### Separated Static and User Media assets

We have now separated the server location for static media from media that is uploaded by users. This ensures that we can manage and maintain the information in different ways if needed by the use cases of the different sources.

Github issue [#564](https://github.com/akvo/akvo-rsr/issues/564)

### Updated Folder Structure

The folders structure for the application was improved in Django 1.4, but we continued to use the legacy structure. We have now updated this to bring RSR in line with the latest Django folder structure.

Github issue [#565](https://github.com/akvo/akvo-rsr/issues/565)

### Fixed ProjectAdmin add view

We have updated the new project form to work with the improved standards bring implemented in Django 1.5

Github issue [#566](https://github.com/akvo/akvo-rsr/issues/566)

### Upgraded Python Libraries

We have performed updates of all dependent python libraries where possible to allow us to use the latest versions.

Github issue [#570](https://github.com/akvo/akvo-rsr/issues/570)

### New Markdown Solution

We have implemented a new method of managing Markdown included within Project Updates that uses django_markup.

Github issue [#572](https://github.com/akvo/akvo-rsr/issues/572)

### Removed SMS Code

We had in the past implemented a beta version of an SMS updating tool for RSR that was never fully functional. To tidy up the codebase, we have now removed this code and all references to this.

Github issue [#574](https://github.com/akvo/akvo-rsr/issues/574)

### URL Encoding removal

As part of the Django 1.6 changes, we have removed the URL Encoding from ``reverse()`` arguments.

Github issue [#575](https://github.com/akvo/akvo-rsr/issues/575)

### Default value for Boolean Fields

Required with the Django 1.6 upgrade, we have to specify a default value for Boolean fields within RSR. These have now been specified where previously not present.

Github issue [#578](https://github.com/akvo/akvo-rsr/issues/578)

### Update Django URLs

We have updated the code to ensure that the names of views in {% url %} tag are strings.

Github issue [#579](https://github.com/akvo/akvo-rsr/issues/579)

### Fixes for Django 1.7 Upgrade

While we are not yet planning to update the Django framework to 1.7 yet, we have already provided some updates to key libraries including Tastypie (which runs parts of the RSR API) to provide 1.7 compatibility.

Github issue [#580](https://github.com/akvo/akvo-rsr/issues/580)

### Rename ``get_query_set()``

A change that takes advantage of some newer features provided in Django 1.6, we have renamed this function.

Github issue [#583](https://github.com/akvo/akvo-rsr/issues/583)

### Change in permission methods

We have replaced ``get_(add|change|delete)_permission`` methods with ``django.contrib.auth.get_permission_codename`` as the previous are now depreciated.

Github issue [#584](https://github.com/akvo/akvo-rsr/issues/584)

### Check ``ModelForms``

As part of the Django 1.6 upgrade we have updated ``ModelForms``.

Github issue [#586](https://github.com/akvo/akvo-rsr/issues/586)

### Implement ``ALLOWED_HOST`` setting

We have added a new ``ALLOWED_HOST`` setting as needed as part of the Django 1.6 upgrade.

Github issue [#596](https://github.com/akvo/akvo-rsr/issues/596)

--------------

Akvo RSR ver 2.3.7 Watermelon
---

Wednesday 28th May 2014, rumca

New Features
---

### Country options on project list

We have added a feature to only populate the countries dropdown on Akvo Pages with a list of countries where there are projects present. This allows the country selection to always return a project and provides a shorter list to select from.

Github issue [#176](https://github.com/akvo/akvo-rsr/issues/176)


Bug Fixes
---

### Content owner in org admin

The content owner field was accidentally removed during a previous release, this has been reinstated on the organisation admin now.

Github issue [#558](https://github.com/akvo/akvo-rsr/issues/558)

### Image/Video files positioning

We have made a change to the way in which image or videos are positioned on RSR updates. We now only allow the media links to be placed before the update.

Github issue [#243](https://github.com/akvo/akvo-rsr/issues/243)

### Removal of YouTube related videos

When YouTube videos were added to project updates they would display related videos after they had been played. We have made a change to prevent this from happening, as often times the videos were not relevant.

Github issue [#540](https://github.com/akvo/akvo-rsr/issues/540)

### Django version upgrade

As an intermediary step whilst we complete a full upgrade from Django 1.4 to 1.7, we have upgraded to Django 1.4.13 from 1.4.2 to plug recently identified security vulnerabilities.

Github issue [#522](https://github.com/akvo/akvo-rsr/issues/522)


Akvo RSR ver 2.3.6 Voavanga
---

Wednesday 14th May 2014, adriancollier

New Features
---

### Add Update button change

If a user was attempting to add an update to a project that they didn't have the permission for, then they were being served a 403 error page. We have now changed this activity to grey out the Add Update button for users that do not have permission to add updates on individual projects.

Github issue [#150](https://github.com/akvo/akvo-rsr/issues/150)

### Character validation in admin

Now that we are working with XML more deeply with the API and IATI information, we have added validation to the RSR admin to check for any characters that have been included within the added fields that are not valid within XML. A warning is now displayed in the event that any of these characters are present.

Github issue [#242](https://github.com/akvo/akvo-rsr/issues/242)

### Back button on Akvo Pages

We have added a custom option to Akvo Pages to allow the back button to have a different text added. So now our partners can allow this button to say something more appropriate to the location that the user will be taken to upon pressing.

Github issue [#258](https://github.com/akvo/akvo-rsr/issues/258)

### Sign in target location

We have tidied up the signing in process to direct users to the main page after completing the sign in process.

Github issue [#301](https://github.com/akvo/akvo-rsr/issues/301)

### Organisation filter on Akvo Pages

We had previously removed the project filter on Akvo Pages that allows any project to be viewed within a Pages instance. This has now been extended to organisations so that organisations can be visualised within an instance without the need for that organisation to be present within projects.

Github issue [#433](https://github.com/akvo/akvo-rsr/issues/433)

### Facebook meta information

We have tidied up the meta information when sharing projects via Facebook to provide the information of the organisation that owns the Akvo Pages instance in place of Akvo.

Github issue [#442](https://github.com/akvo/akvo-rsr/issues/442)

### RSR favicon

We have replaced the favicon being used within RSR to use the more updated icon as is present within the Akvo.org website.

Github issue [#443](https://github.com/akvo/akvo-rsr/issues/443)

### Donation redirect page for Akvo Pages

We have added a new timed redirection page that users will see when completing a donation from an Akvo Pages instance. This provides information to the user to inform them that they will be leaving the previous domain and be directed to the Akvo.org donation process.

Github issue [#480](https://github.com/akvo/akvo-rsr/issues/480)

### Translation management process

We have documented our process for managing the content translations with a team of external language translators. This is just a documentation update.

Github issue [#494](https://github.com/akvo/akvo-rsr/issues/494)

### Documentation Update

We have performed a merging process to pull some recent documentation efforts into the main code repository to ensure that the right information is always available for users to see.

Github issue [#512](https://github.com/akvo/akvo-rsr/issues/512)

### Project summary pop-up Akvo Pages map widget

We have added a project summary pop-up to the Akvo Pages map widget that displays basic information about a project to the user when they click on the pin for a specific project.

Github issue [#505](https://github.com/akvo/akvo-rsr/issues/505)

### Project and organisation management flags

Following on from recent work on management flags, we have extended this functionality to projects. Now it is possible to set a flag on both projects and organisations that will prevent unwanted changes being made.

Organisations can have an owner flag set so that any changes made by other organisations inform the user that these changes could be overwritten by the managing organisation.

Partners can also set a flag on their organisation record to prevent their projects being modified by other organisations. Only Admins from the support partner organisation will be able to make changes to the project content for these projects.

Github issue [#233](https://github.com/akvo/akvo-rsr/issues/233)


Bug Fixes
---

### Blank location error

We were experiencing a problem where if new locations were added to a project but no information was completed, the admin form would not save. This has been corrected to now ignore any added but incomplete locations.

Github issue [#312](https://github.com/akvo/akvo-rsr/issues/312)

### Budget totals

We previously had 2 different budget items within the dataset that referred to total budgets. This has now been consolidated so that we only have a single entry and all information will be merged to this single entry.

Github issue [#471](https://github.com/akvo/akvo-rsr/issues/471)

### Akvo Pages widgets layout error

We have tidied up some layout issues with the widgets being provided for Akvo Pages.

Github issue [#498](https://github.com/akvo/akvo-rsr/issues/498)

### Wrapped links on project pages

We have fixed an issue that long links provided on projects were extending beyond the box provided in the visual layout. These links will now wrap to the next line if they are too long to fit within the available space.

Github issue [#506](https://github.com/akvo/akvo-rsr/issues/506)

### Global maps in Internet Explorer 8

We have resolved some visualisation issues when viewing the global maps in IE8. Now the maps are correctly displaying the points.

Github issue [#507](https://github.com/akvo/akvo-rsr/issues/507)

### IATI export missing data

We were missing some date information within the budget item export when creating IATI files. This prevented the files from validating as a correct IATI XML file. This has now been included.

Github issue [#533](https://github.com/akvo/akvo-rsr/issues/533)

### Live server logging

We have made a small change to the underlying code that will provide better logging information for our system to help discover and troubleshoot any issues that occur.

Github issue [#432](https://github.com/akvo/akvo-rsr/issues/432)

### Using Sentry within RSR

We have added Sentry as a tool to assist us with monitoring and logging with RSR as part of our efforts to ensure we have a great performing system and access to all the right information to investigate when things don't go entirely to plan. You can read more about Sentry [here](http://sentry.readthedocs.org/en/latest/).

Github issue [#541](https://github.com/akvo/akvo-rsr/issues/541)


Akvo RSR ver 2.3.5 Uglyfruit
---

Wednesday 9th April 2014, adriancollier

New Features
---

### IATI Export

On popular demand we have created the first installment of the IATI Export functionality. This feature will allow us to create an IATI XML file based on the projects that an organisation has within RSR to publish within the IATI Registry.

There will be further improvements to this functionality including visibility of files within the website, automatic publishing and historical file access over the coming weeks.

Github issue [#334](https://github.com/akvo/akvo-rsr/issues/334)

### Donate Buttons on Projects and Widgets

We have had a couple of requests from partners to prevent the donate button from appearing on their projects. Primarily this is due to the organisation not wishing to accomodate donations on specific projects. We have now added the functionality for partners to be able to turn on/off the visibility of the Donate button from the Project Admin per project.

This setting affects where the project is visible on Akvo.org, Akvo Pages and within Widgets.

Github issue [#310](https://github.com/akvo/akvo-rsr/issues/310) & [#491](https://github.com/akvo/akvo-rsr/issues/491)


### Image Upload Recommendations

We noticed that many users were unaware of the right size or dimentions of images to use when uploading to RSR projects or updates. To help guide users to have the best quality of images on their projects we have added some recommendations including the limits related to file sizes that the system imposes.

Github issue [#219](https://github.com/akvo/akvo-rsr/issues/219)

### Update warning on empty content

If a user wants to post an update without any content and only a title, then we think they should be allowed to do this. However we also think it's great if users do add content and not just the title. So we have added a reminder to the form to advise users to include content in case this is a mistake. Just like if you send an email without a subject.

Github issue [#304](https://github.com/akvo/akvo-rsr/issues/304)

### Registrations via Akvo Pages (aka Partnersites)

When users want to register directly from Akvo Pages they used to have to select the organisation that they want to register under. To improve integration we have now pre-selected this, so that users now automatically are registering under the organisation that owns the Akvo Pages.

Github issue [#309](https://github.com/akvo/akvo-rsr/issues/309)

### Organisation input guidelines

We've made some small improvements in the documentation available for organisations wishing to import organisations using the API.

Github issue [#425](https://github.com/akvo/akvo-rsr/issues/425)

### Improved 404 page

We'd prefer it if no-one sees a 404 error page, but when they do, we want it to be a nice 404 error page, so we've now added the same one we use on Akvo.org as we like it.

Github issue [#450](https://github.com/akvo/akvo-rsr/issues/450)

### Partner Types

We made a change a while back to only allow partners to be added to projects where they are enabled for that particular role, e.g. Support Partner. This has created some processing issues affecting Admin users and causing a bit of a long process for maintaining projects. As a workaround for this, we have now enabled all organisations to be either Field or Funding partners on projects. As before if organisations need to be added as a Support or Sponsor partner then this will need to be approved by the Akvo Partner Team, but this small change should help a lot of project admins have a simpler time with their work.

Github issue [#462](https://github.com/akvo/akvo-rsr/issues/462)

### Improved API resource for Project Updates

As we would like to display more information about project updates in different places, and as this information is stored in multiple different tables within the database, we have created a common single resource to be able to collect all this information with a single API call.

Github issue [#463](https://github.com/akvo/akvo-rsr/issues/463)

### Widget Improvements

We have made several visual improvements on the Widget templates in this release based on some partner feedback from CommonSites to make them clearer and look that little bit more impressive.

Github issue [#479](https://github.com/akvo/akvo-rsr/issues/479)

### Better documentation on Github Process

We've improved the developer documentation for our Github process internally to make things clearer for everyone in the team.

Github issue [#422](https://github.com/akvo/akvo-rsr/issues/422) & [#481](https://github.com/akvo/akvo-rsr/issues/481)

Bug Fixes
---

### Error in maps for Internet Explorer 8 (IE8)

There was an issue with displaying maps in IE8 within RSR. While IE8 is being discontinued by Microsoft soon, we still notice some traffic to RSR via this browser so we have made an update to the maps code to render these maps correctly when viewed there.

Github issue [#474](https://github.com/akvo/akvo-rsr/issues/474)

### Links wrapping on Akvo Pages (aka Partnersites)

Links that are added to projects to connect information from Akvopedia or other external sources were not wrapping within the field correctly. This has now been resolved.

Github issue [#179](https://github.com/akvo/akvo-rsr/issues/179)

### Akvo Pages (aka Partnersites) organisation Lists not paginated

All organisations that were participating in projects in the Akvo Pages were being listed in a single page, we have now corrected this to ensure that the organisations are listed in pages containing 10 at a time.

Github issue [#285](https://github.com/akvo/akvo-rsr/issues/285)

### Sign In fields alignment

Sign In fields were being displayed as too large for the box they were sitting in. We have fixed this visual bug.

Github issue [#322](https://github.com/akvo/akvo-rsr/issues/322)

### Donation email in Gmail

There was a styling issue in Gmail when viewing the donation email we send to users who have completed a donation in RSR. This template now uses a table rather than floating div elements so the visuals always match what is expected of them.

Github issue [#460](https://github.com/akvo/akvo-rsr/issues/460)


### External links tab use

When opening multiple external links from a project page, the same tab or window was being used again, so only the most recent link was being displayed to you. We've resolved this to create a new tab or window for each link selected.

Github issue [#323](https://github.com/akvo/akvo-rsr/issues/323)

### Header Sign In & Register options in browser

When a browser was not maximised, the Sign In and Register options were no longer visible in the header, and the scrollbar didn't allow for them to be pulled into view. This has been resolved.

Github issue [#408](https://github.com/akvo/akvo-rsr/issues/408)



Akvo RSR ver 2.3.4 Tamarine
---

10th March 2014, adriancollier

New Features
---

###Timestamp Audit Records

The first of a series of changes we'll be making to improve the audit tracking of RSR data. This change provides a ``created_at`` and a ``last_modified_at`` field on Projects, Organisations and ProjectUpdates as well as on PartnerSites that are used to administer Akvo Pages. The fields are currently only visible within the Admin interface; but will be useful when viewing projects in the admin or when generating our reporting information and metrics.

Github issue [#381](https://github.com/akvo/akvo-rsr/issues/381)

###Data Management Flag

Another change related to audit tracking and ownership, this new feature allows Organisation records to be tagged with an owner organisation.

This flag will generate a warning if a user belonging to an organisation that is not the owner changes data through the admin interface. Such changes risk being overwritten, now that we are working with some partners who are sending us content updates via an import file. In the future, this flag will also let the import process reject any improper changes.

Github issue [#374](https://github.com/akvo/akvo-rsr/issues/374)

###Organisation API Import

Further improvements to our API Import allowing more fields to be updated when we do the import from an external file. This will ensure all of the latest information is displayed exactly the way they should be.

Github issue [#451](https://github.com/akvo/akvo-rsr/issues/451)

###Android App Update Identifier

We have implemented some changes to the identification of updates provided by the new Android app. This will ensure that the app cannot post the same update more than once. This change is in preparation of our Mobile App launch later in March.

Github issue [#445](https://github.com/akvo/akvo-rsr/issues/445)

###Registration Usernames

Usernames in RSR have never been able to include spaces, but there are also some unwanted characters that were not allowed. To make the registration process easier we have added some code to the validation of the username that not only prevents users from entering restricted characters but also provides a clear error message in the event that an invalid character is included within the username entered.

Github issue [#437](https://github.com/akvo/akvo-rsr/issues/437)

###Email Delivery Improvement

After some reports of RSR Emails not being received, we have made some changes to the system to improve the way we handle emails. We now route the emails being delivered from RSR through the Mail Server we have running mail.akvo.org. The logging of this is delivered to us regularly so we can always track what happened to emails that are not delivered to see where the problems may lie.

This change will also work to improve the overall stability of the mails being sent from RSR.

This also required a change in RSR to enable the sending of mails using a service with SSL.

Github issue [#448](https://github.com/akvo/akvo-rsr/issues/448)


Bug Fixes
---

###Clickable Links in updates

We had an issue that was preventing some links that were included within RSR updates from being clickable within the browser. This was affecting some Akvo Pages updates as well as times when the links were not preceded by line breaks.

The new change now scans an update after it has been submitted in order to make any links that may have not been picked up automatically clickable. This will help to ensure that users who are sharing information have great updates.

Github issue [#438](https://github.com/akvo/akvo-rsr/issues/438) & [#419](https://github.com/akvo/akvo-rsr/issues/419)

###Add project view in Admin bug

During the implementation of the new Timestamp feature, we had an issue with the template for adding a new project into RSR. This required some tidying up of the fields and moving the Timestamp fields into the General field list rather than in its own section.

Github issue [#458](https://github.com/akvo/akvo-rsr/issues/458)


Akvo RSR ver 2.3.3 Satsuma
---

21st January 2014, adriancollier

New Features
---

###Organisation API Import

We have been working with our Partners Cordaid and RAIN Foundation to build and expand on our API Write Functionality. The process of importing organisations on a large scale was previously being done via the use of local scripts. With scale however we needed a more structural solution not only to enter this data, but also to update it and allow changes to be made.

To complete this task we have also introduced a new API tool called the Django REST Framework. This is an alternative to our existing API tool TastyPie. We believe this new tool is a more stable and long term solution to the API functionality. With this addition, we will be able to track the performances of both tools before deciding on the final solution that RSR will be taking for its application interface technology.

Github issue [#415](https://github.com/akvo/akvo-rsr/issues/415) & [#375](https://github.com/akvo/akvo-rsr/issues/375)

###Budgets Importing

In a similar strain to the Organisation API Import, we have also been extending the existing Project functionality, and have enabled the feature to be able to import budget information via the API.

Github issue [#390](https://github.com/akvo/akvo-rsr/issues/390)

###Target Group Field

Through conversations internally, with partners and also within the IATI community, we have made a decision to more closely align the RSR data set to the IATI standard to make publishing and comparison of these sets easier and more open.

The latest of these changes is the inclusion of the Target Group field in the RSR Project model. At the moment this is only a backend change, so while data can be entered through the RSR Admin portal or via the API, it will not yet be visualised on the Akvo Website, Akvo Pages or Akvo Sites. This visual addition will be coming soon.

Github issue [#311](https://github.com/akvo/akvo-rsr/issues/311)

Bug Fixes
---

###Email Tracking

We have been hearing of several incidents where activation, password or confirmation emails are not being received by users in RSR. In order to fully investigate this issue, we have enabled some detailed logging and tracking in the system to be able to inform us about emails that are sent out so we can pinpoint where the problems lies.

Github issue [#416](https://github.com/akvo/akvo-rsr/issues/416)

###Remove Facebook App ID From Admin

Since we have released the Facebook sharing buttons in RSR, we have done some further investigation and determined a better way of solving this problem that no longer requires users to create their own Facebook Apps. To ensure users do not get confused we have removed the App ID field from the Admin.

Github issue [#423](https://github.com/akvo/akvo-rsr/issues/423)

###RSR Footer Update

We corrected a grammar mistake in the Product roadmaps link in the footer.

Github issue [#411](https://github.com/akvo/akvo-rsr/issues/411)


Akvo RSR ver 2.3.2 Rambutan
---

10th December 2013, adriancollier

New Features
---

###Social Media Sharing Buttons

Following on from the Meta-Data changes that we provided in the last release of RSR, we have now worked on adding in Social Media Sharing buttons for your Project, Update and Organisation pages within your Partnersite.

We have created this functionality for Facebook and Twitter. Both of these can be turned on/off independently within the [Partnersite Admin](http://rsr.akvo.org/admin/rsr/partnersite) form.

For Facebook there is an additional setup needed. You will need to [Create a Facebook App](http://tri.be/how-to-create-a-facebook-app-id/) and enter the App ID into the [Partnersite Admin](http://rsr.akvo.org/admin/rsr/partnersite) form. The Domain of the Facebook App should match the primary domain being used for your Partnersite, e.g. http://projects.organisation.org OR http://organisation.akvoapp.org.

Github issue [#230](https://github.com/akvo/akvo-rsr/issues/230)

###Github Wiki and RSR Documentation

We have been working on improving the documentation for both internal developers, users as well as external partners, integrating organisations and the Open Source development Community. As you can imagine this is a big undertaking to ensure that everone has all the necessary information available in the right format to be suitable for its intended use.

This is of course a work in progress and we will continue to improve this, but you can already see the summary page with an overview of what we have and where to find it [here](https://github.com/akvo/akvo-rsr/wiki)

###Footer Changes

We have made several changes to the Footer for RSR to match the changes that are being made within the main Akvo website.

Github issue [#398](https://github.com/akvo/akvo-rsr/issues/398)
Github issue [#342](https://github.com/akvo/akvo-rsr/issues/342)
Github issue [#350](https://github.com/akvo/akvo-rsr/issues/350)

###Reinstate Global  Maps in RSR

Earlier this summer we removed the functionality surrounding global maps on the platform. This was due to some performance and stability issues we were having with this portion of the site. We have now resolved these issues by implementing a Caching layer using Memcache on the API calls, as well as tidying up the API code to streamline the data being transmitted for the query involved.

These changes have provided a big enough improvement in the performance of the system that we have been able now to turn the maps back on in RSR so you can now see all your projects or organisations in one place - as you should be able to.

Github issue [#331](https://github.com/akvo/akvo-rsr/issues/331)


Bug Fixes
---

###Thumbnails on Partnersite Maps

We had a reoccurrence of a previous bug in this release - maps on Partnersites were displaying a very large thumbnail in the pop-up window after clicking on a single point on the map. This meant that only a small portion of the image was visible and the thumbnail took a long time to load.

We have resolved this by using a smaller thumbnail when pulling images into the maps.

Github issue [#159](https://github.com/akvo/akvo-rsr/issues/159)

###Release Notes Fixes

The last release was pushed out with a couple of spelling mistakes in the Release Notes, these have now been corrected.

Github issue [#372](https://github.com/akvo/akvo-rsr/issues/372)

###Social Media Images

When sharing Projects and other RSR Pages in Social Media sites images are passed through to be displayed. We had an issue that the images being used were not the correct format and so an inaccurate thumbnail was being displayed. This has been rectified to ensure that the right image sizes and shapes are provided to display as expected.

Github issue [#367](https://github.com/akvo/akvo-rsr/issues/367)

###Supervisor Log Warning

One of the Resources in the Benchmark Models was causing some errors and so this has been fixed to prevent any further issues.

Github issue [#364](https://github.com/akvo/akvo-rsr/issues/364)



Akvo RSR ver 2.3.1 Quince
---

31st October 2013, adriancollier

New Features
---

###Social Media Sharing Optimisation

When you share something using modern Social Media sites, the site you are sharing to (for example Facebook) automatically collects information from the source system to display an image, description and other Meta Information.

We have improved the Meta Data in RSR to ensure that when you share a page from RSR, the appropriate information is supplied to the Social Media site and the share looks great.

Github issue [#196](https://github.com/akvo/akvo-rsr/issues/196)

###Partnersite Widget CNAME

We have recently released a new set of Partnersite Widgets, however these have now been additionally configured to use the CNAME belonging to the Partnersite itself. This means that if the Widget is collected from a CNAME domain, then they will direct Widget visitors to the same CNAME domain when clicked.

Github issue: [#315](https://github.com/akvo/akvo-rsr/issues/315)

Bug Fixes
---

###Partnersite Widget Visual Fixes

There were a few inconsistencies with the visual elements of the new Partnersite Widgets. These included text running off the end of the widget, and the scrollbar on the Project Listing Widget. These have been resolved so now we should have pretty, error-free widgets.

Github issue: [#316](https://github.com/akvo/akvo-rsr/issues/316)

###Duplicates in API

The API was occasionally returning duplicate values in the results due to circular references between tables in the originating request. To ensure this doesn't continue to happen, we have adde da Distinct Clause to the API that will clean any duplicates before returning the results to the user.

Github issue: [#206](https://github.com/akvo/akvo-rsr/issues/206)

###Problems Saving Project in Admin

There was an issue where the project saving in the RSR Admin was taking some time. There was no indication as to whether this was working or not, and so if the save button was used several times, then it could result in dupliciate infomration being stored on a individual project.

To keep the project information unique where it needs to be, we have set it now that while the project is saving the Save Button is greyed out so it cannot be pressed multiple times.

Github issue: [#313](https://github.com/akvo/akvo-rsr/issues/313)

###RSR and Partnersite Sing In Page Link

We found a broken link on the sign in page that was directing users to the former Drupal content. We have corrected this to point the user to the correct page on the new Akvo.org website.

Github issue: [#342](https://github.com/akvo/akvo-rsr/issues/342)

###Footer Link Error

There was a link on the Footer of RSR that directed users to a non-existant page. This has been corrected so users are pointed to the correct page on the new Akvo.org website.

Github issue: [#350](https://github.com/akvo/akvo-rsr/issues/350)

###Field Limit Config Setting

Last year we implemented a change to impose the correct character limits on RSR Project fields. We made a decision not to force these limits historically, and so we added a config setting to allow projects with an ID below 478 to be exempt from these new limits.

This config setting was lost during the migration and infrastructure work we have been doing, so in this issue we have replaced this so that older projects can continue to be edited and used as normal.

Github issue: [#360](https://github.com/akvo/akvo-rsr/issues/360)

Infrastructure Changes
---

####Reduce Downtime during Deployments

By changing the way and order that we process all the necessary tasks during system deployment, we have been able to dramatically reduce the downtime of Akvo RSR. With releases going forwards we should always be looking at a downtime of less than 10 minutes.

Github issue [#132](https://github.com/akvo/akvo-rsr/issues/132)

###Migrations for Apps During Deployment

We have made some changes to our deployment scripts so that any migrations on apps used are included in the steps, making this process a lot more complete.

Github issue [#89](https://github.com/akvo/akvo-rsr/issues/89)

###Upgrade TastyPie

A newer version of TastyPie has been released. We use TastyPie for the RSR API. To ensure we can utilise the latest features of this, we have upgraded our version to the latest in this release.

Github issue: [#157](https://github.com/akvo/akvo-rsr/issues/157)


Akvo RSR ver 2.3.0.1 - Passionfruit Part 2 - Hotfix
---
21st October 2013, carlio

Bug Fixes
---

The "All Projects" RSS feed now returns only the most recent 100 project updates to speed up the feed generation and prevent out-of-memory problems. 

GitHub Issue [#318](https://github.com/akvo/akvo-rsr/issues/318) and [#329](https://github.com/akvo/akvo-rsr/issues/329)

Akvo RSR ver 2.3.0 Passionfruit
---

8th October 2013, adriancollier

New Features
---

###Searching in the Admin on Internal ID

We have begun to implement a foreign identification number on projects that allow an Organisation to identify their projects using the ID that exists in their own internal systems. This is an extremely useful feature as it ensures that Partners can communciate in their own terms.

Until now however it was only possible to search in the Admin for RSR Ids. We have coded the change so that in the RSR Admin you can search on these Internal IDs and find the RSR Project that responds to that ID.

Github issue [#254](https://github.com/akvo/akvo-rsr/issues/254)

###Notes and Comments in the Admin

We have added some additional notes fields to a lot of the different areas of the admin. These fields will not be visible anywhere on the site, and the content will only be available to those working on the project with access ot the Admin. So, these fields can be used to explain additional informaiton for users of the project, or to write notes about recent changes or anything in particular that someone maintaining the content of a project might need to know.

Github issue [#151](https://github.com/akvo/akvo-rsr/issues/151)


Infrastructure Changes:
---

###Upgrade to Ubuntu 12.04, Nginx and move to CloudVPS

In this release our live server is being moved from its current home in London with the fantastic guys at ProWeb to a new Cloud based machine at CloudVPS. Within this movement we are also updating the underlying Operating System on RSR from 8.04 to 12.04. This has a whole series of additional benefits as well as challenges, but its certainly a move in the right direction. In addition we are also changing our Web-Server from Apache to Nginx at the same time. Nginx provides a more responsive web application with a simpler configuration and a smaller footprint.

We are aligning the environments that all our machines sit within, to improve the fidelity between our systems, as well as reducing the overhead of maintaining and administering these machines.

We expect these changes to enable some much bigger changes in the area of performance and stability to ensure our systems are working at the top of their game.

More to come in this area for sure!

###Moving Virtual Environments to CloudVPS

When we decided to choose a new hosting provider, this didn't just affect the live server, as we also have a number of additional development environments that we also need to move to ensure these work in a similar structure as the live system. Otherwise our testing has a lot less value.

We have moved these machines to our provider CloudVPS and have setup the additional surrounding structure so that they are already tightly integrated into our devleopment process.

Github issue [#130](https://github.com/akvo/akvo-rsr/issues/130)


Bug Fixes
---

###Register Link on Partnersites

We uncovered a sneaky bug that caused the Register link on Partnersites to only direct people into a loop and not actually deliver users to the correct location. We've fixed this so now users can register as normal.

Github issue [#307](https://github.com/akvo/akvo-rsr/issues/307)

###Update Title Character Limit

The Title field on Project Updates has a limit of 50 characters. However we were experiencing a problem with this that when you started typing into the field the display gave you a limit of 255. This was only a visual issue and luckily the form validation did not let the Update be submitted if over 50, but of course this is a very confusing situation.

We have resolved this now, so the display correctly informs you how many characters you have left out of the actual 50 character limit.

Github issue [#302](https://github.com/akvo/akvo-rsr/issues/302)


Akvo RSR ver 2.2.0.3 - Okra Part 3 - Hotfix
---

5th September 2013, adriancollier

New Features
---

###Expansion of Write API Functionality

We have been working on improving the process of importing IATI XML Files into the RSR Write API. These are a combination of general fixes and resolutions to Cordaid specific issues.

Github issue [#266](https://github.com/akvo/akvo-rsr/issues/266)
Github issue [#277](https://github.com/akvo/akvo-rsr/issues/277)
Github issue [#237](https://github.com/akvo/akvo-rsr/issues/237)
Github issue [#297](https://github.com/akvo/akvo-rsr/issues/297)

Bug Fixes
---

###Header to show Signed In Status

Following on from the release of our new Akvo.org website, we needed to modify the header being used so that users can be shown within the header if they are logged into RSR or not.

Github issue [#300](https://github.com/akvo/akvo-rsr/issues/300)

###Previous Navigation Button Broken

The Previous Button in RSR Lists for Organisations or Projects was not working due to some spaces instead of Tabs in the template code. We've corrected this now so users can navigate freely forwards and backwards to their heart's content.

###CSS Regression

We had a bug that managed to creep back into the system affecting the layout on the User Registration page on Partnersites. This has been fixed - and hopefully for the final time.

Github issue [#205](https://github.com/akvo/akvo-rsr/issues/205)


Akvo RSR ver 2.2.0.2 - Okra Part 2 - Hotfix
---

2nd September 2013, adriancollier

New Features
---

###New Headers and Footers for RSR

We have implemented new Headers and Footers throughout RSR to coincide with the new Akvo.org Website launch. These now contain the look and feel of the new website whilst providing all the functionality necessary to navigate throughout RSR and the Akvo network pages.

Github issue [#288](https://github.com/akvo/akvo-rsr/issues/288)

###Automated Development Environment Setup

To improve the ease of setting up a local instance of RSR for development, we have worked on a set of scripts and resources using Puppet and Vagrant.

###Cordaid API Update Functionality

We have developed an improvement to the API that allows us to update existing projects using the API Write functionality we have previously implemented. It was only possible before to create new projects.

Github issue [#224](https://github.com/akvo/akvo-rsr/issues/224)


Bug Fixes
---

###Partnersite Routing

We had an issue within our Middleware that resulted in an incorrect domain being set for Partnersites that were using CNAME entries to embed these into their Organisation's websites.
This has now been resolved, fixing issues related to Widgets not containing pins, as well as incorrect links throughout Partnersites.

Github issue [#291](https://github.com/akvo/akvo-rsr/issues/291)


###Mistakes in Unpublished Project Notification

We implemented a Banner to be displayed to users that are viewing an unpublished project. This banner contained some errors which have now been resolved.

Github issue [#257](https://github.com/akvo/akvo-rsr/issues/257)

Akvo RSR ver 2.2.0.1 - Okra
---
29th August 2013, adriancollier

New Features
---

###RSR Moved to Subdomain

In light of moving to a new website and structure, we have decided modify the underlying source of the RSR codebase. All RSR pages used to be displayed at http://akvo.org/rsr/ where we have now changed this to http://rsr.akvo.org. This allows us to separate out our products more easily and include more in-line information from Akvo's other products including FLOW and Akvopedia in a standard way going forwards. All the existing links and permalinks will continue to work, with the user being redirected to the new page automatically.

Github issue [#139](https://github.com/akvo/akvo-rsr/issues/139)

###Added Piwik Tracking Code

We have implemented an Analytics Traffic counting system Piwik throughout Akvo. We added the tracking information to RSR to allow traffic to be counted from within this new system to replace our previous solution HitList.

Github issue [#268](https://github.com/akvo/akvo-rsr/issues/268)

###Temporary Replacement Homepage

We are intending shortly to implement a new Akvo.org website. In addition we are also planning to move RSR to a new hosting provider and separate out the different parts of the current Live Server to create a more service based architechture. In order to do this, we needed to replace the current homepage which was being delivered by Django in a piece of functionality we called the MiniCMS.
We have built a temporary Hoempage solution using Wordpress that gives us the flexibility to carry on with this work unhindered.

Bug Fixes
---

###Remove Labs Footer Link

There was a link to an Akvo Labs page within the footer where the page is no longer in use, so the Footer link has been removed.

Github issue [#280](https://github.com/akvo/akvo-rsr/issues/280)


###Interactive Global Maps Disabled

We were experiencing problems with our API calls that resulted in excessive memory being used on our servers when these pages were displayed to users. While we work on the cause of the problem, we have disabled the maps and placed static maps in their stead to retain the visual elements, even though we are aware of the reduction in functionality.

Github issue [#279](https://github.com/akvo/akvo-rsr/issues/279)

###ISO Country Name

Palestein was listed as an Occupied Territory in RSR based on an older version of the ISO3166 list. We have now corrected this to State of.

Github issue [#215](https://github.com/akvo/akvo-rsr/issues/215)

###Water and Sanitation Text in RSR Admin

The headline text in the RSR Admin when creating a project mentioned Water and Sanitation projects. This is legacy from when RSR was only involved with these types of projects. We have now replaced this with a more general headline text.

Github issue [#216](https://github.com/akvo/akvo-rsr/issues/216)

###Add Update to Submit Update

On the Project Update Form within RSR, the button below the Update Form had the same Text "Add Update" as the button on the right side of the page to enter the form, leading to confusion. We have now changed the lower button to read "Submit Update" to make the difference between these more clear.

Github issue [#251](https://github.com/akvo/akvo-rsr/issues/251)


Akvo RSR ver 2.1.5.2 - hotfix for Nectarine
---
8th August 2013, adriancollier

###Adding a Country via the RSR Admin

We inherited a bug which prevented Countries from te ISO list being added to the available country list in the RSR Admin.

Github issue [#256](https://github.com/akvo/akvo-rsr/issues/256)

###Registration page in Partnersites

We made some fixes to the Regsiitartion page included modifying the layout to match the style better, and fixing some issues with the links that were not working once ported from Core RSR.

Github issue [#260](https://github.com/akvo/akvo-rsr/issues/260)

Akvo RSR ver 2.1.5.1 - hotfix for Nectarine
---
24 July 2013, adriancollier

###Add Organsiation Loading Info

We needed a little more code to process the Organisation Import File from Cordaid.

Github issue [#250](https://github.com/akvo/akvo-rsr/issues/250)

Akvo RSR ver 2.1.5 Nectarine
---
8th July 2013 - adriancollier

New Features
---

###Partnersite Widgets

We build a set of Widgets some time ago to enable our Partners to visualise information from one or more of their projects on any website via the use of an iframe. These Widgets provide a link directly to the project page on Akvo.org.

We have now built a new set of widgets that are redirecting users to the Project page on the Partnersite of the Organisation that collected the Widget.

This allows Partners to direct users to the right places they want, and makes the user experience more streamline remaining in the Partners domain or website look and feel.

Github Issue: [#154](http://github.com/akvo/akvo-rsr/issues/154)

###Restyled Widgets

As well as creating a set of Partnersite widgets, we also set our Designer to work on the visuals for these. The result is a new set of Widgets with a fresh and clean look. They're available in Light and Dark styles, so you should be able to locate the widget that looks exactly right on the site you want to place it on.

Github Issue: [#181](http://github.com/akvo/akvo-rsr/issues/181)
Github Issue: [#188](http://github.com/akvo/akvo-rsr/issues/188)
Github Issue: [#182](http://github.com/akvo/akvo-rsr/issues/182)
Github Issue: [#185](http://github.com/akvo/akvo-rsr/issues/185)
Github Issue: [#186](http://github.com/akvo/akvo-rsr/issues/186)

###New Get a Widget Page

And in case you thought we hadn't done enough with Widgets in this release, we have created a new Get a Widget page for Partnersites that display the available widgets and allow you to customise and collect the code for your Widget of choice.

Github Issue: [#193](http://github.com/akvo/akvo-rsr/issues/193)

###Comments field in Partnersite Admin

To allow us to maintain a better grasp on which Partnersites we have active, who is responsible for these and what Demo Partnersites we have implemented, we have added a notes field to this record so that we can provide some additional information which running our Admin.

Github Issue: [#207](http://github.com/akvo/akvo-rsr/issues/207)

###Partner Type Selection

We found recently within RSR that some of our Partners were being assigned to roles that the Partner was not authorised to be able to undertake. To solve this problem we have implemented a choice selection within our backend Admin, that allow us to pre-select the different roles that a Partner is able to fulfill on Projects in RSR.

Github Issue: [#203](http://github.com/akvo/akvo-rsr/issues/203)

Russian Translation

Working with one of our Partners UNDP, we have developed a set of User Interface translations that allow RSR Partnersites to be viewed locally in Russian. This now makes 6 languages we support in the User Interface of RSR:

- English
- Dutch
- French
- German
- Spanish
- Russian

Github Issue: [#138](http://github.com/akvo/akvo-rsr/issues/138)

###Subdomain RSR

In preparation for our move to a new hosting provider, we are making some changes to the underlying structure of RSR. In this release we are moving the RSR core code from the location of http://akvo.org/rsr to http://rsr.akvo.org.

This allows us to physically separate the various components of RSR and find stable and efficient hosting solutions for each part. All on the way to a smooth and flexible development process.

Github Issue: [#139](http://github.com/akvo/akvo-rsr/issues/139)

###Homepage API Resource

Also related to our move of hosting providers, this new addition to the API has been added to populate the "Right now in Akvo" box on the Homepage. This resource can be customised as time goes on to be able to generate more Analytics/KPI type information to be displayed within our Public Website pages.

Github Issue: [#180](http://github.com/akvo/akvo-rsr/issues/180)

###Remove old API

We have been working for some time on a working Read and Write API for RSR. We are pleased that we are now at the point when we have this in place. We are still making improvements and customisations but in the meantime we have decided it's time for us to remove the previous API we had in place to ensure that all Partners using this are using the correct feature and can access all of the right information.

The correct API Documentation can be found on our [Github Wiki here](https://github.com/akvo/akvo-rsr/wiki/Akvo-RSR-API-developer-documentation).

Github Issue: [#61](http://github.com/akvo/akvo-rsr/issues/61)

###Update API to allow new version of Tastypie

When trying to perform an upgrade of Tastypie which runs our new RSR API eature, we experienced an error as the models within RSR were not compatible with the latest Tastypie features.

To resolve this we have fixed the dependencies so that we can upgrade Tastypie and make the most out of this technology.

Github Issue: [#165](http://github.com/akvo/akvo-rsr/issues/165)

###Registration Links on Partnersites

If you go to add an update to a project on Akvo.org then you get a screen asking you to login and if you don't have an account there is an easy link to register for a new account right there on the page.

However if you try to do the same thing from a Partnersite, there is no registration link available. In this release we have resolved this and now the Login page has the same Registration information displayed.

Github Issue: [#205](http://github.com/akvo/akvo-rsr/issues/205)

###Photo Credit on Project Image

When adding a photo to a project via an Update, you can enter both a Caption and Credit for the photo, allowing you to describe the image and ensure that the photographer is credited for their work.

Now you can do the same when adding a photo to a project. Both the Caption and Credit fields are available to complete to ensure your images have the most up to date and accurate information you know at the time.

Github Issue: [#212](http://github.com/akvo/akvo-rsr/issues/212)

Bug Fixes
---

###Fix to Global Maps

There were 2 visual issues affecting the Global Maps page. As more pins are collected from the API, the position of the map on the screen and the zoom level was resetting. This has been fixed now to provide a steady map view.

Github Issue: [#113](http://github.com/akvo/akvo-rsr/issues/113)

###Fix Partners Column in Widget
In the standard RSR Widget, the Project List Widget had a column called Partners that was not being populated. This has been resolved so that this again shows the list of current partners working on the project being displayed on the Widget.

Github Issue: [#15](http://github.com/akvo/akvo-rsr/issues/15)

###Test Bug - Cannot create new org in Admin

When testing this release, we discovered an issue preventing Organisations from being created within the Admin. This was resolved before we pushed the release to live, so no such bug will be affecting our users after this release.

Github Issue: [#244](http://github.com/akvo/akvo-rsr/issues/244)


Akvo RSR ver 2.1.4 - mangosteen
---
25 June 2013, adriancollier, zzgvh

New features & changes
----

###Akvo RSR Write API

We have added functionality to our API to be able to import projects from an external source. This is hugely beneficial for our partnerships with larger partners such as Cordaid.org, who are currently working on implementing their entire project portfolio (500+ projects) into RSR.

The process involves sending an IATI Formatted XML File to RSR, which is then translated and imported into the system to create the projects based on the file's contents.

We will continue to work on improving and strengthening this process, but the first projects are being added via the API for Cordaid's initial run. In this we're adding over 130 new projects to RSR.

Github issue: [121](https://github.com/akvo/akvo-rsr/issues/121)

###Internal Organisation ID

We needed a way for Organisations to label other organisations and identify them on an ongoing basis. We have implemented this field which allows a partner to reference all of their working partners and provide a unique code for this. In the long term we believe we will be replacing this field for the IATI Organisation Identifier, but until this is more commonly in use, we will be using a custom identifier selected by the submitting organisation.

Github issue: [178](https://github.com/akvo/akvo-rsr/issues/178)

###Migrate Organisation to use the IATI Code List

We were previously using an Organisation type list of 4 types:

- NGO
- Governmental
- Commercial
- Knowledge Institution

We have now implemented an additional type field to use the [existing IATI List](http://iatistandard.org/codelists/organisation_type/). We will shortly be working on migration to update all existing Organisations we have to use the new field.

Github issue: [149](https://github.com/akvo/akvo-rsr/issues/149)

###API Caching

We have reduced the Caching solution we are using for the API to Memcached only, as our previous solution had stability issues. We now have a simple cache for Maps provided by Tasypie, and will work on what additional changes need to be implemented.

Github issue: [136](https://github.com/akvo/akvo-rsr/issues/136)

Bug fixes
----

###Cordaid Data Importing

We experienced an issue with the data import which was caused by a missing Business Unit in the implementation details. This was added and the problem resolved.

Github issue: [197](https://github.com/akvo/akvo-rsr/issues/197)

###IATI Organisation Identifier NULL Duplicates

When we added the IATI Identifier to the Organisation records, we wanted to prevent duplicates from being created so we implemented validation on the field. The issue was that the validation included a NULL value so 2 Organisations both without any ID were showing as duplicates. As it is possible to have an Organisation without an identifier we have removed this validation constraint to ignore NULL values.

Github issue: [208](https://github.com/akvo/akvo-rsr/issues/208)


Akvo RSR ver 2.1.3.1 - hotfix for leek
---
11 March 2013, zzgvh


###Fix project update form in RSR

The project update form was missing the newly added language field, rendering the form un-postable. This is now fixed.

Github issue [162](https://github.com/akvo/akvo-rsr/issues/162)

###Fix the middleware for partner sites using CNAME domains

The partner site routing middleware generated an exception when accessing a site using a CNAME domain. This is now fixed.

Github issue [164](https://github.com/akvo/akvo-rsr/issues/164)

Akvo RSR ver 2.1.3 - leek
---
4 February 2013, adriancollier


###Project Admin Rework

We have made some changes to the ordering and display of the Project Form in the Admin. This is to make the order more logical so that entering a project is easier.

We are working on an update to the manual project form which is currently in PDF format, which will also utilise the same ordering of fields to make the process even more seamless.

Github issue: [145](https://github.com/akvo/akvo-rsr/issues/145)

###API Caching

We have implemented a Caching solution to our API to store results of requests to pull information for the Global Maps in RSR. This works by storing a copy of the data for the maps on the server and only renewing this information if the existing data is expired. This not only speeds up the request but also dramatically reduces the load on the server.

For this we have used the Django library Cacheback.

Github issue: [136](https://github.com/akvo/akvo-rsr/issues/136)

###Multilingual Content Translations

We have successfully implemented the Google Translate Widget into Akvo RSR for Partnersites. This functionality is by default turned off, but can easily be switched on within the RSR Admin.

Once activated, the Widget appears in the top right hand corner of the page and allows users to select any of the 64 supported languages to translate the entire page and contents into.

This is a machine translation, and is not fully verified, but it should provide enough information for viewers of the project to understand the intention of the project and it's overall aims and goals.

It is also possible to submit better translations to Google via the translated page, increasing the accuracy of the translated content for future viewers.

Github issue: [101](https://github.com/akvo/akvo-rsr/issues/101)

###Closing the Donation Loop on Partnersites

An improvement in both Partnersites and the Donation process that captures the Partnersite users were on when they began the process, and returns them there once they finished. Previously, a user of the site would always be returned to Akvo RSR regardless of which site they started their donation on.

Github issue: [93](https://github.com/akvo/akvo-rsr/issues/93)


Akvo RSR ver 2.1.2.1 - Donations Hotfix release notes
---
4 February 2013, adriancollier

###Funding Projects to 100% with the Donation Engine

We have made a change to the way payment amounts are being calculated when including fees. There has been an existing legacy issue for some time that due to the fees deducted from PayPal or iDeal, a project could not be fully funded using the donation engine alone. A manual payment was neeeded to be made in the Admin to complete the project funding.

Now we have re-engineerd the fees so that these are added to the amount required to complete a project. The donor can make the payment and the actual fees charged are deducted from the payment before the remaindfer is applied to the chosen project.

It may occur infrequently that the project is over-funded by a small fraction as the fees incurred could differ from the fees calculated. Where this occurs the funds are provided to the project budget.


Github issue: [120](https://github.com/akvo/akvo-rsr/issues/120)

Akvo RSR ver 2.1.2 release notes
---
10 December 2012, (Code name: Kiwi) kardan, adriancollier, zzgvh

Overview
----
...

New features & changes
----

###End to End Transparency with Openaid.nl and Akvo RSR

In this release we have made a firm link between the Financial Information published by the Dutch Government at Openaid.nl and Akvo RSR. Pending a change in the Openaid.nl source code which should be pushed later this week, you will now be able to navigate between Funding Activities in Openaid.nl and projects being implemented using those funds on Akvo RSR.

So, links on the Openaid.nl site will provide you with a list of RSR projects or a list of participating organisations. From the Funding Pages on Akvo RSR you'll be able to go directly to the original funding activity in OpenAid.nl.

You can read more about this on our [Blog Post](http://www.akvo.org/blog/?p=7962) on this feature!

Github issue: [69](https://github.com/akvo/akvo-rsr/issues/69) & [87](https://github.com/akvo/akvo-rsr/issues/87)

###Donation Initial Page Restyle/Addition

On the first page of the donation process (http://www.akvo.org/rsr/project/613/donate/) there is currently the option of donating by PayPal or iDeal. At the bottom of the page there is also the option to donate as an Organisation which follows a different process.

This alternative process has been made more apparent to ensure organisations follow the correct path rather than to participate in the workflow that is aimed at individual donors.

Github issue: [98](https://github.com/akvo/akvo-rsr/issues/98)

###API Changes

We have added the "primary_location" field as inline data to the "project" and "organisation" resources in the API. This allows for the primary location to be collected directly when obtaining the project and organisation resources. Being one of the more useful pieces of information that is not part of the project or organisation database tables it makes a lot of sense to make this information accessible as a part of these resources directly.

In JSON the "primary_location" looks like this:

```js
    "primary_location": {
          "address_1": "",
          "address_2": "",
          "city": "Freetown",
          "country": "/api/v1/country/42/",
          "id": 779,
          "latitude": 8.371664,
          "longitude": -13.189087,
          "postcode": "",
          "primary": true,
          "project": "/api/v1/project/672/",
          "resource_uri": "/api/v1/project_location/779/",
          "state": ""
        },
```

Github issue: [124](https://github.com/akvo/akvo-rsr/issues/124)

We have also expanded the "current_image" field of the "project" resource and the "logo" field of the "organisation" to include a sub-object with two fields, "original" which is the URI for the original image, and "thumbnails" which is an object with named thumbnails of the image. Currently there is only one thumbnail, "map_thumb" that is used by RSR itself for some of the maps. With this change it will be easy to add other thumbnail formats in the future.

In JSON the new format for "current_image" (and "logo" in the organisation) is:

```js
    "current_image": {
        "original": "http://uat.akvo.org/rsr/media/db/project/672/Project_672_current_image_2012-11-06_15.22.42.jpg",
        "thumbnails": {
            "map_thumb": "http://uat.akvo.org/rsr/media/db/project/672/Project_672_current_image_2012-11-06_15.22.42_jpg_160x120_autocrop_detail_q85.jpg"
        }
    },
```

Github issue: [123](https://github.com/akvo/akvo-rsr/issues/123)

###Sorting on country

The ability to sort projects in a list based on which country they are located in was disabled some time back when we made changes to the location model. It has now been reinstated, so it'll be easier once more to find projects in the same country. We have also fixed the sorting direction to use logical defaults for all columns of the project listing pages.

Github issue: [99](https://github.com/akvo/akvo-rsr/issues/99)

###Map Images

Previously we were pulling and displaying original project images on our maps. This looked fine in general, but it had a huge impact on performance as all the images needed to be downloaded when the map was displayed to the user...not the most efficient.

Seeing as the images are small on the map pop-up anyway, we have modified the interface to use the thumbnail image rather than the original image. Reducing the loading time for users, and the impact on our server resources - for which we are grateful.

Github issue: [65](https://github.com/akvo/akvo-rsr/issues/65)

###Map Scrolling

This improvement is a great addition. We have enabled Global map zooming in and out using the scrollwheel on your mouse. If you don't use the scrollwheel on your mouse, then you'll probably not notice anything. If you do use it - then I hope you get as excited about this as I did!

Github issue: [43](https://github.com/akvo/akvo-rsr/issues/43)

###Akvo RSR in German

Working closely with one of our Partners Mars Chocolates, we have made significant progress in translating the Akvo RSR User Interface into German. We have checked this well, but we are still ironing out all of the kinks and making sure it all makes sense. If you spot any inaccurately translated items, please let us know. Online translation tools don't let you see things in context, so it's a lot of guesswork until it's seen in action.

Github issue: [116](https://github.com/akvo/akvo-rsr/issues/116)

###Automated Donation Testing Scripts

We have written some powerful Lettuce scripts allow us to run through the Donation Process automatically in under 2 minutes. They check that everything's working as expected, that all the numbers and figures are adding up and the connections are still responsive. It's a great addition to our testing process and will save hours of manual testing in the weeks, months and years to come.

Github issue: [131](https://github.com/akvo/akvo-rsr/issues/113)

Bug fixes
----
###Image slider thumbs not faded on initialisation
There was a slight UI issue with the image slider on project pages.

Github issue: [50](https://github.com/akvo/akvo-rsr/issues/50)

###Video Updates Scrollbar

We found that some videos were being bordered by scrollbars when showing on the RSR Update page. This made them look more than a little messy. So after some poking, we've fixed it and removed those unsightly bars.

Github issue: [104](https://github.com/akvo/akvo-rsr/issues/104)

###Unpublished Projects Administration

After making some major changes to the way unpublished projects are visible in RSR, we have made a further change to allow easier administration and maintenance by Akvo Staff of these projects. In short, it's now possible to do the things we need to do, without any jiggery-pokery.

Github issue: [91](https://github.com/akvo/akvo-rsr/issues/91)

###Translation of Listing Headings

A while back we made a large effort to translate our user interface into multiple languages. Almost all of the non-user-generated content within RSR is now available in different languages. Some items however missed out...

We have now updated this so that the project listing pages such as http://akvo.akvoapp.org have all the column titles translated - not just the select ones from before.

Github issue: [48](https://github.com/akvo/akvo-rsr/issues/48)

###Duplication of Partners on Project Page

The list of partners presented on the Project page was for a while showing the same organisations multiple times when this partner was connected to a project with multiple roles - such as Support Partner and also as Funding Partner. We've fixed the filter again now so no matter how many times a parter is linked they will be shown just the once. If however you go through to the Partners page for that project, you'll be able to see each partner and the roles they perform. So we've not lost anything, just tidied it all up a little.

Github issue: [127](https://github.com/akvo/akvo-rsr/issues/127)

---------------------------------------------

Akvo RSR ver 2.1.1 release notes
---
17 September 2012, (Code name: Jujube) ac

Overview
----
We have release several items in this version focusing around permissions and IATI identification. Along with a few bug fixes for good measure.

New features & changes
----


###Extension of the Akvo API
We have improved the functionality of the Akvo API to improve usability all-round. This feature now enables users to authenticate their access using an API key linked to an Akvo RSR User account. This allows a little more access in terms of information as now user details can also be passed through a correctly authenticated access request.
We've also included a "depth" option to the querying. This enables the requester to choose how much information is pulled alongside the item they are looking at - for example linking to a project, you will also want to pull information from tables linked to the project table. The depth option provides this opportunity.

Further information on the API is available in the [Github Akvo RSR Wiki](https://github.com/akvo/akvo-rsr/wiki/Akvo-RSR-API)

Github issue: [72](https://github.com/akvo/akvo-rsr/issues/72) & [75](https://github.com/akvo/akvo-rsr/issues/75)

###IATI Identifiers
This feature is to implement the ability to add an IATI activity identifier to Projects and IATI identifiers for Organisations.

This is the first step in an end-to-end transparency initiative to enable navigation from the original funding source present on the OpenAid website at http://openaid.nl through to the RSR Organisations and Projects where this money is being spent.

Github issue: [69](https://github.com/akvo/akvo-rsr/issues/69) & [74](https://github.com/akvo/akvo-rsr/issues/74)

### Partner Identifier
Partners are now able to add an Identifier to projects via the Akvo RSR Admin. This field can be used by Partner Administrators to track the identity of their own projects. This can be anything the Partner wishes, but the main purpose we expect is to use the Id that is being used for the project in their internal systems.

This Id is usable in the API, allowing partners to query their data in RSR using the Ids in their own systems.

Github issue: [86](https://github.com/akvo/akvo-rsr/issues/86)

###Public viewing of Unpublished projects
This developed feature is in multiple parts.

A change has been made to make unpublished projects in RSR only visible to those who are logged in to RSR AND are connected to the project. This moves the functionality in line with what most people expect - unpublished means that it is not public.

If you are not logged into RSR at all, then when you view an unpublished project [such as project 609](http://akvo.org/rsr/project/609/) then you are presented with a [404 Error - page does not exist](https://raw.github.com/akvo/akvo-rsr-docs/master/image/404_not_found_unpublished.png).

If you are logged into RSR, but are not connected to the project then you are presented with a [403 Error - forbidden access](https://raw.github.com/akvo/akvo-rsr-docs/master/image/403_no_access_to_unpublished.png).

If you are logged in and connected to an unpublished project, then you are able to access the page, but this displays clearly that [the project is not live](https://raw.github.com/akvo/akvo-rsr-docs/master/image/access_to_unpublished.png).

Github issue: [39](https://github.com/akvo/akvo-rsr/issues/39)

Bug fixes
----

###Add Update Page Layout Issue
There was a slight mis-alignment of the foem fields on the Add an Update page. This has now been corrected.

Github issue: [83](https://github.com/akvo/akvo-rsr/issues/83)

###Incorrect Errors in Update process
We noticed that on certain actions when trying to add Updates to projects, the wrong error message was being displayed. We have corrected this so that if the issue is related to permissions then this is displayed.

Github issue: [39](https://github.com/akvo/akvo-rsr/issues/39)

###Akvo Stats Page
There was an error in the Overview page following an update to the database fields. This has been rectified, so we now see all the data on [this page](http://www.akvo.org/rsr/data/overview/) again!

Github issue: [68](https://github.com/akvo/akvo-rsr/issues/68)

###Global Map Info Window Scrollbar
When pictures in portrait format were displayed in the info windows for the global project or organisation map, then a scrollbar was appearing on the right hand side of the window. This was not necessary as the window resized to accommodate the image - so we've removed it.

Github issue: [66](https://github.com/akvo/akvo-rsr/issues/66)

Akvo RSR ver 2.1.0 release notes
----
2 August 2012, (Code name: Iyokan) ac

Overview
----
This release contains improvements to the map functionality that was implemented in the previous release. As well as some structural changes to the database to facilitate this functionality. We've also squeezed in more than a handful of bug fixes as well.

New features & changes
----

###TastyPie API
This release brings the first prototype of our new API into play. This is a simple model to begin with, but we will be working with some close partners to pad out the functionality to provide exactly what everyone wants from this functionality.
More information about this can be found on this subject on the Github wiki page for the [Akvo RSR API](https://github.com/akvo/akvo-rsr/wiki/Akvo-RSR-API).
The existing API will shortly be depreciated in favour of this one.

Github issue: [21](https://github.com/akvo/akvo-rsr/issues/21)

###Text Formatting in Project Updates
We have added the ability to use some Markdown formatting when submitting project updates to RSR. We have restricted the language to a relevant sub-set and will be providing partners with information on how to utilise this feature in the update process.

Github issue: [24](https://github.com/akvo/akvo-rsr/issues/24)

###Map info bubbles
In our last release we introduced a new style of maps. In this release the info windows contained only a link to the object. Now we have embellished this a little further to also include the primary image for the object. Further work on these windows is still to be completed.

###Map zoom level outliers

We have implemented a new style of maps on the system which will enable us to use more geospacial tools and tricks going forwards. However there was an issue that for Partner Sites which had only 1 project, the map zoomed so far that it occasionally looked as though there was no map loaded in the background. We have now applied a default zoom level to maps that only have a single pin.

GitHub issue: [46](https://github.com/akvo/akvo-rsr/issues/46)

###People who get...

We have removed the 'People who get' box from Organisation pages as this was often providing misleading results. We will be working to determine what information should be displayed in this location.

GitHub issue: [10](https://github.com/akvo/akvo-rsr/issues/10)

###Searching on secondary locations

Within the work we have done on locations, we have improved the search filter in the application to include the information in secondary locations.

GitHub issue: [18](https://github.com/akvo/akvo-rsr/issues/18)

###Location Refactor

We have changed the way locations are stored and served in the system. Now a location can be either a project location or an organisation location. This provides us with the additional flexibility required to provide better information and functionality in maps and location functions.

GitHub issue: [27](https://github.com/akvo/akvo-rsr/issues/27)

###Adding Kosovo to our country list

Kosovo declared [independence](http://en.wikipedia.org/wiki/2008_Kosovo_declaration_of_independence) in 2008, however to date it has not been allocated an ISO country code. We have recently partnered with an organisation working in Kosovo and so have added it to our country list.

GitHub issue: [56](https://github.com/akvo/akvo-rsr/issues/56)

###AJAX Loading Animation

While we have made many changes to improve the speed and performance of the site, it still occasionally happens that a map needs some time to load in the browser before being visible. In this instance we needed a loading animation, so we put one in. If you want to see this then you'll need to be quick as it doesn't hang around for long.

GitHub issue: [42](https://github.com/akvo/akvo-rsr/issues/42)

Bug fixes
----

###Multiple Primary Locations Bug

We fixed an issue which created an error when a project was labelled with multiple primary locations. All duplicates have now been removed and the fix also prevents this from reoccurring.

GitHub issue: [7](https://github.com/akvo/akvo-rsr/issues/7)

###PayPal Donations blank confirmation page

PayPal changed it's methods to use HTTP GET in place of HTTP POST. This had an effect that after making a donation, the confirmation page was not served to the user.

GitHub issue: [63](https://github.com/akvo/akvo-rsr/issues/63)

###Runtime error when removing projects

We fixed an issue which caused errors when making major changes to projects and the connected database items.

GitHub issue: [59](https://github.com/akvo/akvo-rsr/issues/59)

###Partner Map Widget Error

The Map Widgets for Partner Sites were not working due to an error in the templates. This is resolved and they have been fully functional for several weeks now, but the full fix is being checked in with this release.

GitHub issue: [45](https://github.com/akvo/akvo-rsr/issues/45)

###Resolving some display issues

Some organisations had contact details such as websites or email addresses, which were too long for the fields in the application. So we've made a change to truncate these items whilst continuing to provide the full clickable link.
[How it used to look](https://www.dropbox.com/s/pvlxism0hdkkfij/Screen%20Shot%202012-07-25%20at%2013.51.20%20PM.png) and [how it looks now]{(https://www.dropbox.com/s/gvps4pbfufn2zqo/Screen%20Shot%202012-07-25%20at%2013.51.26%20PM.png)

GitHub issue: [36](https://github.com/akvo/akvo-rsr/issues/36)

We noticed that in some partner sites, the funding box on project pages was over-running it's boundaries and obscuring the figures. We made a change to hide some of the text when this spills over to preserve the numbers.
[Originally](https://www.dropbox.com/s/0cxjsu8e3upvlfx/Screen%20Shot%202012-07-25%20at%2013.55.10%20PM.png) and now [with the fix.](https://www.dropbox.com/s/oe6vo8sqqgyl738/Screen%20Shot%202012-07-25%20at%2013.56.23%20PM.png)

GitHub issue: [40](https://github.com/akvo/akvo-rsr/issues/40)

###Project to organisation relationship duplicates

We have fixed an error in the system which was caused by a project being linked to an organisation twice with the same type of relationship. This had the knock-on effect of doubling amounts related to funding and budgets for the project. It is no longer possible to create this situation, and we have resolved all the previous instances.

GitHub issue: [35](https://github.com/akvo/akvo-rsr/issues/35) & [58](https://github.com/akvo/akvo-rsr/issues/58)

Non-functional changes
----

###Python 2.7 Upgrade

Various Python packages are no longer supported on Python 2.5, so we needed to upgrade our servers to use the 2.7 version.

GitHub issue: [9](https://github.com/akvo/akvo-rsr/issues/9)

###Web server to use mod_wsgi

The web server components have been upgraded to use the newer [mod_wsgi](https://docs.djangoproject.com/en/1.4/howto/deployment/wsgi/modwsgi/) app handler since mod_python is now [deprecated](https://docs.djangoproject.com/en/1.4/howto/deployment/modpython/) and support will be removed in Django 1.5.

GitHub issue: [55](https://github.com/akvo/akvo-rsr/issues/55)

Akvo RSR ver 2.0.7 release notes
----
29 June 2012, (Code name: Hawthorn) pb

Overview
----
This release contains improvements to the way global maps are rendered in Akvo RSR. These maps are now rendered using AJAX calls resulting in dramatically reduced template size and rendering times for the pages in question.

New features & changes
----
### New global project and organisation maps
The global projects and organisations maps (including the small map on the akvo.org home page) are now rendered using JSON data and AJAX. This has resulted in dramatic speed improvements to these pages.

GitHub issue:
[38](https://github.com/akvo/akvo-rsr/issues/38)

### "People who get..." box removal

The "People who get..." box has been removed on all Organisation pages.

GitHub issue:
[10](https://github.com/akvo/akvo-rsr/issues/10)

### Partner site error pages

Specific HTTP status code 403, 404 and 500 error pages now exist for partner sites.

GitHub issue:
[31](https://github.com/akvo/akvo-rsr/issues/31)

### Partner site widget wording

The page for getting a PS Widget, displays incorrect information about how to widget will work. It says that the widget will redirect back to the Akvo.org page and it will redirect back to the original partner site page. The wording on this widget has been fixed.

GitHub issue:
[25](https://github.com/akvo/akvo-rsr/issues/25)

Bug fixes
----
### Partner list navigation
The navigation of multiple pages of partners in Akvo RSR was not working correctly. This has been fixed.

GitHub issue:
[26](https://github.com/akvo/akvo-rsr/issues/26)

### Sorting on continent/country in listing widget
Due to complexity in the way we are currently storing location data, continent and country sorting in listing widgets is broken. This sorting has been disabled until we change the way location data is handled in the system.

GitHub Issue:
[11](https://github.com/akvo/akvo-rsr/issues/11)

Akvo RSR ver 2.0.6 release notes
----
7 June 2012, (Code name: Guava) gvh

Overview
----
This release contains the Beta Version of our Multi-Lingual Interface for Partner Sites and also the first Partner Site Widget, with a Map. Additionally, we have also performed several important de-normalisation modifications to the system to improve performance throughout the site.

New features & changes
----
###Multi-lingual Partners Sites Beta
Partner Sites introduces beta support for different lanugages. The URLs now have a lanauge code prefix (en/es/fe/nl) which sets the user interface language. This means it is now possible to link to a specific lanauge. The language can be changed from a drop down menu at the top right of the site.

Pivotal Tracker Stories:
[29702725](https://www.pivotaltracker.com/story/show/29702725) and [29625905](https://www.pivotaltracker.com/story/show/29625905)

###Create Partner Site Map Widget
We have created a new Map Widget which is available via Projects visible in Partner Sites. This has been implemented using async map loading and an API.

Pivotal Tracker Story:
[23693093](https://www.pivotaltracker.com/story/show/23693093)

###De-normalise Financial Information for Projects and Organisations
Some de-normalisation of Database Information that is referenced within Akvo RSR has been performed to speed up the provision of web pages. As an example the loading time of Akvo.org homepage has been significantly reduced. To achieve this improvement, jonny-cache has been implemented.

Pivotal Tracker Story:
[27249075](https://www.pivotaltracker.com/story/show/27249075)

###Refactor the API for Financial Information
As part of the de-normalisation being done in the system, the API to transfer information internally has been refactored to allow Financial Information to be delivered.

Pivotal Tracker Story:
[27250173](https://www.pivotaltracker.com/story/show/27250173)

###Conversion of LICENSE file
The LICENSE File in Guthub has been converted to Markdown format, and the root docs have been updated.

Pivotal Tracker Story:
[30320839](https://www.pivotaltracker.com/story/show/30320839)

Bug Fixes
----
###Set Initial Partnership Inline to User's Organisation
When a user creates a new Project now, the Organisation they belong to is automatically added as one of the Partners for the Project.

Pivotal Tracker Story:
[25288719](https://www.pivotaltracker.com/story/show/25288719)

###Budget Items within RSR Admin Missing
A problem with Permissions caused certain Data Items not to appear in RSR Admin to Users and Administrators. This has now been resolved.

Pivotal Tracker Story:
[29704531](https://www.pivotaltracker.com/story/show/29704531)

###Ensure Deployment Directories have Applicable Web Group Permissions
The Deployment Process Home and other Relevant Deployment Directories are now created with Web Group File System Permissions and Access.

Pivotal Tracker Story:
[23664419](https://www.pivotaltracker.com/story/show/23664419)

###Resolve Translation Issues
A variety of issues, queries and feedback items have been resolved resulting from the previous Translation Implementation.

Pivotal Tracker Stories:
[29976705](https://www.pivotaltracker.com/story/show/29976705) and
[28720359](https://www.pivotaltracker.com/story/show/28720359)

###Donation Engine on Test Site not working
We have fixed a bug in the Test System caused the Donation Process to direct to the Live Donation Site.

Pivotal Tracker Stories:
[30559557](https://www.pivotaltracker.com/story/show/30559557)

Akvo RSR ver 2.0.5 release notes
----
15 May 2012, (Code name: Fennel) pb, ogl, ac

Overview
----
This release addresses a problem whereby certain project fields were not being constrained in length consistently. Django >= 1.4 is now a requirement of Akvo RSR and, as such, several parts of the system have been upgraded to support it.

New features & changes
----
### New translations
Initial preparation work has been done to support Dutch, French and Spanish localisations.

Pivotal Tracker stories:
[25221481](https://www.pivotaltracker.com/story/show/25221481),
[26502217](https://www.pivotaltracker.com/story/show/26502217) and
[26786625](https://www.pivotaltracker.com/story/show/26786625)

### Project goals improvements
In order to support custom goals within a project, a new Goal model has been created.

Pivotal Tracker story:
[27515615](https://www.pivotaltracker.com/story/show/27515615) and
[28809041](https://www.pivotaltracker.com/story/show/28809041)

### Project field constraints
Due to a problem whereby certain project fields were not being consistently constrained, several changes have taken place under the hood to limit these fields going forward whilst maintaining support for the old data.

More information about this problem can be found [here](http://www.akvo.org/blog/?p=5262).

Pivotal Tracker stories:
[25606657](https://www.pivotaltracker.com/story/show/25606657) and
[27251477](https://www.pivotaltracker.com/story/show/27251477)

### Project fields renamed
To improve consistency between the Project PDF form and the Project sections of the Django admin interface, certain Project fields were renamed.

Pivotal Tracker stories:
[27010245](https://www.pivotaltracker.com/story/show/27010245),
[27011303](https://www.pivotaltracker.com/story/show/27011303),
[29704721](https://www.pivotaltracker.com/story/show/29704721) and
[29907631](https://www.pivotaltracker.com/story/show/29907631)

### Project details
Improved the layout for project details summary.

Pivotal Tracker story:
[27008303](https://www.pivotaltracker.com/story/show/27008303)

### Partner site routing middleware improvements
It is now possible to configure in settings files which domain names the partner sites routing middleware will operate on. Previously this was hardcoded into the middleware. In addition to this, the routing middleware has been updated to work together with the Django Sites framework so as not to break third party applications which depend on the functionality of the Sites framework.

Pivotal Tracker stories:
[22953583](https://www.pivotaltracker.com/story/show/22953583) and
[27234363](https://www.pivotaltracker.com/story/show/27234363)

### Partner site UI improvements
Improved the Add Update and Get a Widget UI components.

Pivotal Tracker story:
[26903241](https://www.pivotaltracker.com/story/show/26903241)

### User permissions admin
Improved the Admin UI for managing user permissions and groups and updated permissions for use with Django 1.4.

Pivotal Tracker story:
[28126391](https://www.pivotaltracker.com/story/show/28126391)

### Project admin
Corrected project listing order subsequent to Django 1.4 upgrade.

Pivotal Tracker story:
[28107129](https://www.pivotaltracker.com/story/show/28107129)

### Project Page UI Changes
In addition to some of the field changes, there have been some important modiofications in the layout and design of the Project Page. Within the Summary area this includes restricting the amount of space available for the Summary and adding a View More button for the Project Indicators, allowing the viewer to choose if they want to see all of the Indicators. Further in the Project Page, a new Tab has been added called Goals, and moved some of the information within these tabs to be more evenly distributed. The tabs are set out in chronological order, so it reads more like a story from left to right with the past, present and future.

Fixes
----
### Project updates
The "Sign in to add update" textual hint now disappears as expected when a user is already signed in.

Pivotal Tracker story:
[26983111](https://www.pivotaltracker.com/story/show/26983111)

### RSR admin
Replaced project goals overview in project admin.  Corrected project listing order subsequent to Django 1.4 upgrade.

Pivotal Tracker stories:
[28105979](https://www.pivotaltracker.com/story/show/28105979),
[28107129](https://www.pivotaltracker.com/story/show/28107129),
[28110191](https://www.pivotaltracker.com/story/show/28110191) and
[28874085](https://www.pivotaltracker.com/story/show/28874085)

### Partner sites
Partner site project update edit form now retains previously entered data.  Budget line item text is now displayed as expected.
Fixed the sign-in process when partner sites are hosted on partner's own domain.

Pivotal Tracker stories:
[23990641](https://www.pivotaltracker.com/story/show/23990641),
[29684439](https://www.pivotaltracker.com/story/show/29684439) and
[29907575](https://www.pivotaltracker.com/story/show/29907575)

### Akvo blog posts
Corrected markup for blog posts so that they appear as expected on the Akvo home page.

Pivotal Tracker story:
[22517473](https://www.pivotaltracker.com/story/show/22517473)

Non-functional changes
----
### Upgrade to Django 1.4
The latest version of Django contains several backwards incompatible changes across the framework. Release 2.0.5 of Akvo RSR has been updated to support Django 1.4. In addition, some third-party Django apps also had to be patched or upgraded to support the upgrade to Django 1.4.

Pivotal Tracker stories:
[26809039](https://www.pivotaltracker.com/story/show/26809039),
[27784115](https://www.pivotaltracker.com/story/show/27784115),
[27833485](https://www.pivotaltracker.com/story/show/27833485),
[27835435](https://www.pivotaltracker.com/story/show/27835435),
[27893279](https://www.pivotaltracker.com/story/show/27893279) and
[28673101](https://www.pivotaltracker.com/story/show/28673101)

### Deployment automation
Improvements were made to the RSR deployment process so that RSR instances can now be deployed automatically for testing purposes.

Pivotal Tracker stories:
[21406319](https://www.pivotaltracker.com/story/show/21406319),
[23633289](https://www.pivotaltracker.com/story/show/23633289),
[26763721](https://www.pivotaltracker.com/story/show/26763721) and
[29670447](https://www.pivotaltracker.com/story/show/29670447)

Akvo RSR ver 2.0.4 release notes
----
27 March 2012, (Code name: Eggplant) ogl


Overview
----
This is primarily a maintenance release.

New features & changes
----
### Switched the 'Get a widget' button and 'Add update' link
[PT story 25207905](https://www.pivotaltracker.com/story/show/25207905) The 'Get a widget' button and 'Add update' link in the 'Tools for this page' section of a project page have been switched around since users would more frequently be viewing a project page to provide project updates rather than to get project widgets.

Fixes
----
### Corrected display of global organisation map
[PT story 26632783](https://www.pivotaltracker.com/story/show/26632783) The global organisation map now displays without errors.

### Corrected highlighted text colour for selected text on partner sites
[PT story 24968667](https://www.pivotaltracker.com/story/show/24968667) The highlighted text colour on partner sites is now blue, as is the convention for selected text, instead of pink.

### Corrected validation process when entering video project updates on partner sites
[PT story 24054429](https://www.pivotaltracker.com/story/show/24054429) The validation process now waits for the video URL to be entered before validating.

### Corrected styling on project update pages for parter sites
[22289553](https://www.pivotaltracker.com/story/show/22289553) Corrected colour differences of photo and video captions and credits on partner sites.



Akvo RSR ver 2.0.3 release notes
-------------------------------------------
22 February 2012, (Code name: Dewberry) bw


New features & changes
----------------
### Expanded and customizable budget line items 
This release reworks how line items for project budgets are handled within RSR. Up to this point there have been 6 budget line items: building, employment, maintenance, management, training and other. Release 2.0.3 removes "other" and adds the fields other 1, other 2, other 3. Organisation administrators and project editors can enter custom labels for these line items in their budgets.

Additionally, Akvo's administrators now have the flexibility to expand the list of common budget items. The list of choices should be expanded cautiously as the commonly-used forms become obvious. Having a standard list helps users compare & understand financial plans across multiple projects and organisations.

### Size of photos and videos in updates.
The photos and embedded videos on an individual update page are now larger, making details easier to see.

### Custom landing page URLs redirected to appropriate partner sites.
Landing page functionality is deprecated in favor of partner sites.


Bug fixes
---------
### Enter/Return does not post form on Sign in page.
Certain browsers did not post the sign in form when Enter/Return key was hit; this is now fixed.

### Latest Updates missing on project comments page.
Fixed a bug where Latest Updates section did not appear on the project comments page.

### Funding amounts field appears for non-funding partners.
Fixed a bug in the changed partner types code whereby it was possible to set funding amounts for other partner types.

### Map display when there are no projects or none fitting selection criteria.
The main partner site page includes a map displaying all organisation projects. When there were not yet any projects or filtering returned no matching projects the map completely disappeared, leaving only a display glitch. This is now fixed.

### Partner site workflow issues when signing in to add an update.
Fixed page routing to match expectations.



Akvo RSR ver 2.0.2 release notes
-------------------------------------------
30 January 2012, (Code name: Carrot) bw

Overview
------------
The release adds the ability to sign in and add updates to Akvo RSR from a partner site. It also contains a reworking of the way in which organisations are internally linked to projects in RSR. We've also updated our version of JQuery.

New features & changes
----------------
### Partner site sign in and add updates capability.
Users with Akvo RSR accounts can now sign in to Akvo RSR on partner site pages. Signed-in users can add updates to projects on a partner site just as they do on the main Akvo site project pages. This includes adding text, a photo, or video URL to the update, and the ability to edit updates for a limited time after update creation.

### Rework of relationship between organisations and projects.
Organisations can be linked to projects making them project partners. There are 4 types of links, or partnership types: Field partner, Funding partner, Sponsor partner and Support partner. The current code proved to be inefficient and needed to be changed.

Users no longer need to enable a particular partnership type on the Organisation form. Instead partnership type is set directly on a project by choosing the organisation and then setting the type of partnership. It is possible for the same organisation to have multiple types of partnership on the same Project. Tip: In the organisation list on a project, press the first letter of an organisation's name to scroll the list forward.

There is a Funding amount field visible regardless of type of partner chosen. Only Funding partner amounts are recorded and used in RSR. In a future release the field will be hidden unless the partnership type is set to Funding.

### Updated JQuery to version 1.7.1.


Bug fixes
---------
### Cannot upload image file names same as thumbnails.
Fixes an issue loading image files with the same name format used by RSR thumbnails.

### Fixed home page WordPress issues.
The home page was only presenting blog posts in the partners category. Now it will display the last 2 posts from any category.

### Partner site breadcrumb, logo and courtesy back link.
Added code to handle the case when no return URL is specified for the partner site, nor has a URL been specified for the organisation. In this situation the logo and the breadcrumb text are no longer links and the organisation courtesy link is completely suppressed.

### Miscellaneous partner site ui and usability tweaks.
This includes adding the Powered by Akvo logo and centering the Donate button. 

### Changed tax status page on donation pages and messages.
Fixes an issue whereby misleading information was given in donation templates and emails pertaining to the tax deductible status of certain types of donations in the United States of America.

### Remove PvW/DWS template files.
Removed old template files associated with the PvW/DWS project, which will be managed as its own branch from now.

---


Akvo RSR ver 2.0.1 release notes
-------------------------------------------
29 November 2011, (Code name: Elderberry) kad

Overview
------------
The release's biggest feature is extended RSS feeds. Besides that the images on the updates list page have been sized to match videos as on partners sites.

Several related bugs around the presentation of funding have been fixed.

New features
----------------

### RSS feed with images and media extensions
The RSS feed for project updates has been upgraded to include any images that are part of the update. The image is included in the <description> field as an <img> and will be shown as part of the update text in most feed readers.

Currently the Akvo RSS includes three kinds of feeds:

* **/rsr/rss/updates/NNN** where NNN is the ID of a Project.

  Returns all updates for that project. An RSS icon for this feed can be found on the main page of each project.

* **/rsr/rss/org-updates/NNN** where NNN is the ID of an Organisation

  Returns all updates for all projects that the organisation is a partner to. An RSS icon for this feed can be found on each organisation page.

* **/rsr/rss/all-updates/**

  Returns all project updates in RSR. An RSS icon for this feed can be found on the home page.

All feeds are in reverse chronological order.

All feeds are extended using the [Media RSS module defined by Yahoo](http://video.search.yahoo.com/mrss) for easy retrieval of the images available through the feeds.

The feed has also been extended to include the author of the project update.

### Increase size of images in updates list
Backport partner sites photo thumbnail size on /updates/ list page to akvo.org's /updates/ list page. The increase makes them the same size as video

### Renamed RELEASE_NOTES.txt to RELEASE_NOTES.md
To make Github understand and apply the correct format to the Markdown file it is renamed to .md.

Bug fixes
---------

### Removed self referencing "funding details" link
Removed self referencing "funding details" link in the funding box.

### Added funding details box to partner site's funding page
Funding details page were missing funding/status box.

### Link to funding details have disappeared from the funding box
Link to funding details have disappeared on Partner Sites.

---

Akvo RSR ver 2.0 release notes
-------------------------------------------
28 October 2011, (Code name: Garlic) tbp

Overview
------------
Akvo RSR 2.0 is a preview release that introduces a major new feature to Akvo RSR, multitenancy, which we call Partner sites. Partner sites allows an organisation which already has projects on the Akvo RSR system to display all of these projects on their own website. This will be done by useing the Akvo RSR tools on their own designated URL, with their own branding and styling. We believe that this will be the main way most people will think of Akvo RSR in the future.

Being a preview release means that all the features we are expecting on a Partner site in the future are not ready yet, there are some rough edges, but we consider the features that are available suitable enough to start experimenting with.

The Akvo RSR tools available on the aggregated site (Akvo.org) have not changed for this release, except for a minor bug fix.

New features
----------------
### Partner sites, multitenancy
The Partner sites features allow you to have your own projects on your own website with a separate URL, with your own branding and styling.

A Partner site will live under a separate domain. The default URL for a new Partner site for Akvo.org will be a subdomain under akvoapp.org, for example: [http://connect4change.akvoapp.org](http://connect4change.akvoapp.org). The partner site can also be setup to be displayed under another appropriate domain, for example: [http://projects.connect4change.nl](http://projects.connect4change.nl).

Your own Partner site can be configured and managed by a user with organisation administrator privileges (initial setup you need to request the Akvo.org team to do during the preview period).

### Notes about Akvo RSR Partner sites multitenancy
The Akvo RSR multitenancy implementation has a shared data space for the application. Information that is shared between partners is also shared between Partner sites as well as shown on the aggregation site (i.e. Akvo.org). 

For example: the information about one a project is shared between all organisations that collaborate on that project. An update to a project will show up on all the various Partner sites which are showing that particular project. Likewise, if an organisation changes its logo on the organisation page the logo will also change on all Partner sites displaying this organisation, as well as on Akvo.org.

### New functionality 
The following functions are new to Akvo RSR 2.0 preview of Partner sites and don’t exist on Akvo RSR on Akvo.org. Some of these functions may be added to the aggregated site (Akvo.org) later.

- A Partner site will live under a separate domain, distinct from the aggregate domain
- A Partner site can be displayed under a custom domain (CNAME)
- Filtering also reflects the projects marked on the map on the Partner site home page (i.e. filtering for Africa will only show projects in Africa on the map)
- Ability to style content with CSS on the Partner site
- Ability to add a picture and HTML content for the description of an organisation on the home page of their Partner site
- Filtering displays the number of projects displayed and what filter is applied
- Ability to add a custom back link to another website

### Limited functionality
The following features have not been completely implemented yet in Akvo RSR 2.0 preview of Partner sites, but will be updated at a later stage.

- Funding box on project page has limited layout
- Latest updates display on project page (banner is missing)
- Project partners listing 
- Donations, you will be sent to the Akvo.org site to do a donation and not returned to the Partner site

### Excluded functionality
The following functions have not been implemented yet in Akvo RSR 2.0 preview of Partner sites, but will be implemented at a later stage, in some fashion.

- Widgets
- Comments
- Focus areas and categories
- RSS feeds
- Sign in, you can sign in on Akvo.org to administer your account and your projects
- Add update, you can still sign in on Akvo.org to make an update
- Partner listing showing a partners role in a project

### Akvo.org specifics for Partner sites
On Akvo.org you can request organisation administrator privileges by emailing partners@akvo.org, if your organisation is on a paid services plan.

Bug fixes
---------
The link to the latest blog news article was not shown on the home page. 
[Lighthouse RSR ticket 247](https://akvo.lighthouseapp.com/projects/46515/tickets/247)

---

Akvo RSR ver 1.0.11 release notes
-------------------------------------------
17 October 2011, (Code name: Rhubarb) pb & bw

Overview
------------
The release fixes a bug in password reset, and expands existing functionality related to embedded video updates and editing updates. It adds the ability to use an existing project as the basis for a new project. Several internal changes to Akvo RSR have also been made, including use of ISO 3166 country codes in location fields, a different sorting method on listing pages, RSR settings file changes, and a move to using South for data migration.

New features
------------
### Save existing project as new project
In the admin you can now create a copy of an existing project. The "Save and add another" button is replaced by "Save as new". Use this button to create a new project with most of the same information as the current one. Location data, project image, updates, individual donations and comments are not copied. All benchmark values are set to 0.

### Improved project update form
When editing a project update, the update form now displays thumbnails of any video or photo included with the original update. The original video or photo can be replaced, or the video removed. The photo cannot (yet) be completely removed.

### Updates with video now thumbnails on Akvo home page and project page
Updates with embedded video now display thumbnails of the video on the project page.

Recently posted project updates with videos are now displayed on the home page. Previously only updates with photos were displayed. Updates containing both a photo and video will display the video thumbnail to represent the update.

### Refactor of country data
Refactoring of how we handle countries in the data model. We now use the ISO-3166-1 alpha-2 list of countries as the base for the country list. The only outward facing change is a slight modification in how the filter on the project listing page (/rsr/projects/all/) behaves. Selecting a continent no longer automatically restricts the countries displayed on the country pulldown.
Instead the relevant continent is always set when a country is selected in the filter.

### Rework RSR settings
Internal RSR settings have been updated to a more flexible arrangement. This also fixes issue with serving multiple versions of RSR with the same code base.

### Changed version of django-sorting library used by RSR.
Changing the library also uncovered several SQL issues, now fixed.

Bug fixes
---------
### Server error bug when generating password reset email message has been fixed.
[Lighthouse RSR ticket 227](https://akvo.lighthouseapp.com/projects/46515-akvo-rsr/tickets/227-error-with-password-reset)

### Fix to text filtering of user profiles in RSR Admin.
[Lighthouse RSR ticket 169](https://akvo.lighthouseapp.com/projects/46515-akvo-rsr/tickets/169-search-user-profile-listfielderror)


---


Akvo RSR ver 1.0.10 release notes
-------------------------------------------
17 October 2011 / Deployed 4 July 2011, (Code name: Granite) pb

New features
------------

This release contains no new features.

Bug fixes
---------

### Broken link in project listing widget

A broken link reference in the project listing widget template was causing 500 errors on partner websites. This has been fixed.

### Benchmarks list rendering issue

Fixed broken benchmarks list which caused the project page to render incorrectly in some older browsers.

### Cron script to handle stale invoices

After the addition of the SMS gateway application, the cron script to detect stale invoices was no longer able to run. The script now functions as expected.


Akvo RSR ver 1.0.9 release notes
-------------------------------------------
28 June 2011, (Code name: Quadrant) pb

New features
------------

### Ability to edit project updates

The release adds the ability to edit project updates. Up until now, once a project update had been created it could no longer be edited in any way. Now the user who created a project update may also now edit it for up to 30 minutes after its original creation time.

### Improved handling of embedded videos

Several improvemenets have been made to video embedding in project updates. Short-form YouTube URLs are now supported so a user can now enter both youtube.com and youtu.be URLs.

Shortly after the release of RSR 1.0.8, Blip.TV made several backwards-incompatible changes to their API meaning that supporting blip.tv video URLs was no longer possible. This situation has now been rectified and RSR 1.0.9 handles both old-style and new-style blip.tv video URLs. Users should, however, only use the new-style URLs in project updates.

In addition to displaying full embedded Flash videos, this release also handles displaying static thumbnail images of video objects. This results in faster page loads for pages displaying multiple videos.

### Templates updates to new Django syntax

To ensure compatibility with future releases of Django, RSR's templates now use the new-style template syntax released with version 1.3 of Django. This change is, however, not visible to users of the site.

More information about the new template syntax can be found [here](https://docs.djangoproject.com/en/dev/releases/1.3/#changes-to-url-and-ssi).

---

Akvo RSR ver 1.0.8 release notes
-------------------------------------------
29 April 2011, (Code name: Blockbuster) bw

Overview
------------
The release adds the ability to embed video in updates made via the web. The first generation SMS code is also included, with access restricted to certain users for testing purposes. 

New features
------------

### Ability to embed videos in updates

When creating an update one may now embed a video as well as add text and a photo. URLs from Youtube, Blip and Vimeo are currently accepted.

### SMS update, alpha for testing ONLY
First steps toward the ability for users to send text updates from a particular mobile phone to a particular project. There are no user-visible changes at this point in time.

---

Akvo RSR ver 1.0.7 release notes
-------------------------------------------
5 April 2011, (Code name: Lustre) bw

** INTERNAL RELEASE ONLY ** 

Overview
------------
The Dutch Water Sector site and Akvo RSR code have been updated to run on the same codebase. Different configurations and views allow the sites to operate in their own incarnations when deployed. Akvo-specific changes are listed first, and DWS changes follow below.

Akvo changes and fixes
---------
### Help text and links on donations pages have been fixed, expanded and/or clarified.
This includes tagging optional fields (campaign code), specifying format for amounts, correcting links to privacy and donation policy/ Terms and Conditions information, and adding a link to information for institutional donors.  
[Lighthouse RSR ticket 94](https://akvo.lighthouseapp.com/projects/46515/tickets/94)
[Lighthouse RSR ticket 135](https://akvo.lighthouseapp.com/projects/46515/tickets/135)
[Lighthouse RSR ticket 189](https://akvo.lighthouseapp.com/projects/46515/tickets/189)
[Lighthouse RSR ticket 192](https://akvo.lighthouseapp.com/projects/46515/tickets/192)

### Presentation of the option to donate anonymously has been changed.
For usability reasons this was changed to present a pre-checked box "List name next to donation."  
[Lighthouse RSR ticket 8](https://akvo.lighthouseapp.com/projects/46515/tickets/8)

### Error messages for mismatching email addresses on donation pages were incorrect. 
When the email address and confirmation email address text did not match, the error message returned was correct, but labelled as being for the Amount field instead of the email address field.

### Presentation of information in balloon pins of global organisation map changed to match that of global project map. 
Clicking the pinned location balloons on the organisation map presented individual organisation info under a large red "Organisation" header. The display now matches that of the projects' pins on global project map.

### Global map on home page is dislocated under Firefox 4. 
The global map was not being rendered in the proper place under Firefox 4.  
[Lighthouse website ticket 15](https://akvo.lighthouseapp.com/projects/49157/tickets/15)

DWS changes and fixes
---------
### Organisation and project search capability.
This has now been added on the organisation and project list pages respectively.

### "Deliverables" heading now appears when there is a list of deliverables.
When a project does not have any deliverables, the header does not appear.

### Project images on the main project page should display a caption.
If a caption has been written for the image, it will now be displayed.

### The lead partner on a project needs to be more obvious on the project page.
A separate box now distinguishes lead partner(s) from other partners on a project.

### If there are no updates, then Goals tab should be selected on the main project page.
When updates have been made to a project, the project page displays the Updates tab; if there are no updates yet, the Goals tab is displayed instead.

### Original deprecated locations fields in Admin have been removed.
These out-of-date fields were still showing up in Admin, though public site uses new Locations model fields. To avoid confusion for users entering project data, they have been removed.

### Template and media file names have now been renamed from "pvw_take2" to "dws." 
References to filenames have been updated to new name as well.

### Toolbar display issues in Internet Explorer.
The orange Holland logo to the left of the Dutch Water Sector name is in certain circumstances mis-positioned. It has been verified to appear correctly in both Internet Explorer 7 and 8 in a Windows 7 environment, and Internet Explorer 6 and 7 in an XP environment.

### Global map code now works as in Akvo RSR.
Maps have all the same capabilities as they do in Akvo RSR.

### The embedded video on the DWS home page was displaying as a broken link img in IE.
IE was not playing object elements; the video was switched to use Youtube-style iframes.

### "Akvo" appearing in multiple places on the registration/sign up pages. 
These have been removed.

### An iframe on the project page was causing trouble for users.
The iframe was removed from the project page.

### Get random widget was broken, and has now been fixed.
The organisation selection menu was greyed out at all times for the random project widget.

### All update photos were appearing at the top of the update, regardless of setting.
Update photos set to display at the end of the update are now behaving properly.

---

Akvo RSR ver 1.0.6 release notes
-------------------------------------------
15 Mar 2011, (Code name: Sextant) kad

New Features
------------
### A new setting to the map widget at the get a widget page
At the get a widget page one can now set the map widget to either static or dynamic. In dynamic mode zoom and bubble interaction is enabled.

Bug Fixes
---------
### Fixed broken arrows in Internet Explorer 7 on XP
In Internet Explorer 7 on Windows XP arrows used in the interface was not rendered correctly. Those arrows have now been changed to an unicode character that is supported in a clean Windows XP installation.
[Lighthouse ticket 170](https://akvo.lighthouseapp.com/projects/46515/tickets/170)

### Updated automatic Thank you email
When someone donated to a project that belonged to the Focus Area Health they received a Thank you email that is dedicated to Water & Sanitation. This is now changed to a more appropriate wording.
[Lighthouse ticket 144](https://akvo.lighthouseapp.com/projects/46515/tickets/144)

### Photos do not appear at first project page view in IE7
In Internet Explorer 7 the mini gallery of project photos on the project page would not be displayed at first request, only after a refresh. Project photos does now appear at first request.
[Lighthouse ticket 180](https://akvo.lighthouseapp.com/projects/46515/tickets/180)

---

Akvo RSR ver 1.0.5 release notes
------------------------------
9 Mar 2011, (Code name: Encore) tbp

New features
------------

### Landing page for Rabobank

A landing page for the Rabobank microfinance projects. (This is most likely the last landing page we do. We are going to focus on the generic solution to this via a new feature codenamed Subsites.)

### Other changes

Modified the formatting of the release notes for release 1.0.1-1.0.4 to be more like the previous notes.

---

Akvo RSR ver 1.0.4 release notes
------------------------------
28 Feb 2011, (Code name: Crossbow) pb

Akvo RSR v 1.0.4 also contains all of the features and bug fixes from v 1.0.3. See below for more details.

New Features
------------

### Update to Django 1.2.5

More information on the [Django 1.2.5 release](http://docs.djangoproject.com/en/dev/releases/1.2.5/).

### New map widget

A new widget showing a Google Map of all of an organisation's projects is now available. You must be logged into a Plus Account in order to use this feature.

### Admin location changes

City, State and Country fields in a project or organisation's Location data are now optional. Only Latitude and Longitude coordinates are required.

### "Campaign code"

An optional "Campaign code" field has been added to the donation system.

### Donation product description changed

The product description has been modified to show an identical string for both PayPal and iDEAL donations. The string is "Akvo-<Project ID>-<Project Name>".  Note that the Mollie/iDEAL API will always truncate this string at 29 characters. PayPal is unaffected by this limitation.

### Presentation of project and organisation information in large maps

The information bubbles which appear when you click on a location marker in the global project and organisation maps have been updated to display the information in a much smaller space. This reduces screen clutter.

Bug fixes
---------

### Javascript bug in IE7

A bug in the image gallery code on the project main page resulted in a rendering issue on Internet Explorer 7. This was resolved by the addition of custom CSS rules for IE7.

---

Akvo RSR ver 1.0.3 release notes
------------------------------
9 Feb 2011, (Code name: Primrose) bw

** INTERNAL RELEASE ONLY **

Akvo RSR v 1.0.3 was not released publicly. The following bugs were discovered which prevented release:

- A regression in the maps-handling code meant that location markers were no longer being displayed.
- The RSR database was not being initialised properly because of an incorrectly configured setting.

These have been addressed in release 1.0.4. See above.

New Features
------------
### Admin: Latest update column
A "Latest update" column has added to the Administrator Project Listing page. This column shows:

- The date of the most recent update as a link back to that update on the public project page.
- The email address of the user who made the update, as a send-to link.
- A list of support and funding partners for the project, by partnership type, with names as links to the organisation's public page.

### Admin: By status filter
A "By status" filter has been added to the Administrator Project listing page. The filter allows administrators to view only projects with particular status settings, for example, only projects with the status "Needs funding."

Bug fixes
---------
### Duplicate search results
Certain searches on the organisation listing page returned duplicate entries. This has been fixed.
[Lighthouse ticket](https://akvo.lighthouseapp.com/projects/46515/tickets/139)

---

Akvo RSR ver 1.0.2 release notes
-----------------------------
18 Jan 2011 (Code name: Hailstorm) ogl

Bug fixes
---------
### Widget location bug
Widgets now display all location information as expected (esp. continent and country details).
[Lighthouse ticket](https://akvo.lighthouseapp.com/projects/46515/tickets/146)

### Home page IE6 bug
The Akvo home page will now display as expected in Internet Explorer 6.
[Lighthouse ticket](https://akvo.lighthouseapp.com/projects/46515/tickets/129)

### Get a Widget page display bug
The Get-a-Widget page now has the Projects menu tab selected.
[Lighthouse ticket](https://akvo.lighthouseapp.com/projects/46515/tickets/128)

### All updates page bug
The All Updates page for a particular project now displays titles for all updates in the list even if some information was missing when a particular update was submitted.
[Lighthouse ticket](http://akvo.lighthouseapp.com/projects/46515/tickets/142)

---

Akvo RSR ver 1.0.1 release notes
-------------------------------------------
14 Jan 2011, (Code name: Indigo) bw
Note: The original 16 Dec 2010 release notes have been edited to better document changes made in 1.0.1.

New Features
------------
### Markdown is now available for adding formatting to text used in the MiniCMS text boxes and Focus area description fields.

Bug Fixes
---------
### People served calculation
The "People Served" calculation on the Akvo home page now counts only the largest "people affected" benchmark from any category for each project. For any given project, it is likely that the people affected in different categories have some overlap, so calculations for numbers affected should take only the larger number. Currently people affected numbers come only from the Water and Sanitation categories.

### MiniCMS
The following fixes have been made to the MiniCMS.

- Map box has been removed.
- Lower section height renamed to Focus areas accordion height.
- Help text has been added regarding HTML tags that can be used in MiniCMS fields.

Other Changes
-------------
### Load time of organisation listing page decreased.
The data calculations for the columns Requested and Still needed were having a severe impact on its load time, so have been removed. The page loads much faster now.

### Removed legacy data fields for Location, Category and Benchmark.
Content of the previous data fields were imported into new models in the 1.0.0 release; the old fields have now been removed.

### MiniCMS
The following improvements have been made to the MiniCMS.
- Name field for instances of the MiniCMS has been added.

---

Akvo RSR ver 1.0.0 release notes
-------------------------------------------
4 Nov 2010, (Code name: One Oh) tbp

This is the first major release of Akvo RSR since we publicly launched 0.9 on the 8th January 2009. This release is an overhaul of several parts of the system.

Overview
------------
We have created a completely new design for Akvo RSR which is visually more attractive and a much better design, and we think it is easier to use and understand. This means we have created a full new set of templates for Akvo RSR. As usual, we have integrated the new template system with Mediawiki, Wordpress and Drupal.

We have added the ability to add new types of projects to the system. Previously you could only add water and sanitation projects. Now we have a dynamic system where projects belong to something called focus areas, and they are associated with new categories and measure new benchmarks, all which are created dynamically from the administration function. For Akvo.org, Focus areas describe areas in which development aid tries to improve the world around us; Categories describe the type of improvements to be made and Benchmarks indicate the manner in which progress will be measured.

There is a new nearly completely data and forms driven home page for the system, which means that you don’t have to modify the home page template to add new content.

We made a mapping system integration for projects and organisations, where the first version uses Google Maps.

New features
------------

### New design and templates
The new Akvo RSR design touches every page, except for the administration pages. Here is an overview of some of the changes this includes:

- the template system is more modular, and easier to modify and extend
- HTML “snippets” caching is used extensively in the new templates
- breadcrumb trails are available for each page
- new CSS infrastructure
- a mini-sitemap is in the footer of each page

### Project pages

Project pages have been re-designed to present a better overview of the project. New features include:

- picture gallery of project and update pictures
- interactive map and latitude/longitude coordinate display
- page view counter
- new Latest update display

### Update pages

Updates now appear both all together on a listing page and each on their own individual pages, much like a tweet in Twitter has its own unique page. This gives each Update a unique URL.

### Organisation pages

Organisation pages have been improved with the following new features:

- link to a searchable project list displaying all projects related to an organisation
- interactive map of organisation’s location

### Data and forms driven home page

In an Akvo RSR system we expect RSR to drive the home page of the site. There may be a touch of megalomania in this, but it has made it significantly easier to integrate the key features of Akvo RSR to the front page. We have been dabbling with the idea of letting another CMS drive the front page, but we are not there yet. So as a compromise we have created a feature called MiniCMS, which drives some of the content on the front page, more about that below.

The areas which are not powered by MiniCMS are pulling content from Akvo RSR or Wordpress. These are:

- Most recent project updates: shows the latest project updates, with picture
- Right now in Akvo.org...: shows stats from the projects in the Akvo RSR system
- the global Google Map, showing project locations from data in Akvo RSR.
- Project focus areas: takes Focus area content from Akvo RSR
- Recent blog posts: displays the last two blog posts from Wordpress
- Latest news: shows content from Wordpress marked with the category News

The Right now in Akvo.org... data is self-explanatory, except perhaps for People served. This is the number of people who benefit from projects in Akvo RSR (people getting water and/or sanitation for example), and includes “People affected.” If a project has different numbers for water and sanitation benchmarks, the higher number is used (not everyone gets all services, but all get at least one). People served will also pick up the new Benchmarks data from the new Focus areas.

With the multiple database support which was introduced in Django 1.2 we can now fetch the blog post data for the homepage directly from the Wordpress database, improving the performance of the home page.

### Home page CMS, or MiniCMS.

The MiniCMS allows you to populate the “Feature box” with a picture and HTML. It has some features like scrims and layout tools specifically for the box. The “Top right box” also takes HTML.

The “Lower section height” controls the height of the Focus area accordion; how high it should be depends on how many Focus areas there are.

The “Map box text” is already deprecated and will be removed in a later release.

We are considering whether to add capabilities to the MiniCMS or whether to integrate with a separate CMS like Django CMS, but the jury is out on that at the moment.

### Maps

We have created an integration with a map system, at the moment using Google Maps. There are two global maps, one showing all projects and the other all organisations in Akvo RSR. There are also location maps for each organisation page and each project page. We are expect to do a lot more with maps in the future.

We have created new location models for this, which over time will take over from the old address data fields. We anticipate doing this in the next couple of releases. We did want this to be a two-step process to speed up implementation, allowing us to reschedule some tricky testing that otherwise would need to be done.

### Classification system and benchmarks

Akvo RSR has been expanded to work with projects beyond the water and sanitation sector it was originally designed to serve. That gave us an opportunity to change the way you look for projects in the system. First we created a flexible classification system for projects, and then we started creating ways of searching for projects based on that classification.

The classification system has three interlocking parts.

- Focus areas
- Categories
- Benchmarks

Each project belongs to something called a Focus area, which could be Water and sanitation, or Economic Development, or Healthcare, for example. Each Focus area can be associated with one or more Categories, such as Water, Training or Maintenance. Each Category has Benchmarks (aka Key Performance Indicators) associated with it , such as Number of people trained, Water systems installed or Hospitals built.

Focus areas, Categories and Benchmarks can all be created in the administration user interface in Akvo RSR by a Superuser administrator, thereby enabling us to add any type of project to the system without having to do any customisation.

For a detailed technical description of the new [classification syste](http://www.akvo.org/labs/index.php?title=Akvo_RSR_project_classification_system).

### Filters and sorting for listing pages

Project and organisation listings now have filters which can be used to search projects or organisations.

- [Listing of all projects](http://www.akvo.org/rsr/projects/all/)
- [Listing of all organisations](http://www.akvo.org/rsr/organisations/all/)

The projects listing can filter on continent, country and organisation, through pull-down menus. You can also search for keywords in the project title and subtitle.

The organisation listing can be searched for short name, long name, or keywords in either.

Both lists allow sorting on a number of columns as well. The fields which can be sorted have a link on the column name; when sorted this way the project listing displays the direction of the sort.

### Page view counter

A number of pages now have page view counters implemented. The counters were introduced in 0.9.18, but haven’t been displayed until now. The counters record how many visits have been made to a particular project. A display of the project page, funding details page or widget counts as a view of the project. Individual Update pages also have a view counter and are counted separately.

### Widgets available for all

All widgets except for the Project list widget can now be accessed by any user. The Project list widget requires you have a Plus account. The three new widgets accessible for any users are:

- Project widget with updates (202 pixels wide by 900 pixels high)
- Project with Donation Link (202 pixels wide by 570 pixels high)
- Small project (170 pixels wide by 312 pixels high)

### Akvo at a glance

The Akvo at a glance data, which was shown previously on the home page, has been replaced by the Right now in Akvo.org... . The Akvo at a glance data has been [moved to this place](http://www.akvo.org/rsr/data/overview) This is a temporary holding page for this information and we will be extending the data view pages in the future.

Minor features
-------------------

### Add project ID to Project __unicode__ method.

The __unicode__ method for Project instances should show the Project's ID as well as its name so that individual projects can be easily identified from other objects' admin pages.
[Pivotal story.](https://www.pivotaltracker.com/story/show/5632494)

Bug fixes
------------

### When you sign out of Akvo RSR in Safari you still look like you are signed in
Fixed. [Lighthouse ticket 12](https://akvo.lighthouseapp.com/projects/46515-akvo-rsr/tickets/12)

### Completed projects do not show on the organisation page in Akvo RSR
Fixed with a new project listing for organisations. [Lighthouse ticket 11](https://akvo.lighthouseapp.com/projects/46515-akvo-rsr/tickets/11)

### Cancelled project widgets have text "Funding" at bottom.
Widgets for Cancelled projects have gray text "Funding" at bottom below separator where donation box was. This doesn't really seem to serve a purpose; think we can get rid of it entirely. Fixed. [Pivotal story.](https://www.pivotaltracker.com/story/show/5425890)

### Widgets for projects w/ status Archived should probably not show donation box
Donation boxes show up on these widgets, probably don't want donations coming in to them. Cancelled project widgets also need examining.
Fixed. [Lighthouse ticket 74](https://akvo.lighthouseapp.com/projects/46515-akvo-rsr/tickets/74)

### Widget machinery pgs for Cancelled projects projects
Go to Cancelled project page, click Get a widget (not signed in, FWIW). Some of the widgets on machinery page display Donate box, some do not; none should display it, as those widgets do not either.
Fixed. [Pivotal story.](https://www.pivotaltracker.com/story/show/5426105)

### Using back button when selecting widget gives 500 error
Fixed. [Lighthouse ticket 76](https://akvo.lighthouseapp.com/projects/46515/tickets/76)

Known issues
------------------
As this is a major new release we have a number of known issues, and we’ll be working on them soon. We released when we didn’t have any more major known bugs, but there are always improvements that can be made. Some of our planned improvements are listed below. You can enter your own suggestions by starting a discussion at: [http://help.akvo.org/](http://help.akvo.org)

### MiniCMS
The new home page MiniCMS tool will have the following improvements:

- Map box text isn’t used and will be removed
- Lower section height renamed to Focus areas accordion height
- Name field for instances in the MiniCMS (currently no way to name, although you can have more than one)
- Help text is incomplete

### Maps

We are migrating the location data from the old location models to the new location models in a two-step process. This means old location data models and fields will remain in the Akvo RSR admin pages until we have finished the transition.

We want to create an easy to use longitude/latitude selector for the location. For now you have to enter the decimal longitude and latitude.

### Organisation page

People who get, box is only showing water and sanitation Benchmarks. This needs to be extended to show generic benchmarks.

### Admin page for organisation

We have duplicate of fields for organisation location as we are moving from the old text fields to the new location model. The old fields will be deprecated (removed) when we are happy all data has migrated and that we have removed all references to the old fields in the templates.

### Admin page for project

We have duplication of fields for Benchmarks, Categories and project location, as we are moving from the old fields to new models. The old fields will be deprecated (removed) when we are happy all data has migrated and that we have removed references to the old models in the templates.

### Old templates

We are still in a process of removing old templates from the system. A lot has changed and there are a lot of old files which will be removed in a forthcoming release.

### Wordpress posts on the home page

There are some issues with certain characters in blog posts on the home page. The character set conversions do not happen as they should. We dug quite deep into this but we have to come back to it later.

---

Akvo RSR v 0.9.19 release notes
-------------------------------------------
4 Oct 2010, (Code name: Magic) bethw

This release adds a new project status to Akvo RSR, fixes a bug in the donations process and includes a point release update of the Django framework.

New features
------------

### Project Status
A new project status has been added, Archived. Projects set to Archived will no longer appear in Akvo at a Glance figures, project lists or organisation pages. Donations boxes still appear on widgets; this is Lighthouse ticket #74.

### Django 1.2.3
Akvo RSR now runs on Django version 1.2.3. The security fix in 1.2.2 caused some problems with which have been remedied in this release. Additionally, to run Akvo RSR, you will want get zzgvh patch here:

http://github.com/zzgvh/django/tree/1.2.1_patched

which fixes Django ticket 10046. http://code.djangoproject.com/ticket/10046

Bug fixes
------------

### Donation emails not being sent.
A code regression prevented donations from proceeding to Complete status. As a result, confirmation emails and funding totals in the Akvo at a Glance portlets were not appropriately updated. This has now been fixed.

---

Akvo RSR v 0.9.18 release notes
-------------------------------------------
6 Aug 2010, (Code name: Supercharge) gvh

This release introduces page counters in Akvo RSR. We are also updating the version of Django that Akvo RSR runs on to 1.2.

New features
------------

### Page counters
In this first iteration page counters are created for projects, project updates and widgets showing one project. The counters record how many visits to a particular project have been made. However we are still only gathering the page count data for these objects, it is not shown in the interface. This will be added in a later release.

### Django 1.2
Akvo RSR now runs on Django version 1.2. The new version of Django required changes to forms handling. The changes should be backwards compatible however and we have not introduced any new features requiring 1.2 yet.

### Pip requirements
We use pip whenever possible for installing python libaries. We have added scripts/deployment/pip-requirements.txt describing all python components needed to run Akvo RSR. We use this together with virtualenv to set up our environment. While not technically necessary to run Akvo RSR it is warmly recommended.
Note: On Ubuntu you may need developer versions of certain python bindings: we had to

sudo aptitude install libxml2-dev libxslt-dev libmysqlclient-dev

to get lxml and MySQL-python to install. Similar upgrades may be needed on other *nixes.


---

Akvo RSR v 0.9.17 release notes
-------------------------------------------
11 May 2010, (Code name: Bolero) bw

This release implements a new feature on the Akvo home page whereby selected updates appear as Staff picks. Ongoing work with Walking for Water is also now highlighted on the home page.

New features
------------

### New Staff picks-featured updates on the Akvo home page
The home page now displays 3 of the most recent updates with images. These updates are selected from a pool of updates Akvo has chosen to feature.

### Walking for Water box now on home page.
Links in this box now provide entry to latest blog entries and projects connected to Walking for Water.

Bug fixes
------------

### Text overflow in widgets under certain types of browsers.
Bugs relating to certain layout issues for widgets in Opera and similar browser have been fixed.

### Internet Explorer problems on RSR pages
These problems were traced back to the use of Javascript to open the Help & Support link.

### Reformatting layout on pages with donor names to accommodate longer names.
Long names were breaking oddly. This fix attemptes to address that issue.

---

Akvo RSR v 0.9.16 release notes
------------------------------
13 April 2010, (Code name: Performance) tbp
This is primarily an initial release of page fragment caching and an Akvo RSR API beta test.

We also implemented caching for the Akvo blog. While not directly affecting Akvo RSR, this does significantly improve performance of the Akvo home page, which fetches RSS feeds from the Akvo blog.

New features
------------

### Caching

Caching for page fragments has been implemented in this release. Whole pages cannot be cached, as that type of implementation conflicts with the i18n language machinery in Django: essentially every user would run a separate customised session, and no user would encounter the same cache information as another. We have only implemented caching for certain heavy or higher traffic pages, such as project listings. The cache timeout is 5 minutes: if the last request for a page is more than 5 minutes ago then your request will regenerate it.

A more detailed discussion about the cache implementation can be found here: http://akvo.org/labs/index.php/Caching_in_RSR

### Akvo RSR API - beta test

A beta test of the Akvo RSR API has been released. The API can publish information about projects and updates using either XML or JSON.
Basic information about how the API works can be found in the Akvo Labs wiki. http://www.akvo.org/labs/index.php/Akvo_RSR_API

Before writing applications using the Akvo RSR API, please read the Code of Conduct. http://www.akvo.org/web/akvo-rsr-api-code-of-conduct

### Individual donor list

Individual donors using PayPal or IDEAL to donate money to a project in Akvo RSR are now listed with the amount they donated. If the donor elected to remain anonymous, the donation will be listed as such. An example can be seen here: http://www.akvo.org/rsr/project/64/funding/

### Help and Support widget link

A link to the new Akvo help and support system has been placed on the home page and on all Akvo RSR pages. The link brings up a widget, at the top of the page, with a search tool and discussion starter. The help and support system can be found here: http://help.akvo.org/

Bug fixes
------------

### Comments broken

The way we handle URLs for Post forms changed. This meant the old URL for a comment ending "comment" didn't handle the new URL ending "comments/" properly. Fixed through the use of URL tags.

### Internet Explorer and IDEAL

Some Internet Explorer users had the Donate button greyed out (inaccessible) due to incorrect loading order of the Javascript guaring against duplicate donations. We disabled the Javascript, as we have protection against double donations through the "stale invoice" feature.

### Project comments broken
Project comments couldn't be made. The form's action URL has become invalid after a change in urls.py.

---

Akvo RSR v 0.9.15 release notes
-------------------------------------------
5 March 2010, (Code name: Avonmouth) tbp

Adding one more custom sponsor portal page. The first one was introduced in 0.9.12, this one is for Walking for Water.

New features
------------

### New custom sponsor portal page
Sponsor portal page, a page which is different from the organisation page, but has branding and a project list related to the sponsor

The new sponsor functionality is possible to enable or disable in the settings.py file, as well as identifying with organisation number is the sponsor partner which the features will be linked to. This is still considered experimental and we want to generalise this feature so you can set up these type of portals from the admin user interface.
http://www.pivotaltracker.com/story/show/2396373

### README.md
Added a README.md file which displays nicely on the project page on Github.

---

Akvo RSR v 0.9.14 release notes
-------------------------------------------
29 January 2010, (Code name: Firebrand) pb

This release introduces support for donations via the iDEAL payment system for users in the Netherlands as well as a number of architectural changes.

New features
------------

### iDEAL payment system
The donation subsystem has been extended to support donations via the Dutch iDEAL online payment system. Akvo RSR provides this functionality by interfacing with the APIs provided by [Mollie.nl](http://www.mollie.nl/).

### Code namespace changes
Providing an additional payment system resulted in a fair number of architectural changes behind the scenes.

### Move to virtual Python environment
Akvo RSR is now installed into and run from a Python virtual environment (or "virtualenv") separate from the system Python installation. This is achieved using the tools [pip](http://pypi.python.org/pypi/pip/) and [virtualenv](http://pypi.python.org/pypi/virtualenv/). The advantages of this pip/virtualenv setup are increased deployment flexibility and standardisation of software requirements for each release.

### "All updates" RSS Feed
An RSS feed for updates from all Akvo projects has been set up at http://www.akvo.org/rsr/rss/all-updates. Further RSS features are in the works.

### Image thumbnails refactor.
Further refinements have been made to the way RSR handles the various image types (project, update, organisation logos, maps), creating appropriately-sized thumbnails, and cases where images do not exist.

### HTTP Referrer
Support for capturing HTTP referrer information has been added to parts of RSR for use in future planned RSR reporting tools.

### Admin help text
Further improvements to help text in the RSR Administration tools for organisations.

---

Akvo RSR v 0.9.13 release notes
------------------------------
2 November 2009, (Code name: Anakim) kad

This is primarily a bug fix release, and some minor new features.

New features
------------

### Partners entry on sitewide toolbar
Added a "Partners" entry to the toolbar (site wide). Linked the "Partners" entry to
/web/partners
http://www.pivotaltracker.com/story/show/1321046

### The top akvo logo is a link to the front page
it now links to the front page from all subsystems.
http://www.pivotaltracker.com/story/show/1289374

### Replaced the main Akvo logo
The logo now have the new tagline "See it happen"
http://www.pivotaltracker.com/story/show/1543983

### Changed the page title on the front page to "Akvo.org - See it happen"
Updated with our new tagline.
http://www.pivotaltracker.com/story/show/1579950

### Add Management costs to Funding budget item
Added 'Management cost' to the Budget item ITEM_CHOICES tuple.
http://www.pivotaltracker.com/story/show/1407959

### The version of Django that is running is visible in the source
One can now in the front page source see which version of Django that is runnig. e.g. "«!--
Akvo RSR runs on Django, version: Django/1.1.1 (http://www.djangoproject.com) --»".
http://www.pivotaltracker.com/story/show/1464719

### Humanised funding boxes.
Currently only the funding aggregates are humanised. This needs to be extended across the
system to all areas where currency amounts are displayed.
http://www.pivotaltracker.com/story/show/1469524

### Organisation project count needed cancelled projects
In the organisation activities the projects count does now have a line for cancelled
projects making for an non incorrect sum if the org is associated with a cancelled project.
http://www.pivotaltracker.com/story/show/817414

### Organisation listing widget for internal use
Created an "Organisation listing" widget for internal use only. This widget is used on the
Partners page in Drupal.
http://www.pivotaltracker.com/story/show/1321040

### Moved the page tools up on the partner pages
To make the get a widget link more apparent, we moved the page tools section up.
http://www.pivotaltracker.com/story/show/1543990

### Script cleaning out old images
The script removes old images from Organisation, Project and ProjectUpdate and renames any
that haven't been renamed properly. (See also bug
http://www.pivotaltracker.com/story/show/1510571)
http://www.pivotaltracker.com/story/show/1510576

### void_invoice() view function needs conditional redirect.
The void_invoice() view function now have the keyword redirect=False set in its signature
which is then used to determine where it will redirect to.
http://www.pivotaltracker.com/story/show/1458419

### Hide "Action" menu in user list for Organisation admins
As they couldn't delete users anyway.
http://www.pivotaltracker.com/story/show/616357

### User attribute on UserProfile is now a OneToOneField.
Changed the relationship between the UserProfile and User models. (No visible change)
http://www.pivotaltracker.com/story/show/1480363


Bug fixes
------------
### Donation page displayed error message while loading
Switched from using JavaScript's hide function to use the "noscript" tag for warning about
no javascript.
http://www.pivotaltracker.com/story/show/1448535

### Removed debug info when in production mode.
The debug info about context and sql queries was showned at the bottom of the source in all
RSR pages. This should only be visible when settings.DEBUG == True.
http://www.pivotaltracker.com/story/show/1468582

### Own org could be deleted from project
A non-super-user could sneak past the checks that their own org is among the partners when
saving a project. This is accomplished by checking the delete check-box for the own org in
the partner inline form.
http://www.pivotaltracker.com/story/show/1424820

### Uploaded images didn't get renamed
When uploading an image to an existing project or organisation the renaming of the image
didn't work. This was because of a change in how sorl.thumbnail handles images.
http://www.pivotaltracker.com/story/show/1510571

### Prevented display of funding amounts less than 0 in templates.
Over-funded projects could result in the round filter displaying very confusing amounts such
as "€-0".
http://www.pivotaltracker.com/story/show/1493650

### Pledged sum in Org activities wrong with certain data
The calculation for how much a certain organisation has pledged totally was wrong when there
are mutliple projects to which the same amount has been pledged.
http://www.pivotaltracker.com/story/show/1460695

### Saving userprofile may lock out user from admin
When a UserProfile is saved the staff status is set to false if neither org admin or org
project editor is true. This could lead to the possible lock out even if you are superuser.
http://www.pivotaltracker.com/story/show/1469655

### In Akvo at a glance change Partners link to Project Partners
Direct link to the right page.
http://www.pivotaltracker.com/story/show/1573608

### The breadcrum entry "home" at the blog pointed to "#"
The home link is pointing at "http://www.akvo.org/blog/", and not "#"
http://www.pivotaltracker.com/story/show/822234

### Learn about Akvo link broken on sign-in page
The 'Learn about' how Akvo works link was broken on the sign-in page:
http://www.akvo.org/rsr/signin/?next=/rsr/projects/
http://www.pivotaltracker.com/story/show/1514408

### Proj.update/access denied page didn't give you a way back to the project page
Now get's linked to the current project page.
http://www.pivotaltracker.com/story/show/1229436

### Cancelled projects had the wrong donation text
Cancelled projects still would say that you could fund them.
http://www.pivotaltracker.com/story/show/1528542

### Cancel update on a project sends you back to top level RSR page
Cancel update on a project would send you back to top level RSR page instead of back to the
project detail page. https://bugs.launchpad.net/akvo.rsr/+bug/315228
http://www.pivotaltracker.com/story/show/1229429

### Sign in routine should not send you back to the completed registration page
Signing in from the completed registration page will send you to the front page. (lp:
315146)
http://www.pivotaltracker.com/story/show/1229422

### Set height and width to every image when using sorl
If a photo can't be loaded it should still occupy the same space. This is not true for logos
and other non photo sized images.
http://www.pivotaltracker.com/story/show/1467668


---


Akvo RSR v 0.9.12 release notes
------------------------------
12 October 2009, (Code name: Basalt) tbp


New features
------------
### Addition of comprehensive help text in Akvo RSR admin
The add/modify project and organisation form in the Akvo RSR admin packs in a lot of information. Many of the fields are required and must be entered correctly. To make this form more usable, we added detailed and clear plain-English help text to guide partners through what is required of them.

### Updated JQuery to 1.3.2
We now use the JQuery framework 1.3.2.

### New small widget for Plus customers
A new "minimal" small widget has been created. With only project title, picture and location information. If you are using the Akvo.org services you have to have a Plus account (have an contract with Akvo Foundation) to get access to this new widget.

### Listing of projects in other currencies
One can now list projects in other currencies than Euros. To be able to do this one needs to do the following:

1. For other currencies than Euro and US Dollar, you need to modify CURRENCY_CHOICES in models.py.
2. Create a new PayPal gateway. This can only be done by Superusers in the system. The new admin form for this is called "Paypal gateways".
3. In the admin form "Project PayPal gateway configurations" you can select which donation gateway a selected project should use. This functionallity is only available to the Superuser of the system.

We have special code on the donation pages which displays different information based on which currency you have selected. This needs to be abstracted and entered into some admin forms for easier configuration. To change this you currently have to modify the donation templates.

The currency display ripples through the whole system including displaying multiple currencies in organisation listings, as well as the "Akvo at a glance" portlets, the "Organisation activities" portlet on the organisation page and the Sponsor portlet on the new Sponsor portal page. We updated how currencies are being displayed as well, for better readability. This work still needs another pass as we didn't have time to do it everywhere yet.

Read more about the [Akvo RSR support for multiple currencies](http://www.akvo.org/labs/index.php?title=Akvo_RSR_support_for_multiple_currencies).

### Added column in the admin view "Project PayPal gateway configurations" to display settings
This PayPal account a particular projects donations are linked to is important to know, without having to go into every project to see it. This is the one way money gets transferred through your system from donors to PayPal accounts, so you need to be able to see what they are set as.

### Adding prototype sponsor features
In 0.9.7 we added a new type of partner, a sponsor partner. We are testing some new features for the sponsor partner type with this release. We are expecting these features to be fleshed out in one form or another with subsequent releases. These features are only applicable to one specific sponsor for now:

* Sponsor portal page, a page which is different from the organisation page, but has branding and a project list related to the sponsor
* Sponsor branding on the organisation page which has a link to the sponsor portal page
* Sponsor branding on donation pages which has a link ot the sponsor portal page
* Home page Sponsor box, which has a link to the Sponsor portal page and links to articles in the blog

The new sponsor functionality is possible to enable or disable in the settings.py file, as well as identifying with organisation number is the sponsor partner which the features will be linked to. This will be updated in the next few releases and should be considered experimental.

### Added a link to updater's organisation in updates
In an update on the projects page you can now see which organisation the account which performed the update belongs to. The name of the organisation is displayed as the short name and has a link to the organisation page.

Bug fixes
------------
### "Hover" text (img title) not appearing over Focus area graphics on Organisation listing page
[Launchpad bug reference 319407](https://bugs.launchpad.net/akvo.rsr/+bug/319407)
[Pivotal story](http://www.pivotaltracker.com/story/show/1229439)

### Partners' listings breadcrumb trail doesn't lead back to Organisation Listing
[Launchpad bug reference 304679](https://bugs.launchpad.net/akvo.rsr/+bug/304679)
[Pivotal story](http://www.pivotaltracker.com/story/show/1289389)

### Sponsor attribution use wrong words in Widget, 2+ display
[Pivotal story](http://www.pivotaltracker.com/story/show/1321398)

### Donation template should not allow donations if a project is fully funded
One could manually go to the donation URL. The user will now be redirected to the project page.
[Pivotal story](http://www.pivotaltracker.com/story/show/1322025)

### Image on donation page is not "sorled"
The project current image is not run through thumbnailing with sorl on the donation page, it is just a scaled original.
[Pivotal story](http://www.pivotaltracker.com/story/show/1453502)

### Change text 'On hold' to 'Need funding' in Akvo at a Glance and Organisation detail page
'On hold' is misleading and should be changed to 'Need funding'. We had no projects on hold and there isn't even a status called on hold (anymore). Se Need funding was a better description.
[Pivotal story](http://www.pivotaltracker.com/story/show/1453017)

### Clicking Cancel in donation templates should immediately void an invoice
When the user clicks on "Cancel", a new URL is called which triggers a view function which voids the invoice and redirects the user to the project's detail page, thus freeing up that sum of money so it can be donated again.
[Pivotal story](http://www.pivotaltracker.com/story/show/1226213)

### Purpose of 'Back' button in PayPal checkout template is not clear and produces strange results
Workaround for now is to make 'Back' do the same as 'Cancel'.
[Pivotal story](http://www.pivotaltracker.com/story/show/1458080)

### Funding partner logo too large on funding detail page
In the funding detail page the logo for the funding organisation does not seem to get scaled down. Logos now passed through sorl-thumbnail and scaled to no more than 140x140.
[Pivotal story](http://www.pivotaltracker.com/story/show/823749)

---


Akvo RSR v 0.9.11 release notes
------------------------------
14 September 2009, (Code name: Jupiter) PB

New features
------------
### Decimalisation of financial data
All financial data in Akvo RSR is now stored in decimal format. Previously it was stored in integer (whole number) format. This transition was necessary to allow for accurate calculation and output of financial data in the system.

### Reconciliation of PayPal donations
All individual donations made to projects in Akvo RSR are subject to processing fees applied by PayPal. Although Akvo RSR has always stored these fees, we were not able to apply them to our own financial data until the system was decimalised. We are now able to store the final amounts received from PayPal with cent accuracy.

### PayPal gateway selection and multi-currency support
Currently all individual donations are sent to the Akvo PayPal account. As from this release, it is possible for a partner to request that Akvo staff override this behaviour on a project-by-project basis and define a new "gateway" (PayPal store) to direct payments to. Note: this is only done in exceptional cases at this point. PayPal gateways also contain locale and currency information meaning that we will be able to handle donations to a particular project in an alternative currency in the future.

### Various enhancements to the PayPal donation engine
Several smaller enhancements have been made to the Akvo RSR PayPal engine:

* The find_stale_invoices.py cron script now logs detailed information for each invoice operated on
* The PayPal-specific settings in settings.py have been simplified
* The view code which handles the donation process has been simplified

Detailed technical information about these new features and enhancements can be found on [Akvo Labs](http://www.akvo.org/labs/index.php/Akvo_PayPal_Under_the_Hood)

Bugs
----
In one particular template, the message "Fully funded" did not appear when a project had reached its funding target. This has been fixed.

When a user attempted to donate a negative integer amount (for example "-10") to a project, the error message produced was misleading, asking her to donate an amount "greater then or equal to 0". Since it is not possible to donate 0 to a project, this message now asks the user to donate an amount "greater than or equal to 1".

---


Akvo RSR v 0.9.10 release notes
------------------------------
1 September 2009, (Code name: Avalanche) GvH

This is a small release featuring new widgets

New features
------------
### Co-branded widgets
The widget gallery has been considerably expanded with designs promoting the various partners for the projects and having new formats for use both horizontally and vertically on the host page.

---

Akvo RSR v 0.9.9 release notes
------------------------------
7 July 2009, (Code name: Torch) tbp

New features
------------
### New style to organisation activity box/portlet
When viewing an organisation page in Akvo RSR, a portlet to the right of the page displays how many projects the organisation is involved in, which partners it works with, etc. The presentation of this has been updated to correspond with presentation changes made in 0.9.7 to the "Akvo at a glance" portlet.

### Akvo PayPal integration documentation
We have some initial [documentation for the Akvo PayPal integration](http://www.akvo.org/labs/index.php/Akvo_PayPal_integration_overview)

Bugs
----
It is now no longer possible to donate to a cancelled project. The project remains visible in Akvo, but the donation box is no longer displayed.
Internal reference: http://www.pivotaltracker.com/story/show/745352

Sponsor partners no longer have the "state" attribute displayed in the partner portlet on a project page. The sponsor partner information displayed there now matches that of other partner types.
Internal reference: http://www.pivotaltracker.com/story/show/782930

---

Akvo RSR v 0.9.8 release notes
------------------------------
25 June 2009, (Code name: Utah) pb

New features
------------
### PayPal Enhancements
A number of improvements have been made to the PayPal donation subsystem of RSR.

### More states for PayPal invoices
In previous releases, a PayPal invoice could be in one of two states: complete or incomplete. In this release, an invoice can be in one of four states: pending, void, complete or stale. This allows for more granular control over invoices and results in more accurate funding totals in the system.

### Cron script to mark stale PayPal invoices
Stale invoices are identified and marked as such by a new script which can be run manually or from the system cron daemon (recommended). This script is designed to find invoices in the system which have been pending for longer than a given, configurable period of time, allowing them to be easily identified and operated on in the admin interface. For more information about this script, see http://akvo.org/labs/index.php/PayPal_Overview#Invoice_Management

### User interface to void PayPal invoices
Batches of invoices can now be selected and operated on. This feature was designed to allow for easy manual voiding of batches of invoices which have been automatically marked as stale or that are pending and never likely to be completed. It will not allow invoices to be voided if they are either complete or already void. If the administrator attempts the latter, she will receive a warning message and a reason for each invoice in turn and no further action will be taken.

### Display of funding of projects
Funding calculations displayed in the Akvo Marketplace donation box now only take completed invoices into account. Pending invoices are also included in the calculation when a user is about to make a donation to avoid conflicting messages if a project is close to being fully funded.


Bugs
----
Donations did not show immediately when a PayPal donation was being made. This bug was a result of the changes which were made to the donation calculations in 0.9.7.
Internal reference: http://www.pivotaltracker.com/story/show/785964

---

Akvo RSR v 0.9.7 release notes
------------------------------
10 June 2009, (Code name: Omaha) eaw

Required software changes
-------------------------
**New required software: django-10766**
We have upgraded the version of Django which we use to rev. 10766. Our project budget code makes use of some admin features fixed in this Django version.

New features
------------
### New narrower "Project widget with donation"
A new widget with the same information as the previous tall "Project widget with donation" has been added. The new widget is narrower (172 pixels) wide, compared to its sister (202 pixels). Both widgets take up a maximum of 840 pixels vertically. Each may actually take up less, depending on the content of the project being displayed.

Both widgets are freely available for anyone to use.

### Individual funder contribution displayed
The total amount of contributions from individual funders' (donors via Paypal) contribution is now listed under the funders portlet on the project page and on the funding details page.

### Updated Akvo at a glance
The "Akvo at a glance" portlet on the Akvo home page and the projects listing page has been updated. Its simplified layout now shows correctly how many projects have been completed and how many people have water and sanitation as a result. Akvo at a glance now also includes the individual donations in the way it calculates funding for a project. The code has been restructured to make it easier to extend later. Bugs fixed: Launchpad #279243.

### Favicon
A favicon.ico has been added to all Akvo RSR pages.

### Project budgets
The project budget terminology has been updated to more accurately match its use. Previously this was called "Funding breakdown," but it really is designed to be a project budget.

The way the budget data is stored and manipulated has changed as well. Before we had a Django Funding model (i.e. database table); the model has been renamed BudgetItem. The date information (i.e. Date request posted, Date complete) has moved to the Project model; the money information is now stored in the BudgetItem model, and consists of one or more BudgetItem objects (records) instead of multiple columns.

### Sponsor partner type
A new type of partner is now available. Sponsor partners, if one exists for a particular project, appear at the bottom of the partner portlet. This indicates functionality currently in the pipeline. More soon.

### Featured projects
The projects featured on the projects listing page and on the Akvo.org home page now only show projects which need money. For the Akvo.org listing, this is only done if there are a minimum of 8 projects with outstanding funding requests.

Bugs
----
### Error message style sheet
404 and 500 http errors did not have style sheets; now they do.

### Funding table alignment
The funding table at the organisation page had a alignment bug making the sums pushed down a couple of pixels. This is now fixed.

### Project updates widget is too large for the iframe
A new smart_truncate Django filter is used to increase control over text lengths in the widgets. Since text length is a general problem with widgets, we updated all widgets to use the new filter. Small changes have also been made around the Akvo reference number for better Internet Explorer compatibility. Filter by Adam & bobince (http://stackoverflow.com/questions/250357/smart-truncate-in-python).

### Akvo at a glance
The updates to Akvo at a glance (described above) fix Launchpad bug #279243.


Miscellaneous
-------------
### Donation page simplified
The donation page had a "Sign in" link for people with an Akvo RSR account. This has been removed, as it proved confusing; the 10 seconds saved by users with Akvo RSR accounts was not worth the confusion it caused.
Akvo RSR v 0.9.6 release notes
------------------------------

v0.9.6, 27 April 2009, (Code name: Sword) tbp

**New required software: django-10553**
We have upgraded the version of Django which we use to rev. 10553. There are some features in Django which has changed and will break Akvo RSR if you don't update to this version.

New features
------------
### New user roles
Two new user roles have been introduced: organisation project editor and organisation administrator

An organisation administrator can do the following:

* Create new projects
* Edit projects
* Edit the organisation page
* Activate new users attached to the organisation
* Promote new users to be project editor or organisation administrator
* Add countries to the country list

The organisation administrator get an email each time a new user signs up for an Akvo RSR account and selects the organisation administrator's organisation. In this email there is a clickable link directly to the user profile for the new user, where the user can be activated.

An organisation editor can do the following:

* Edit projects
* Add countries to the country list

Documentation about how to use the new features can be found in the Akvo Labs Wiki: [Akvo HOWTOs](http://www.akvo.org/labs/index.php/Akvo_HOWTOs)

Miscellaneous
-------------
### New home page layout
We have added a new box on the home page: Learn about Akvo.

### Updated Dutch translation
The Dutch translation has been updated with some changes to the use of language.

### Release notes
We are now coding the release notes in [markdown](http://daringfireball.net/projects/markdown/), to make it easier to convert to an HTML page, as well as read in the raw text format.

---

Akvo RSR v 0.9.5 release notes
------------------------------
v0.9.5, 20 April 2009, (Code name: Juno) tbp

**New required software: sorl-thumbnail.**
For the image handling integration you now need the following software:[sorl-thumbnail](http://code.google.com/p/sorl-thumbnail/)

New features
------------
### Akvo RSR image upload improvements
When uploading images to the Akvo RSR system there are now a number of improvements to how the system handle images.

1. Images are scaled to the appropriate size the first time they are viewed. This is done via the sorl-thumbnail toolkit.
2. Images are now renamed according to the use in the system. The naming is based on ModelName_instance.pk_FieldName_YYYY-MM-DD_HH.MM.SS.ext. Example: a map image uploaded to project no 17 gets the name Project_17_map_2009-04-17_12.13.14.jpg.
3. Images are stored in the subdirectory related to the project and the update. /var/www/akvo/db/project/NN/update/MM

### Akvo RSR admin link
A link to the administration login can now be found on the footer of the page "Admin". (Note, that if you are on the non-RSR pages of the Akvo.org site, the Admin link leads to the Drupal system admin pages.)

Bugs
----
Fixed two bugs where the maxlength attribute was missing on the input field for `photo_credit` and `photo_caption`.

Limitations
-----------
See comments about limitations in the PayPal integration under release notes for 0.9.3.

----

Akvo RSR v 0.9.4 release notes
------------------------------
v0.9.4, 15 March 2009, tbp

New features
------------
Added Dutch and German translations of Akvo RSR user interface for Widgets and Paypal donations. (Thanks Anke and Malte!)

Bugs
----
Fixed a bug where featured projects were not shown when looking at a project list from a specific organisation.

----

Akvo RSR v 0.9.3 release notes
------------------------------
v0.9.3, 12 March 2009, tbp

**New required software: django-paypal.**
For the PayPal integration you now need the following software:[django-paypal](http://github.com/johnboxall/django-paypal/)

New features
------------
### Akvo RSR Widgets user interface
There is now a user interface to select and customize widgets. The tool can be found under Page tools on each project page. The widgets can be placed on any web site to promote a particular project or highlight progress.

### Akvo RSR delegated project and user administration beta
We have started creating the ability for project owners to edit their own project descriptions and manage their own users. The tools are fairly basic so far, but it is a start.

### Akvo Direct PayPal integration, using django-paypal
Support added for making donations to projects via PayPal Standard. Instances of a new PayPalInvoice class are created which capture details of the payment and track it all the way through to PayPal and back again. Invoices are "completed" and the end user is sent a confirmation email on receipt of a confirmation callback from PayPal.

Behaviour of PayPal donations can be defined by several environment variables in settings.py, making it straightforward to select currency, PayPal command flow, specify custom PayPal buttons and switch between sandbox settings for testing and production settings.

Limitations in PayPal integration
----------------------------------
There are a couple of limitations with the PayPal integration at this point.

### Donation committments
When performing a donation we committ a portion of the funding the project needs, to ensure that the project isn't overfunded. We currently have no routines to take down "stale" donations, i.e. donations which were never completed. This is a priority set of routines which will be created as soon as possible.

### PayPal charges
Project funding is currently done as integers. This will have to change, as when donations come in from PayPal a certain percentage of the donation has been deducted from the donation. This very seldom is a whole number. We don't deduct this at this point from the project, which means that the project will always be short of some funds if donations have been made to it. This is a fairly large thing to fix, so due to deadlines we have punted this for a later release. Each transaction that is completed has a record of how much PayPal charged, so we can fix the accounting later.


Infrastructure
--------------
The way funding of a project was calculated has been changed. We have included the donations into the funding.

Bugs
----
Fixed a bug in the project-list widget. When you sorted on anything else than project name it was impossible to resort on project name.

----

Akvo RSR v 0.9.2 release notes
------------------------------
v0.9.2, 13 February 2009, tbp

New feature
-----------
### Akvo RSR Widgets
Beta-release of the Akvo RSR Widget backend. This allows you to post iFrame based widgets of projects and project listings. A user interface should be added to the next release.

----

Akvo RSR v 0.9.1 release notes
------------------------------
v0.9.1, 6 February 2009, bw

New features
------------
### Django framework upgrade.
This version of Akvo RSR uses the latest Django framework, version 1.0.x. The new form-handling library, django.forms, was designed with extensibility and customization in mind, and will permit us to more quickly and easily develop RSR's administration user interface. To read more about Django 1.0.x please see:
http://docs.djangoproject.com/en/dev/releases/1.0/

Parts of RSR have been rewritten to accomodate the frameworks upgrade. RSR should not look or behave any differently than it did in 0.90. If you experience anything new, please let us know so we can address problems!

### Internationalization
Dutch translation files have been added. A big thanks to our Dutch translator, Anke van Lenteren, for helping us as we work out our translation process.

### Miscellaneous
The wording of some text and error messages has been changed in the interest of greater clarity (and proper English). There are also some minor tweaks to style sheets to fix display glitches and layout irregularities across browsers.

----

Akvo RSR v 0.9 release notes
----------------------------
v0.9, 8 January 2009, tbp

New features
------------
### First public release
This is the first public release of Akvo RSR.

### Internationalization for the user interface.
We have tagged all the user interface text, so that the Django translation engine can pick up the text strings and produce a translation file. While the interface is translated, some emails from the system remain in English; these will be fixed in a later release. We have tested the implementation with one initial language, German. You can participate and help translate the Akvo RSR user interface to your language by downloading the translation files from: https://translations.launchpad.net/akvo.rsr

### Licensing
Inserted the GNU AGPL license in the distribution and tagged all the files with license information.

### Akvo at a glance portlet
Field partners, Support partners and Funding partners are now linked to a listing showing only those partners (the feature existed before, but there were no links to it).

### Project updates
Projects with no updates now have an RSS icon and a link (previously you had to wait for the first update for the icon and link to show up). So you can subscribe with an RSS reader to projects which have not been updated yet.

Bugs
----
We have changed how funders contributions are displayed in the Organisation activities portlet. Now only the funders proportion of a project is displayed (Bug 269400).

Highlights of bugs fixed
------------------------

296702 Remove MDG count terminology Medium Fix Released
274658 Photos in Project Update have no default placement, so do not show up. Medium Fix Released
269400 Portlet: "Organisation activities" shows easy to miss-understand Funding pledged Medium Fix Released
269402 Organisation description box do not use line breaks. Medium Fix Released
274099 Partner types (example: funding partner) should be link to the URL which lists them Low Fix Released
279243 Actual number in Akvo at a glance portlet gives ugly linebreak Wishlist Fix Released
292932 Describe in user interface that user names are case-sensitive. Wishlist Fix Released

A detailed list (including in process development bugs) can be found at: http://snurl.com/9lqvk


====END OF RELEASE NOTES====<|MERGE_RESOLUTION|>--- conflicted
+++ resolved
@@ -7,8 +7,6 @@
 
 --------
 
-<<<<<<< HEAD
-=======
 Akvo RSR ver 2.3.10 Zambo
 ---
 
@@ -65,7 +63,6 @@
 
 --------
 
->>>>>>> 5241fb06
 Akvo RSR ver 2.3.9.2 Yam - Hotfix 2
 ---
 
