--- conflicted
+++ resolved
@@ -2,23 +2,10 @@
 Akvo RSR is covered by the GNU Affero General Public License, see more details in the license.txt file located at the root folder of the Akvo RSR module. 
 For additional details on the GNU license please see < http://www.gnu.org/licenses/agpl.html >.
 {% endcomment %}
-<<<<<<< HEAD
+
 {% load i18n %}
+{% autoescape off %}
 
-{% blocktrans %}You're receiving this e-mail because you requested a password reset for your user account at {{ site_name }}.{% endblocktrans %}
-
-{% trans 'Your new password is' %}: {{ new_password }}
-
-{% trans 'Feel free to change this password by going to this page' %}:
-
-http://{{ domain }}/rsr/accounts/password/change/
-
-{% trans "Your username, in case you've forgotten" %}: {{ user.username }}
-
-{% blocktrans %}The {{ site_name }} team{% endblocktrans %}
-=======
-
-{% load i18n %}{% autoescape off %}
 {% trans "You're receiving this e-mail because you requested a password reset" %}
 {% blocktrans %}for your user account at {{ site_name }}{% endblocktrans %}.
 
@@ -32,5 +19,4 @@
 
 {% blocktrans %}The {{ site_name }} team{% endblocktrans %}
 
-{% endautoescape %}
->>>>>>> 8df4b083
+{% endautoescape %}