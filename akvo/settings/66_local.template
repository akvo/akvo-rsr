--- conflicted
+++ resolved
@@ -5,12 +5,7 @@
     Akvo RSR module. For additional details on the GNU license please
     see < http://www.gnu.org/licenses/agpl.html >.
 """
-<<<<<<< HEAD
-SITE_ID = 1
-=======
-
 # Development mode
->>>>>>> 944e73b1
 DEBUG = TEMPLATE_DEBUG = True
 PIPELINE_ENABLED = False
 
