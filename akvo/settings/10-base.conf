--- conflicted
+++ resolved
@@ -47,10 +47,7 @@
     'south',
     'tastypie',
     'templatetag_handlebars',
-<<<<<<< HEAD
-=======
     'easy_thumbnails',
->>>>>>> d4a9c66f
 )
 
 gettext = lambda s: s
