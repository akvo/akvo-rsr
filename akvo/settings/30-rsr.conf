# -*- coding: utf-8 -*-
"""
    Akvo RSR is covered by the GNU Affero General Public License.
    See more details in the license.txt file located at the root folder of the
    Akvo RSR module. For additional details on the GNU license please
    see < http://www.gnu.org/licenses/agpl.html >.
"""

import datetime

MEDIA_ROOT = '/var/www/akvo/mediaroot/'
MEDIA_URL = '/media/'
STATIC_ROOT = '/var/akvo/rsr/staticroot/'
STATIC_URL = '/static/'

PROJECT_UPDATE_TIMEOUT = 30  # minutes

GOOGLE_MAPS_PROJECT_MARKER_ICON = '%simages/maps/blueMarker.png' %  STATIC_URL
GOOGLE_MAPS_PROJECT_UPDATE_MARKER_ICON = '%simages/maps/greenMarker.png' %  STATIC_URL
GOOGLE_MAPS_ORGANISATION_MARKER_ICON = '%simages/maps/redMarker.png' % STATIC_URL

DECIMALS_DEBUG = False
DECIMALS_DECIMAL_PLACES = 2

WORDPRESS_NEWS_CATEGORY = 13

PROJECT_UPDATE_TIMEOUT = 20

PROJECT_DIRECTORY_PAGE_SIZES = [16, 32, 64, 96]

RSR_CACHE_SECONDS = CACHES['default']['TIMEOUT']

THUMBNAIL_PROCESSORS = (
    # Default processors
    'sorl.thumbnail.processors.colorspace',
    'sorl.thumbnail.processors.autocrop',
    'sorl.thumbnail.processors.scale_and_crop',
    'sorl.thumbnail.processors.filters',
    # Custom processors
    'akvo.rsr.sorl_processors.scale_and_pad',
)

REST_FRAMEWORK = {
    'DEFAULT_RENDERER_CLASSES': (
        'rest_framework.renderers.BrowsableAPIRenderer',
        'rest_framework.renderers.JSONRenderer',
        'rest_framework_xml.renderers.XMLRenderer',
        'akvo.rest.renderers.AkvoCSVRenderer',
    ),
    'DEFAULT_PARSER_CLASSES': (
        'rest_framework.parsers.JSONParser',
        'rest_framework_xml.parsers.XMLParser',
    ),
    'DEFAULT_PAGINATION_CLASS': 'akvo.rest.pagination.LimitSizePageNumberPagination',
    'PAGE_SIZE': 30,
    # Harmonize datetime format across serializer formats
    'DATETIME_FORMAT': 'iso-8601',
    'DEFAULT_FILTER_BACKENDS': (
        'rest_framework.filters.DjangoFilterBackend',
    ),
    'DEFAULT_VERSIONING_CLASS': 'rest_framework.versioning.URLPathVersioning',
}

# django-rest-swagger settings
SWAGGER_SETTINGS = {
    "exclude_namespaces": [], # List URL namespaces to ignore
    "api_version": 'v1',  # Specify your API's version
    "api_path": "/",  # Specify the path to your API not a root level
    "enabled_methods": [  # Specify which methods to enable in Swagger UI
        'get',
        'post',
        'put',
        'patch',
        'delete'
    ],
    "api_key": '', # An API key
    "is_authenticated": False,  # Set to True to enforce user authentication,
    "is_superuser": False,  # Set to True to enforce admin only access
}

REQUIRED_AUTH_GROUPS = [
    'Admins',
    'M&E Managers',
    'Project Editors',
    'User Managers',
    'Enumerators',
    'Users',
]

# IATI settings
IATI_VERSION = '2.02'
AKVO_NS = 'http://akvo.org/iati-activities'


# BETA FEATURES
NARRATIVE_REPORTS_BETA_ORGS = [3855,]

# TODO: if more "globals" are added here it's probably time to create a model to hold them
# Also the report server doesn't have access to these values so they need to be duplicated :-(
SINGLE_PERIOD_INDICATORS = {
    'root_projects': {4401: 'EUTF'},
    # The key is the name of the single period hierarchy
    'EUTF': {
        # The primary key of the project that is the root of the hierarchy
        'pk': 4401,
        # number of days after which an indicator shows up in needs reporting filter when it has
        # at least one approved update
        'needs_reporting_timeout_days': 90,
        # The dates to be used in all indicator periods for projects of the hierarchy
        'period_start': datetime.date(2015, 01, 01),
        'period_end': datetime.date(2025, 12, 31),
    },
<<<<<<< HEAD
}
=======
}

# List of organisations for which the access restrictions are accessible.
# Set to "ALL" to apply restrictions to all of RSR
ACCESS_RESTRICTIONS_ORGS = [
    #3394, #EUTF
    #42, #Akvo
]


# Login settings
MAX_FAILED_LOGINS = 3
LOGIN_DISABLE_TIME = 60 * 60  # seconds
PASSWORD_MINIMUM_LENGTH = 12
>>>>>>> bd41d3ff
<|MERGE_RESOLUTION|>--- conflicted
+++ resolved
@@ -110,21 +110,9 @@
         'period_start': datetime.date(2015, 01, 01),
         'period_end': datetime.date(2025, 12, 31),
     },
-<<<<<<< HEAD
 }
-=======
-}
-
-# List of organisations for which the access restrictions are accessible.
-# Set to "ALL" to apply restrictions to all of RSR
-ACCESS_RESTRICTIONS_ORGS = [
-    #3394, #EUTF
-    #42, #Akvo
-]
-
 
 # Login settings
 MAX_FAILED_LOGINS = 3
 LOGIN_DISABLE_TIME = 60 * 60  # seconds
-PASSWORD_MINIMUM_LENGTH = 12
->>>>>>> bd41d3ff
+PASSWORD_MINIMUM_LENGTH = 12