--- conflicted
+++ resolved
@@ -16,104 +16,11 @@
 
     {# CSS #}
     <link rel="stylesheet" href="https://maxcdn.bootstrapcdn.com/bootstrap/3.2.0/css/bootstrap.min.css">
-<<<<<<< HEAD
-    <link rel="stylesheet" href="https://maxcdn.bootstrapcdn.com/bootstrap/3.2.0/css/bootstrap-theme.min.css">
 
-    {# jQuery and Bootstrap JS #}
+    {# jQuery #}
     <script src="https://code.jquery.com/jquery-1.11.1.min.js"></script>
-    <script src="https://maxcdn.bootstrapcdn.com/bootstrap/3.2.0/js/bootstrap.min.js"></script>
 
-
-    <style type="text/css">
-
-      /* Sticky footer styles
-      -------------------------------------------------- */
-
-      html,
-      body {
-        height: 100%;
-        /* The html and body elements cannot have any padding or margin. */
-      }
-
-      /* Wrapper for page content to push down footer */
-      #wrap {
-        min-height: 100%;
-        height: auto !important;
-        height: 100%;
-        /* Negative indent footer by it's height */
-        margin: 0 auto -60px;
-      }
-
-      /* Set the fixed height of the footer here */
-      #push,
-      #footer {
-        height: 60px;
-      }
-      #footer {
-        background-color: #000000;
-        color: #FFFFFF
-      }
-
-      /* Lastly, apply responsive CSS fixes as necessary */
-      @media (max-width: 767px) {
-        #footer {
-          margin-left: -20px;
-          margin-right: -20px;
-          padding-left: 20px;
-          padding-right: 20px;
-        }
-      }
-
-      /* Custom page CSS
-      -------------------------------------------------- */
-      /* Not required for template or sticky footer method. */
-
-      .container .credit {
-        margin: 20px 0;
-      }
-
-      .navbar {
-        background-color: #eee;
-        border-radius: 0;
-        border: none;
-      }
-
-      .navbar.a-main {
-        text-transform: uppercase;
-      }
-
-      .navbar .btn {
-        padding: 4px 9px;
-      }
-
-      body > footer {
-        margin-top: 1em;
-      }
-      footer .navbar {
-        margin-bottom: 0;
-      }
-      #footer-body {
-        text-align: center;
-        font-size: 0;
-      }
-      #footer-body .navbar-nav {
-        display: inline-block;
-        float: none;
-        font-size: 14px;
-      }
-
-      /* Hack for full-width columns below 570px */
-      @media (max-width: 570px) { 
-        .col-ts-12 { 
-          float: none;
-          width: 100%;
-        }
-      }
-
-    </style>
-=======
     {% compressed_css 'rsr_v3_style' %}
->>>>>>> 3791e481
 
     <!-- Piwik -->
     {% tracking_code %}
@@ -130,12 +37,9 @@
 
     {% include 'navigation/footer.html' %}
 
-<<<<<<< HEAD
-=======
     {# JS #}
     <script src="http://fb.me/react-0.10.0.js"></script>
     {% compressed_js 'rsr_v3_libraries' %}
 
->>>>>>> 3791e481
   </body>
 </html>