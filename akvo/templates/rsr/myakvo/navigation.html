<<<<<<< HEAD
{% load i18n %}
{% load url from future %}
=======
{% load i18n permissions_tags %}
>>>>>>> f0880da2


<div class="boxbody" style="padding-bottom: 20px;">
    {% url 'myakvo' as url_myakvo %}
    <a
        href="{{ url_myakvo }}"
        {% ifequal request.path url_myakvo %}
            class="active" style="font-weight:bold;"
        {% endifequal %}
    >{% trans 'My Akvo' %}</a>
    |    
    {% url 'password_change' as url_rsr_password_change %}
    <a
        href="{{ url_rsr_password_change }}"
        {% ifequal request.path url_rsr_password_change %}
            class="active" style="font-weight:bold;"
        {% endifequal %}
    >{% trans 'Password' %}</a>

    {% if request.user.get_profile.has_perm_add_sms_updates %}
        |
        {% url 'myakvo_mobile' as url_myakvo_mobile %}
        <a
            href="{{ url_myakvo_mobile }}"
            {% ifequal request.path url_myakvo_mobile %}
                class="active" style="font-weight:bold;"
            {% endifequal %}
        >{% trans 'Mobile' %}</a>
        |
        {% url 'notification_notices' as url_notification_notices %}
        <a
            href="{{ url_notification_notices }}"
            {% ifequal request.path url_notification_notices %}
                class="active" style="font-weight:bold;"
            {% endifequal %}
        >{% trans 'Notices' %}</a>
        |
        {% url 'notification_notice_settings' as url_notification_notice_settings %}
        <a
            href="{{ url_notification_notice_settings }}"
            {% ifequal request.path url_notification_notice_settings %}
                class="active" style="font-weight:bold;"
            {% endifequal %}
        >{% trans 'Notification settings' %}</a>
    {% endif %}
</div><|MERGE_RESOLUTION|>--- conflicted
+++ resolved
@@ -1,9 +1,5 @@
-<<<<<<< HEAD
 {% load i18n %}
-{% load url from future %}
-=======
 {% load i18n permissions_tags %}
->>>>>>> f0880da2
 
 
 <div class="boxbody" style="padding-bottom: 20px;">
