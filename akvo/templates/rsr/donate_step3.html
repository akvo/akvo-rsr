--- conflicted
+++ resolved
@@ -168,11 +168,8 @@
 
 			<p style="margin-top:15px;">
 				{% ifequal p.currency 'EUR' %}
-<<<<<<< HEAD
 				{% trans 'Mollie.nl charges &euro;0.99 (excluding BTW) on every transaction. So if you donate &euro;100, &euro;98.82 will go towards the selected project.' %}
-=======
-				{% trans 'Mollie.nl charges €0.99 (excluding BTW) on every transaction. So if you donate €100, €98.82 will go towards the selected project.' %}
->>>>>>> 14e0f472
+
 				{% endifequal %}
 				{% ifequal p.currency 'USD' %}
 				{% trans 'iDeal charges up to 3.9%+30 US Dollar cents of your donation in transaction fees. So if you donate 100 US Dollars, at least 95.80 US Dollars will go towards the selected project.' %}
