--- conflicted
+++ resolved
@@ -25,7 +25,6 @@
 		#wrap {
 			width:718px;
 		}
-<<<<<<< HEAD
 		#heightcontrain {
 			height:400px;
 			max-height:400px;
@@ -33,15 +32,7 @@
 			height: expression( this.scrollHeight > 4 ? "400px" : "auto" ); /* sets max-height for IE */
 			border-bottom:1px solid #999999;
 			border-left:1px solid #999999;
-=======
-		#heightconstrain {
-			height: expression( this.scrollHeight > 4 ? "485px" : "auto" ); /* sets max-height for IE */
-			max-height:485px;
-			height:485px;
-			overflow:auto;
-			border-bottom:1px solid #dedede;
-			border-left:1px solid #dedede;
->>>>>>> bd7d8284
+			
 		}
 		.orgColumn { 
 			width:185px !important; 
@@ -87,12 +78,11 @@
 			width:50px;
 			/*overflow:hidden;*/
 			}
-<<<<<<< HEAD
+
 		#orgColumnHeader{
 			border-left:1px solid #999999 !important;
 		}
-=======
->>>>>>> bd7d8284
+
 	</style>
 	
 	
