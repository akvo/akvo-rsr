--- conflicted
+++ resolved
@@ -91,91 +91,6 @@
 			<h1>Akvo RSR</h1>
 		{% endblock maincontent %}
 	</div>
-<<<<<<< HEAD
-	<div id="footer">
-		<div id="footer_container" class="container">
-			<div class="span-18">
-				<h2>
-					{% comment %}Translators: This is the main header in the footer{% endcomment %}
-					{% trans 'About Akvo.org' %}
-				</h2>
-				<p>
-          {% blocktrans %}We are a non-profit foundation headquartered in the Netherlands. We help connect doers and donors to transform communities in some of the poorest parts of the world. The Akvo platform is open source and we encourage others to build on and improve these tools, or adapt the platform for other purposes.{% endblocktrans %}
-				</p>
-			</div>
-			<div class="span-18">
-				<div class="span-3 first">
-					<h3>{% trans 'Policies' %}</h3>
-					<p class="small">
-						<a href="/web/terms_of_use">{% trans 'General terms of use' %}</a><br />
-						<a href="/web/privacy_policy">{% trans 'Privacy' %}</a><br />
-						<a href="/web/donation_policy">{% trans 'Donations' %}</a><br />
-						<a href="/web/partners_and_projects_policy">{% trans 'Partners' %}</a><br />
-						<a href="/web/akvo-rsr-api-code-of-conduct">
-							{% trans 'Akvo API code of conduct' %}
-						</a><br />
-						<a href="/web/user_contribution_policy">{% trans 'User submitted content' %}</a><br />	
-						<a href="/web/open_license">{% trans 'Licensing and copyrights' %}</a><br />
-					</p>
-				</div>
-				<div class="span-3">
-					<h3>
-						{% comment %}Translators: This is the header for the About column in the footer {% endcomment %}
-						{% trans 'About' %}
-					</h3>
-					<p class="small">
-						<a href="/web/about">
-							{% comment %}Translators: This is the About us link in the about column in footer{% endcomment %}
-							{% trans 'About us' %}
-						</a><br />
-						<a href="/web/how-it-works">{% trans 'How it works' %}</a><br />
-						<a href="/web/team">{% trans 'Team' %}</a><br />
-						<a href="/web/jobs">{% trans 'Working at Akvo' %}</a><br />
-						<a href="/web/faq">{% trans 'Akvo FAQ' %}</a><br />
-						<br />
-						<a href="/web/press">{% trans 'Press' %}</a><br />
-						<a href="/web/annual_reports">{% trans 'Annual reports' %}</a><br />
-						<a href="/web/articles_of_incorporation">{% trans 'Articles of incorporation' %}</a><br />											
-					</p>
-				</div>
-				<div class="span-3">
-					<h3>{% trans 'Partners' %}</h3>
-					<p class="small">
-						<a href="/web/partners">{% trans 'Strategic' %}</a><br />
-						<a href="{% url 'rsr_org_list' %}">{% trans 'Project' %}</a><br />
-						<a href="/web/commercial_partners">{% trans 'Commercial' %}</a><br />
-						<a href="/web/knowledge_institute_partners">{% trans 'Knowledge institutes' %}</a><br />
-						<a href="/web/akvo_investors">{% trans 'Akvo investors' %}</a><br />
-					</p>
-				</div>
-				<div class="span-3">
-					<h3>{% trans 'Developers' %}</h3>
-					<p class="small">
-						<a href="/labs/">{% trans 'AkvoLabs' %}</a><br />
-						<a href="http://github.com/akvo/">{% trans 'Source code' %}</a><br />
-					</p>
-				</div>
-				<div class="span-3">
-					<h3>{% trans 'Admin' %}</h3>
-					<p class="small">
-						<a href="/admin">{% trans 'Akvo RSR login' %}</a><br />
-						<a href="/blog/wp-login.php">{% trans 'Blog' %}</a><br />
-						<a href="/web/?q=node/24">{% trans 'CMS' %}</a><br />
-					</p>
-				</div>
-				<div class="span-3 last">
-					<h3>{% trans 'Contact us' %}</h3>
-					<p class="small">
-						<a href="http://help.akvo.org/">Help + support</a><br />
-						<a href="/web/contact_us">{% trans 'Contact info' %}</a><br />
-						<br />
-						<a class="red" href="http://help.akvo.org/discussion/new ">{% trans 'Report a problem' %}</a><br />
-					</p>
-				</div>
-			</div>
-		</div>
-	</div>
-=======
 
   <footer id="newFooter" class="newHeadFoot floats-in bottomPage" role="contentinfo">
     <div>
@@ -269,7 +184,6 @@
     </div>
     <?php wp_footer(); ?>
   </footer>
->>>>>>> a0d33187
 
   {% if debug %}
     <script src="{{MEDIA_URL}}core/js/jquery-1.7.1.js"></script>
