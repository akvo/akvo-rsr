{% extends "rsr/project/project_subpage_base.html" %}
{% load webdesign addparam humanize i18n rsr_filters rsr_tags thumbnail counter_tags oembed_tags markup_tags %}

{% block head %}
    <meta property="og:title" content="Akvo.org - {{update.title}}"/>
    <meta property="og:description" content="{{update.text}}"/>
    <meta property="og:url" content="http://{{request.META.HTTP_HOST}}{% url 'update_main' project_id=project.id update_id=update.id %}"/>
    {% if update.photo %}
      <meta property="og:image" content="http://{{request.META.HTTP_HOST}}{{MEDIA_URL}}{{update.photo}}"/>
    {% else %}
      <meta property="og:image" content="http://{{request.META.HTTP_HOST}}{{MEDIA_URL}}{{project.current_image}}"/>
    {% endif %}

{{ block.super }}
{% endblock head %}

{% block breadcrum_items %}
{{ block.super }}
<li><a href="{% url 'project_updates' project.id %}"><span>{% trans 'Project updates' %}</span></a></li>
<li id="last_breadcrum_item">{{ update.title|capfirst|truncatewords:3 }}</li>
{% endblock breadcrum_items %}

{% block project_left_column %}
<div class="white_box" style="background-color:#fff;">
  <div style="float:left; margin-left:20px; margin-top:10px">
    <span class="small">
      <a href="{% url 'project_updates' project.id %}">&#x25C0; {% trans 'Back to project updates' %}</a>
    </span>
    {% if can_edit_update %}
      <style>
        div.notice {
          width:470px;
          margin: 15px;
          margin-left: 20px;
          background-color:#FFFFE0;
          border:3px outset #EEE8AA;
          color:yellow;
          padding: 10px;

        }
        .noticebutton {
          float: right;
          width: 100px;
          margin-top: 30px;
          margin-left: 20px;
        }
      </style>
      <div class="notice">
        <div class="noticebutton">
          <a class="aqua awesome" href="{% url 'project_edit_update' project_id=project.id update_id=update.id %}">{% trans 'Edit update' %}</a>
        </div>
        <p class="nano-lede">Find a typo?  :)</p>
        <p class="nano-lede">You posted this update at {{ update.time_gmt|date:"H:i T" }}. You can edit this update until {{ update.expires_at|date:"H:i T" }}, at which time it will become locked and final.</p>
      </div>
    {% endif %}
    <h2 style="padding-top:20px;">{{ update.title|capfirst }}</h2>
    <p class="grey small">
      {{ update.created_at|date:"d-M-Y" }},
      {% blocktrans with update.user.get_full_name as user_name and update.user.userprofile.organisation.name as user_org and update.user.userprofile.organisation.get_absolute_url as org_url and update.get_update_method_display as update_meth %}by {{user_name}}, <a href='{{org_url}}'>{{user_org}}</a>, via {{update_meth}}{% endblocktrans %}
    </p>
  </div>
  {% counter_badge update %}
  <div class="clear"></div>
  <div class="space20">
<<<<<<< HEAD
    {% if update.text_location == 'B' %}
      {% autoescape off %}
        {{ update.text|force_escape|urlize|apply_markup:"markdown" }}
      {% endautoescape %}
    {% endif %}
=======
>>>>>>> 110d9e77
    {% if update.video %}
      <div style="margin: 10px 10px 30px 20px;">
        <div style="width:580px; max-width:580px; overflow:auto;">
          {{ update.get_video_oembed }}
        </div>
      </div>
      {% if update.video_caption or update.video_credit %}
      <p class="small lightx1">
        {% if update.video_caption %}
          {{ update.video_caption }}
        {% endif %}
        {% if update.video_credit %}
          {% trans 'Video credit' %}: {{ update.video_credit }}
        {% endif %}
      </p>
      {% endif %}
    {% endif %}
    {% if update.photo %}
      {% update_thumb update 580 435 %}
    {% endif %}
<<<<<<< HEAD
    {% if update.text_location == 'E' %}
      {% autoescape off %}
        {{ update.text|force_escape|urlize|apply_markup:"markdown" }}
      {% endautoescape %}
    {% endif %}
=======
    {% autoescape off %}
      {{ update.text|force_escape|urlize|markdown }}
    {% endautoescape %}
>>>>>>> 110d9e77
    <hr style="margin-bottom:5px;" />
    <div class="text_right">
      <a class="small" href=".">{% trans 'Permalink' %}</a>
    </div>
  </div>
</div>
{% endblock project_left_column%}<|MERGE_RESOLUTION|>--- conflicted
+++ resolved
@@ -62,14 +62,6 @@
   {% counter_badge update %}
   <div class="clear"></div>
   <div class="space20">
-<<<<<<< HEAD
-    {% if update.text_location == 'B' %}
-      {% autoescape off %}
-        {{ update.text|force_escape|urlize|apply_markup:"markdown" }}
-      {% endautoescape %}
-    {% endif %}
-=======
->>>>>>> 110d9e77
     {% if update.video %}
       <div style="margin: 10px 10px 30px 20px;">
         <div style="width:580px; max-width:580px; overflow:auto;">
@@ -90,17 +82,9 @@
     {% if update.photo %}
       {% update_thumb update 580 435 %}
     {% endif %}
-<<<<<<< HEAD
-    {% if update.text_location == 'E' %}
-      {% autoescape off %}
+    {% autoescape off %}
         {{ update.text|force_escape|urlize|apply_markup:"markdown" }}
-      {% endautoescape %}
-    {% endif %}
-=======
-    {% autoescape off %}
-      {{ update.text|force_escape|urlize|markdown }}
     {% endautoescape %}
->>>>>>> 110d9e77
     <hr style="margin-bottom:5px;" />
     <div class="text_right">
       <a class="small" href=".">{% trans 'Permalink' %}</a>
