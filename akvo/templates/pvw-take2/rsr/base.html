--- conflicted
+++ resolved
@@ -7,19 +7,13 @@
 	<meta name="keywords" content="akvo, Akvo, akvo.org, Akvo.org, water, sanitation" />
 	<title>Akvo.org - {% block title %}{% trans 'See it happen' %}{% endblock %}</title>
 
-<<<<<<< HEAD
+
 	{% asset_bundle 'pvw_style' %}
 	<!--[if IE 6]>
 		{% asset_bundle 'pvw_ie6_style' %}
 	<![endif]-->
-=======
-  {% block style %}
-	{% media_bundle 'pvw_style' %}
-	{% endblock style %}
-  <!--[if IE 6]>
-    {% media_bundle 'pvw_ie6_style' %}
-  <![endif]-->
->>>>>>> 8e142b5c
+	
+  	{% block style %}{% endblock style %}
 	
 	<link rel="shortcut icon" href="{{MEDIA_URL}}akvo/img/favicon.ico" type="image/x-icon">
 	<link rel="alternate" type="application/rss+xml" title="Blog entries" href="/blog/?feed=rss2" />
