{% load i18n thumbnail rsr_filters %}
{% load url from future %}


	<script src="http://maps.google.com/maps/api/js?sensor=false"></script>	
	<script>
		function loadGlobalMap() {
	    	var center = new google.maps.LatLng(0,0);
			var zoom = {{ zoom }};
	        {% for project in projects %}
                var project_{{ project.id }}_url = "{% url 'project_main' project_id=project.id %}";
	            var project_{{ project.id }}_latitude = {{ project.primary_location.latitude }};
	            var project_{{ project.id }}_longitude = {{ project.primary_location.longitude }};
	            var project_{{ project.id }}_coordinates = new google.maps.LatLng(project_{{ project.id }}_latitude, project_{{ project.id }}_longitude);
	        {% endfor %}			

	        var mapCanvas = document.getElementById('map_canvas');

	        var mapOptions = {
                {% if map_type == 'static' %}
                    draggable: false,
                    disableDefaultUI: true,
                {% endif %}
	            center: center,
	            mapTypeId: google.maps.MapTypeId.ROADMAP,
	            scrollwheel: false,
	            zoom: zoom,
                streetViewControl: false
	        };

            var markerIcon = "{{ marker_icon }}";
            var smallIcon = new google.maps.MarkerImage(markerIcon, null, null, null, new google.maps.Size(10.5,17));
            var normalIcon = new google.maps.MarkerImage(markerIcon);

	        var map = new google.maps.Map(mapCanvas, mapOptions);
			
<<<<<<< HEAD

=======
			
>>>>>>> 1517d856
            {% if projects %}
	        {% for project in projects %}
	            var project_{{ project.id }}_marker = new google.maps.Marker({
                    {% if map_type == 'static' %}
                        icon: smallIcon,
                    {% else %}
                        icon: normalIcon,
                    {% endif %}
	                map: map,
	                position: project_{{ project.id }}_coordinates,
	                title: 'Project {{ project.id }}'
	            });

                {% if map_type != 'static' %}
	            var project_{{ project.id }}_info = '<div class="mapInfoWindow">' +
	                '<a href="' + project_{{ project.id }}_url + '">' +
                    '{{ project.name|smart_truncate:35}}</a><br>' +
                    '<a href="' + project_{{ project.id }}_url + '">' +
	                '<img src="{% thumbnail project.current_image 100x100 autocrop sharpen %}" alt="" /></a>' +
					'<p class="small grey" style="margin:0;">{% trans 'Location' %}:' +
					'{{project.primary_location.country.continent}}, ' +
					'{{project.primary_location.country}}, {{project.primary_location.city}}</p>' +
	                '</div>';
	
	            var project_{{ project.id }}_infowindow = new google.maps.InfoWindow({
	                content: project_{{ project.id }}_info
	            });
	            google.maps.event.addListener(project_{{ project.id }}_marker, 'click', function() {
	                project_{{ project.id }}_infowindow.open(map, project_{{ project.id }}_marker);
	            });
                {% endif %}
            {% endfor %}
            {% endif %}

			setCSS();
	    }
		
		function setCSS() {
			
			var css = '#map_canvas {font-size: 12px; font-family:Arial, Helvetica, "Liberation Sans", FreeSans, sans-serif;}';
			css += '.mapInfoWindow { min-height:150px;}';
			
			var head = document.getElementsByTagName('head')[0],
			    style = document.createElement('style'),
			    rules = document.createTextNode(css);

			style.type = 'text/css';
			if(style.styleSheet){
			    style.styleSheet.cssText = rules.nodeValue;
			} else { 
				style.appendChild(rules);
			}
			head.appendChild(style);			
		}
		window.onload = loadGlobalMap;
		
	</script>

	{% if width == 0 and height == 0 %}
    	<div id="map_canvas" style="width: 100%; height: 100%;"></div>
	{% else %}
    	<div id="map_canvas" style="width: {{ width }}px; height: {{ height }}px;"></div>
	{% endif %}<|MERGE_RESOLUTION|>--- conflicted
+++ resolved
@@ -34,11 +34,6 @@
 
 	        var map = new google.maps.Map(mapCanvas, mapOptions);
 			
-<<<<<<< HEAD
-
-=======
-			
->>>>>>> 1517d856
             {% if projects %}
 	        {% for project in projects %}
 	            var project_{{ project.id }}_marker = new google.maps.Marker({
