{% load i18n rsr_tags webdesign %}
{% load url from future %}

<!doctype html>
<html lang="{{ request.LANGUAGE_CODE }}">
<head>
	<meta charset="utf-8" />
	<meta http-equiv="X-UA-Compatible" content="IE=8" />
	<meta name="description" content="{% trans 'Dutch Water Sector' %}" />
	<meta name="keywords" content="{% trans 'The Dutch water sector, dutchwatersector' %}" />
	<title>Dutch Water Sector{% block title %}{% endblock %}</title>

  {% block style %}
    {% asset_bundle 'dws_style' %}
    <!--[if IE 6]>
      {% asset_bundle 'dws_ie6_style' %}
    <![endif]-->
  {% endblock style %}

  <style type="text/css" media="screen">
  	{% block inline_styles %}{% endblock inline_styles %}
	</style>

	<link rel="shortcut icon" href="{{MEDIA_URL}}dws/img/favicon.ico" type="image/x-icon">
	<link rel="alternate" type="application/rss+xml" title="Blog entries" href="/blog/?feed=rss2" />
	<link rel="alternate" type="application/rss+xml" title="Project updates" href="/rsr/rss/all-updates" />
	
  {% block head %}{% endblock head %}
	
</head>
<body>
	<div id="header_container" class="container">
		<ul id="main_nav">
      <li>
        <a id="main_nav_left" href="{% url 'index' %}" class="{% ifequal site_section 'index' %}active{% endifequal %} {% if not site_section %}active{% endif %} ">
          <img src="{{MEDIA_URL}}dws/img/mainnav/dws_logo.png" width="222" height="41"
            alt="Dutch Water Sector" style="margin:0;padding:0;">
        </a>
      </li>
      <li><a href="/news"><span>{% trans 'News' %}</span></a></li>
      <li>
        <a href="{% url 'project_list' %}" class="{% ifequal site_section 'projects' %}active{% endifequal %}">
          <span>{% trans 'Projects' %}</span>
        </a>
      </li>
      <li>
        <a href="/web/directory" class="{% ifequal site_section 'directory' %}active{% endifequal %}">
          <span>{% trans 'Directory' %}</span>
        </a>
      </li>
      <li><a href="/features"><span>{% trans 'Features' %}</span></a></li>
      <li>
        <a href="/web/education">
          <span>{% trans 'Education' %}</span>
        </a>
      </li>
			<li>
        <a href="/web/focus-areas" class="{% ifequal site_section 'areas' %}active{% endifequal %}">
          <span>{% trans 'Focus Areas' %}</span>
        </a>
      </li>
			<li>
<<<<<<< HEAD
				<a href="{% url 'project_list' %}" class="{% ifequal site_section 'projects' %}active{% endifequal %}">
					<span>{% trans 'Projects' %}</span>
				</a>
			</li>
			<li>
=======
>>>>>>> 2bcb5408
				<a href="/web/netherlands">
					<span>{% trans 'Netherlands' %}</span>
				</a>
			</li>
			<li><a href="/web/about"><span>{% trans 'About us' %}</span></a></li>
			<li>
				<span id="main_nav_language">
						&nbsp;
				</span>
			</li>
		</ul>
	</div>

	<div id="main_container" class="container">

		<div style="height:17px;">&nbsp;</div>

		{% block breadcrum  %}
			<div class="span-12" style="margin-bottom:20px;">
				<div id="breadcrum_back">
					<ul id="breadcrum">
						{% block breadcrum_items %}
						<li><a href="/"><span>{% trans 'Home' %}</span></a></li>
						{% endblock breadcrum_items %}
					</ul>
					<div class="clear"></div>
				</div>
			</div>
		{% endblock breadcrum %}
		
		{% block maincontent %}
			<h1>DWS RSR</h1>
		{% endblock maincontent %}
	</div>
	
	<div id="footer" class="container">
		<div id="footer_bar">&nbsp;</div>
		
		<p class="small grey">
			{% trans 'Site under' %} <a href="/web/open_license">{% trans 'open licence' %}</a>
			&nbsp;|&nbsp; <a href="/web/disclaimer">{% trans 'Disclaimer' %}</a>
			&nbsp;|&nbsp; <a href="/web/contact_us">{% trans 'Contact us' %}</a>
      {% if site_section != 'index' %}
        <img src="{{MEDIA_URL}}dws/img/holland_logo_oranje_74x25.gif" style="float: right; margin-top: -6px;"/>
      {% else %}
        <a href="http://www.akvo.org/"><img src="{{MEDIA_URL}}dws/img/Akvo-badge-grey.png" alt="Akvo.org"  style="float: right; margin-top: -7px;"></a>
      {% endif %}
		</p>
	</div>

	<script src="https://ajax.googleapis.com/ajax/libs/jquery/1.5/jquery.min.js"></script>
	{% if debug %}<script src="{{MEDIA_URL}}core/js/jquery-ui.1.8.9.min.js"></script>{% else %}
	<script src="https://ajax.googleapis.com/ajax/libs/jqueryui/1.8.9/jquery-ui.min.js"></script>
	{% endif %}
	
	<script type="text/javascript">
		!window.jQuery && document.write('<script src="{{MEDIA_URL}}core/js/jquery-1.5.1.min.js"><\/script>');
	</script>
		
	{% block js %}{% endblock js %}
	
	<script type="text/javascript">
		var $ = jQ = jQuery.noConflict();
		
		jQ(document).ready(function(){
			{% block jq_ready %}{% endblock jq_ready %}
			
			jQ('#grid_toggle').click(function () {
				jQ('.container').toggleClass('showgrid');
			});
			
		});		
	</script>	
</body>
</html><|MERGE_RESOLUTION|>--- conflicted
+++ resolved
@@ -60,14 +60,6 @@
         </a>
       </li>
 			<li>
-<<<<<<< HEAD
-				<a href="{% url 'project_list' %}" class="{% ifequal site_section 'projects' %}active{% endifequal %}">
-					<span>{% trans 'Projects' %}</span>
-				</a>
-			</li>
-			<li>
-=======
->>>>>>> 2bcb5408
 				<a href="/web/netherlands">
 					<span>{% trans 'Netherlands' %}</span>
 				</a>
