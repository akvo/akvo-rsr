{% extends "base.html" %}

{% load i18n %}

{% block title %}{% trans 'Projects' %}{% endblock %}

{% block head_js %}
<style>
/* Bootstrap style for typeahead dropdown, to be included in CSS file */

span.twitter-typeahead .tt-dropdown-menu {
  position: absolute;
  top: 100%;
  left: 0;
  z-index: 1000;
  display: none;
  float: left;
  min-width: 160px;
  padding: 5px 0;
  margin: 2px 0 0;
  list-style: none;
  font-size: 14px;
  text-align: left;
  color: #000000;
  background-color: #ffffff;
  border: 1px solid #cccccc;
  border: 1px solid rgba(0, 0, 0, 0.15);
  border-radius: 4px;
  -webkit-box-shadow: 0 6px 12px rgba(0, 0, 0, 0.175);
  box-shadow: 0 6px 12px rgba(0, 0, 0, 0.175);
  background-clip: padding-box;
}
span.twitter-typeahead .tt-suggestion > p {
  display: block;
  padding: 3px 20px;
  clear: both;
  font-weight: normal;
  line-height: 1.42857143;
  color: #333333;
  white-space: nowrap;
}
span.twitter-typeahead .tt-suggestion > p:hover,
span.twitter-typeahead .tt-suggestion > p:focus {
  color: #ffffff;
  text-decoration: none;
  outline: 0;
  background-color: #428bca;
}
span.twitter-typeahead .tt-suggestion.tt-cursor {
  color: #ffffff;
  background-color: #428bca;
}
span.twitter-typeahead {
  width: 100%;
}
.input-group span.twitter-typeahead {
  display: block !important;
}
.input-group span.twitter-typeahead .tt-dropdown-menu {
  top: 32px !important;
}
.input-group.input-group-lg span.twitter-typeahead .tt-dropdown-menu {
  top: 44px !important;
}
.input-group.input-group-sm span.twitter-typeahead .tt-dropdown-menu {
  top: 28px !important;
}

</style>

<script type="text/javascript">
 $(document).ready(function() {

var projects = new Bloodhound({
  datumTokenizer: Bloodhound.tokenizers.obj.whitespace('title'),
  queryTokenizer: Bloodhound.tokenizers.whitespace,
  prefetch: {
      url: '/rest/v1/project/?format=json&limit=10000',
      filter: function(response) {
          return response.results;
      }
  }
});

var organisations = new Bloodhound({
  datumTokenizer: Bloodhound.tokenizers.obj.whitespace('long_name'),
  queryTokenizer: Bloodhound.tokenizers.whitespace,
  prefetch: {
      url: '/rest/v1/organisation/?format=json&limit=10000',
      filter: function(response) {
          return response.results;
      }
  }
});

var countries = new Bloodhound({
  datumTokenizer: Bloodhound.tokenizers.obj.whitespace('name'),
  queryTokenizer: Bloodhound.tokenizers.whitespace,
  prefetch: {
      url: '/rest/v1/country/?format=json&limit=10000',
      filter: function(response) {
          return response.results;
      }
  }
});

var focus_area = new Bloodhound({
  datumTokenizer: Bloodhound.tokenizers.obj.whitespace('name'),
  queryTokenizer: Bloodhound.tokenizers.whitespace,
  prefetch: {
      url: '/rest/v1/focus_area/?format=json&limit=10000',
      filter: function(response) {
          return response.results;
      }
  }
});

projects.initialize();
organisations.initialize();
countries.initialize();
focus_area.initialize();

$('#query').typeahead({
  highlight: true
},
{
  name: 'projects',
  displayKey: 'title',
  source: projects.ttAdapter(),
  templates: {
    header: '<h3 class="dd-category">Projects</h3>',
    suggestion: Handlebars.compile('<a href="/projects/\{\{id\}\}/"><p><u>\{\{title\}\}</u></p><p>\{\{subtitle\}\}</p></a>')
  }
},
{
  name: 'organisations',
  displayKey: 'long_name',
  source: organisations.ttAdapter(),
  templates: {
    header: '<h3 class="dd-category">Organisations</h3>'
  }
},
{
  name: 'countries',
  displayKey: 'name',
  source: countries.ttAdapter(),
  templates: {
    header: '<h3 class="dd-category">Countries</h3>'
  }
},
{
  name: 'focus_area',
  displayKey: 'name',
  source: focus_area.ttAdapter(),
  templates: {
    header: '<h3 class="dd-category">Focus area</h3>'
  }
});
});
</script>
{% endblock %}

{% block maincontent %}

<section id="map" class="touch-navbar">

</section>

<section id="search-filter">
    <div id="search">
      <form class="form-inline" role="form">
          <p>{% trans "Refine the project list below by searching by name, organisation or sector" %}</p>
<<<<<<< HEAD
        <div class="input-group"\>
          <input type="text" class="form-control" placeholder="{% trans "Search" %}">
=======
        <div class="input-group">
          <input type="text" id="query" class="form-control" placeholder="{% trans 'Search' %}">
>>>>>>> 5d7ef300
          <span class="input-group-btn">
            <button class="btn btn-default" type="button">{% trans "Update list" %}</button>
          </span>
        </div>
      </form>
    </div>

    <div id="filter" style="background-color: #383334; padding: 20px;">
      <span style="color: #00AD9F; display: inline; text-transform: uppercase;">
        continents</span><br />
      <!-- Split button -->
      <div class="btn-group">
        <button type="button" class="btn">All</button>
        <button type="button" class="btn dropdown-toggle" data-toggle="dropdown">
          <span class="caret"></span>
          <span class="sr-only">Toggle Dropdown</span>
        </button>
        <ul class="dropdown-menu" role="menu">
          <li><a href="#">All</a></li>
          <li class="divider"></li>
          <li><a href="#">Africa</a></li>
          <li><a href="#">Antartica</a></li>
          <li><a href="#">Asia</a></li>
          <li><a href="#">Australia</a></li>
          <li><a href="#">Europe</a></li>
          <li><a href="#">North America</a></li>
          <li><a href="#">South America</a></li>
        </ul>
      </div>
    </div>
</section>

<div class="container">

    <div class="row center-text">
        <p>Viewing {{ page.start_index }} - {{ page.end_index }} of {{ paginator.count }} projects</p>
        {% include 'navigation/pagination.html' %}
    </div>

    <section class="main-list">
        {% for p in page %}
        <article class="row">
            <div class="col-sm-2 col-xs-3">
                <a href="{% url 'project-main' p.id %}">
                    <img src="http://placehold.it/200x200" alt="{{p.title}}">
                </a>
            </div>
            <div class="col-sm-4 col-xs-9">
                <h1><a href="{% url 'project-main' p.id %}">{{p.title}}</a></h1>
                <p>{{p.subtitle}}</p>
                <p><span class="glyphicon glyphicon-globe"></span> {{p.primary_location.country}}, {{p.primary_location.country.continent}}</p>
                <p><span class="glyphicon glyphicon-folder-close"></span> <a href="{% url 'organisation-main' p.partners.all.0.id %}">{{p.partners.all.0}}</a> <a href="#" class="small">+{{p.partners.count|add:"-1"}} more</a></p>
            </div>
            <div class="col-sm-3 hidden-xs">
                <h4 class="section">Focus Areas</h4>
                <p><a href="#">Water and sanitation</a></p>

                <h4 class="section">Sectors</h4>
                <p>Education <a href="#" class="small">+4 more</a></p>

                <h4 class="section">Status</h4>
                <p>{{p.get_status_display}}</p>
            </div>
            <div class="col-sm-3 hidden-xs">
                <h4 class="section">Finance</h4>
                {% include "partials/project_budget.html" with project=p %}
            </div>
            <div class="col-xs-9 visible-xs-block">
                <p class="small">
                    <span class="section">Focus Areas</span> <a href="#">Water and sanitation</a><br>
                    <span class="section">Sectors</span> Education <a href="#" class="small">+4 more</a><br>
                    <span class="section">Status</span> {{p.get_status_display}}<br>
                    <span class="section">Finance</span> 26% of $30,000 raised
                </p>
            </div>
        </article>
        {% endfor %}
    </section>

    <div class="row center-text">
        {% include 'navigation/pagination.html' %}
    </div>
</div>
{% endblock %}<|MERGE_RESOLUTION|>--- conflicted
+++ resolved
@@ -170,13 +170,8 @@
     <div id="search">
       <form class="form-inline" role="form">
           <p>{% trans "Refine the project list below by searching by name, organisation or sector" %}</p>
-<<<<<<< HEAD
-        <div class="input-group"\>
-          <input type="text" class="form-control" placeholder="{% trans "Search" %}">
-=======
         <div class="input-group">
           <input type="text" id="query" class="form-control" placeholder="{% trans 'Search' %}">
->>>>>>> 5d7ef300
           <span class="input-group-btn">
             <button class="btn btn-default" type="button">{% trans "Update list" %}</button>
           </span>
