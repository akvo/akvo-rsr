{% extends "base.html" %}

<<<<<<< HEAD
{% load i18n rsr_utils thumbnail humanize %}
=======
{% load i18n maps %}
>>>>>>> 3ca71242

{% block title %}{% trans 'Projects' %}{% endblock %}

{% block head_js %}
<style>
/* Bootstrap style for typeahead dropdown, to be included in CSS file */

span.twitter-typeahead .tt-dropdown-menu {
  position: absolute;
  top: 100%;
  left: 0;
  z-index: 1000;
  display: none;
  float: left;
  min-width: 160px;
  padding: 5px 0;
  margin: 2px 0 0;
  list-style: none;
  font-size: 14px;
  text-align: left;
  color: #000000;
  background-color: #ffffff;
  border: 1px solid #cccccc;
  border: 1px solid rgba(0, 0, 0, 0.15);
  border-radius: 4px;
  -webkit-box-shadow: 0 6px 12px rgba(0, 0, 0, 0.175);
  box-shadow: 0 6px 12px rgba(0, 0, 0, 0.175);
  background-clip: padding-box;
}
span.twitter-typeahead .tt-suggestion > p {
  display: block;
  padding: 3px 20px;
  clear: both;
  font-weight: normal;
  line-height: 1.42857143;
  color: #333333;
  white-space: nowrap;
}
span.twitter-typeahead .tt-suggestion > p:hover,
span.twitter-typeahead .tt-suggestion > p:focus {
  color: #ffffff;
  text-decoration: none;
  outline: 0;
  background-color: #428bca;
}
span.twitter-typeahead .tt-suggestion.tt-cursor {
  color: #ffffff;
  background-color: #428bca;
}
span.twitter-typeahead {
  width: 100%;
}
.input-group span.twitter-typeahead {
  display: block !important;
}
.input-group span.twitter-typeahead .tt-dropdown-menu {
  top: 32px !important;
}
.input-group.input-group-lg span.twitter-typeahead .tt-dropdown-menu {
  top: 44px !important;
}
.input-group.input-group-sm span.twitter-typeahead .tt-dropdown-menu {
  top: 28px !important;
}

</style>

<script type="text/javascript">
 $(document).ready(function() {

var projects = new Bloodhound({
  datumTokenizer: Bloodhound.tokenizers.obj.whitespace('title'),
  queryTokenizer: Bloodhound.tokenizers.whitespace,
  prefetch: {
      url: '/rest/v1/project/?format=json&limit=10000',
      filter: function(response) {
          return response.results;
      }
  }
});

var organisations = new Bloodhound({
  datumTokenizer: Bloodhound.tokenizers.obj.whitespace('long_name'),
  queryTokenizer: Bloodhound.tokenizers.whitespace,
  prefetch: {
      url: '/rest/v1/organisation/?format=json&limit=10000',
      filter: function(response) {
          return response.results;
      }
  }
});

var countries = new Bloodhound({
  datumTokenizer: Bloodhound.tokenizers.obj.whitespace('name'),
  queryTokenizer: Bloodhound.tokenizers.whitespace,
  prefetch: {
      url: '/rest/v1/country/?format=json&limit=10000',
      filter: function(response) {
          return response.results;
      }
  }
});

var focus_area = new Bloodhound({
  datumTokenizer: Bloodhound.tokenizers.obj.whitespace('name'),
  queryTokenizer: Bloodhound.tokenizers.whitespace,
  prefetch: {
      url: '/rest/v1/focus_area/?format=json&limit=10000',
      filter: function(response) {
          return response.results;
      }
  }
});

projects.initialize();
organisations.initialize();
countries.initialize();
focus_area.initialize();

$('#query').typeahead({
  highlight: true
},
{
  name: 'projects',
  displayKey: 'title',
  source: projects.ttAdapter(),
  templates: {
    header: '<h3 class="dd-category">Projects</h3>',
    suggestion: Handlebars.compile('<a href="/projects/\{\{id\}\}/"><p><u>\{\{title\}\}</u></p><p>\{\{subtitle\}\}</p></a>')
  }
},
{
  name: 'organisations',
  displayKey: 'long_name',
  source: organisations.ttAdapter(),
  templates: {
    header: '<h3 class="dd-category">Organisations</h3>'
  }
},
{
  name: 'countries',
  displayKey: 'name',
  source: countries.ttAdapter(),
  templates: {
    header: '<h3 class="dd-category">Countries</h3>'
  }
},
{
  name: 'focus_area',
  displayKey: 'name',
  source: focus_area.ttAdapter(),
  templates: {
    header: '<h3 class="dd-category">Focus area</h3>'
  }
});
});
</script>
{% endblock %}

{% block maincontent %}

<section id="map" class="touch-navbar">
    {% global_project_map '100%' '100%' %}
</section>

<section id="search-filter">
    <div id="search">
      <form class="form-inline" role="form">
          <p>{% trans "Refine the project list below by searching by name, organisation or sector" %}</p>
        <div class="input-group">
          <input type="text" id="query" class="form-control" placeholder="{% trans 'Search' %}">
          <span class="input-group-btn">
            <button class="btn btn-default" type="button">{% trans "Update list" %}</button>
          </span>
        </div>
      </form>
    </div>

    <div id="filter" style="background-color: #383334; padding: 20px;">
      <span style="color: #00AD9F; display: inline; text-transform: uppercase;">
        continents</span><br />
      <!-- Split button -->
      <div class="btn-group">
        <button type="button" class="btn">All</button>
        <button type="button" class="btn dropdown-toggle" data-toggle="dropdown">
          <span class="caret"></span>
          <span class="sr-only">Toggle Dropdown</span>
        </button>
        <ul class="dropdown-menu" role="menu">
          <li><a href="#">All</a></li>
          <li class="divider"></li>
          <li><a href="#">Africa</a></li>
          <li><a href="#">Antartica</a></li>
          <li><a href="#">Asia</a></li>
          <li><a href="#">Australia</a></li>
          <li><a href="#">Europe</a></li>
          <li><a href="#">North America</a></li>
          <li><a href="#">South America</a></li>
        </ul>
      </div>
    </div>
</section>

<div class="container">

    <div class="row center-text">
        <p>Viewing {{ page.start_index }} - {{ page.end_index }} of {{ paginator.count }} projects</p>
        {% include 'navigation/pagination.html' %}
    </div>

    <section class="main-list">
        {% for p in page %}
        <article class="row">
          <div class="col-sm-2 col-xs-3">
            {% comment %}
                <a href="{% url 'project-main' p.id %}">
                  {# <img src="http://placehold.it/200x200" alt="{{p.title}}"> #}
                  {# <img src="/media/{{p.current_image}}" alt="{{p.title}}" /> #}
                  {% thumbnail p.current_image 200x200 upscale autocrop sharpen as project_image %}
                  {# <img src="{{project_image}}" alt="{{p.title" />
                  {% include "partials/img.html" with img=p.current_image size=200x200 title=p.title %}
                </a>
                {# include "partials/img.html" with img=p.current_image size=200x200 title=p.title #}
                {% img p 200 200 p.title %}
                <img src="/media/{{p.current_image}}" alt="" />
                            {% thumbnail p.current_image "200x200" crop="center" as im %}
                <img src="{{ im.url }}" width="{{img.width}}" height="{{im.height}}" />
            {% endthumbnail %}
            {% endcomment %}
            <a href="{% url 'project-main' p.id %}">
              {% img p 200 200 p.title %}
            </a>


            </div>
            <div class="col-sm-4 col-xs-9">
                <h1><a href="{% url 'project-main' p.id %}">{{p.title}}</a></h1>
                <p>{{p.subtitle}}</p>
                <p><span class="glyphicon glyphicon-globe"></span> {{p.primary_location.country}}, {{p.primary_location.country.continent}}</p>
                <p><span class="glyphicon glyphicon-folder-close"></span> <a href="{% url 'organisation-main' p.partners.all.0.id %}">{{p.partners.all.0}}</a> <a href="#" class="small">+{{p.partners.count|add:"-1"}} more</a></p>
            </div>
            <div class="col-sm-3 hidden-xs">
              <h4 class="section">{% trans "Focus Areas" %}</h4>
              <p>
                {% for area in p.focus_areas %}
                <a href="#">{{area.name}}</a><br/>
                {% endfor %}
              </p>

              <h4 class="section">{% trans "Sectors" %}</h4>
              <p>?</p>

              <h4 class="section">{% trans "Status" %}</h4>
              <p>{{p.get_status_display}}</p>
            </div>
            <div class="col-sm-3 hidden-xs">
                <h4 class="section">{% trans "Finance" %}</h4>
                {% include "partials/project_budget.html" with project=p %}
            </div>
            <div class="col-xs-9 visible-xs-block">
                <p class="small">
                  <span class="section">{% trans "Focus Areas" %}</span>
                  {% for area in p.focus_areas %}<a href="#">{{area.name}}</a> {% endfor %}<br>
                  <span class="section">{% trans "Sectors" %}</span> ? <a href="#" class="small">+4 more</a><br>
                  <span class="section">{% trans "Status" %}</span> {{p.get_status_display}}<br>
                  <span class="section">{% trans "Finance" %}</span>
                  {% widthratio p.funds p.budget 100 %}% {% trans "of" %} {{p.get_currency_display}}{{p.budget|floatformat|intcomma}}

                </p>
            </div>
        </article>
        {% endfor %}
    </section>

    <div class="row center-text">
        {% include 'navigation/pagination.html' %}
    </div>
</div>
{% endblock %}<|MERGE_RESOLUTION|>--- conflicted
+++ resolved
@@ -1,10 +1,6 @@
 {% extends "base.html" %}
 
-<<<<<<< HEAD
-{% load i18n rsr_utils thumbnail humanize %}
-=======
-{% load i18n maps %}
->>>>>>> 3ca71242
+{% load i18n maps rsr_utils thumbnail humanize %}
 
 {% block title %}{% trans 'Projects' %}{% endblock %}
 
