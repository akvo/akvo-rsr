--- conflicted
+++ resolved
@@ -208,12 +208,8 @@
     <ul>
       {% for p in page %}
         <li class="row">
-<<<<<<< HEAD
           <div class="col-sm-3 col-xs-3">
             {% comment %}
-=======
-          <div class="col-sm-2 col-xs-3">
->>>>>>> f6851a3c
             <a href="{% url 'project-main' p.id %}">
               {# <img src="http://placehold.it/200x200" alt="{{p.title}}"> #}
               {# <img src="/media/{{p.current_image}}" alt="{{p.title}}" /> #}
@@ -221,7 +217,6 @@
               {# <img src="{{project_image}}" alt="{{p.title" />
               {% include "partials/img.html" with img=p.current_image size=200x200 title=p.title %}
             </a>
-<<<<<<< HEAD
             {# include "partials/img.html" with img=p.current_image size=200x200 title=p.title #}
             {% img p 200 200 p.title %}
             <img src="/media/{{p.current_image}}" alt="" />
@@ -272,51 +267,5 @@
 <div class="row center-text">
 {% include 'navigation/pagination.html' %}
 </div>
-=======
-            </div>
-            <div class="col-sm-4 col-xs-9">
-                <h1><a href="{% url 'project-main' p.id %}">{{p.title}}</a></h1>
-                <p>{{p.subtitle}}</p>
-                <p>{% bootstrap_icon "globe" %} {{p.primary_location.country}}, {{p.primary_location.country.continent}}</p>
-                <p>{% bootstrap_icon "folder-close" %} <a href="{% url 'organisation-main' p.partners.all.0.id %}">{{p.partners.all.0}}</a> <a href="#" class="small">+{{p.partners.count|add:"-1"}} more</a></p>
-            </div>
-            <div class="col-sm-3 hidden-xs">
-              <h4 class="section">{% trans "Focus Areas" %}</h4>
-              <p>
-                {% for area in p.focus_areas %}
-                <a href="#">{{area.name}}</a><br/>
-                {% endfor %}
-              </p>
-
-              <h4 class="section">{% trans "Sectors" %}</h4>
-              <p>?</p>
-
-              <h4 class="section">{% trans "Status" %}</h4>
-              <p>{{p.get_status_display}}</p>
-            </div>
-            <div class="col-sm-3 hidden-xs">
-                <h4 class="section">{% trans "Finance" %}</h4>
-                {% include "partials/project_budget.html" with project=p %}
-            </div>
-            <div class="col-xs-9 visible-xs-block">
-                <p class="small">
-                  <span class="section">{% trans "Focus Areas" %}</span>
-                  {% for area in p.focus_areas %}<a href="#">{{area.name}}</a> {% endfor %}<br>
-                  <span class="section">{% trans "Sectors" %}</span> ? <a href="#" class="small">+4 more</a><br>
-                  <span class="section">{% trans "Status" %}</span> {{p.get_status_display}}<br>
-                  <span class="section">{% trans "Finance" %}</span>
-                  {% widthratio p.funds p.budget 100 %}% {% trans "of" %} {{p.get_currency_display}}{{p.budget|floatformat|intcomma}}
-
-                </p>
-            </div>
-        </li>
-        {% endfor %}
-     </ul>
-    </section>
-
-    <div class="row center-text">
-        {% include 'navigation/pagination.html' %}
-    </div>
->>>>>>> f6851a3c
 </div>
 {% endblock %}