--- conflicted
+++ resolved
@@ -3,137 +3,8 @@
 {% load rsr_filters humanize markup_tags %}
 {% block title %}{{ project.title }}{% endblock title %}
 {% block maincontent %}
-<<<<<<< HEAD
-<article class="touch-navbar project-container">
-  {% include "partials/project_header.html" %}
-  <div class="container">
-    {% if not project.is_published %}
-      <div id="draft" class="row">{% trans 'This is a draft view of the project. It can only be seen by Administrators and Project editors.' %}</div>
-    {% endif %}
-  </div>
-  <div class="projectTopRow">
-    <div class="container">
-      <div class="row">
-        <div class="col-sm-8">
-          <div id="carousel"></div>
-        </div>
-        <div class="col-sm-4">
-          <aside class="projectSideInfo">
-            <ul>
-              <li>
-                <span class="detailedInfo">{% trans 'Project summary' %}</span>
-                <p>{{project.project_plan_summary}}</p>
-              </li>
-              {% if project.iati_activity_id %}
-                <li>
-                  <span class="detailedInfo">{% trans 'IATI ID' %}</span>
-                  {{project.iati_activity_id}}
-                </li>
-              {% endif %}
-              <li>
-                <span class="detailedInfo">{% trans 'Status' %}</span>
-                <span class="detailedPoint">{{project.get_status_display}}</span>
-                <br/>
-                {% if project.date_start_planned %}
-                  <span class="detailedInfo">{% trans 'Start date (planned)' %}</span>
-                  <span class="detailedPoint">
-                    <i class="fa fa-calendar-o"></i> {{project.date_start_planned|date:"d-M-Y"}}
-                  </span>
-                {% endif %}
-                {% if project.date_start_actual %}
-                  <br/>
-                  <span class="detailedInfo">{% trans 'Start date' %}</span>
-                  <span class="detailedPoint">
-                    <i class="fa fa-calendar-o"></i> {{project.date_start_actual|date:"d-M-Y"}}
-                  </span>
-                {% endif %}
-                {% if project.date_end_planned %}
-                  <br/>
-                  <span class="detailedInfo">{% trans 'End date (planned)' %}</span>
-                  <span class="detailedPoint">
-                    <i class="fa fa-calendar-o"></i> {{project.date_end_planned|date:"d-M-Y"}}
-                  </span>
-                {% endif %}
-                {% if project.date_end_actual %}
-                  <br/>
-                  <span class="detailedInfo">{% trans 'End date' %}</span>
-                  <span class="detailedPoint">
-                    <i class="fa fa-calendar-o"></i> {{project.date_end_actual|date:"d-M-Y"}}
-                  </span>
-                {% endif %}
-              </li>
-              {% if project.has_relations %}
-                <li>
-                  <span class="detailedInfo">{% trans 'Hierarchy' %}</span>
-                  {% blocktrans with parents_count=project.parents.count children_count=project.children.count siblings_count=project.siblings.count %}
-                  This project has {{parents_count}} parent projects, {{children_count}} child projects and {{siblings_count}} sibling projects
-                  {% endblocktrans %}
-                  <a href="{% url 'project-hierarchy' project.pk %}">{% trans 'View full hierarchy' %}</a>
-                </li>
-              {% endif %}
-              {% if project.sectors.all %}
-                <li><span class="detailedInfo">{% trans "Sectors" %}</span>
-                {% for sector in project.sectors.all %}{% if not forloop.first %}, {% endif %}{{sector.iati_sector}}{% endfor %}
-                </li>
-              {% endif %}
-              {% if project.primary_organisation %}
-              <li class="projectPartners">
-                <span class="detailedInfo">{% trans "Primary organisation" %}</span>
-                <div class="row">
-                  <div class="col-xs-12">
-                    <a href="{% url 'organisation-main' project.primary_organisation.pk %}" class="pull-left logoImg">
-                      {% img project.primary_organisation 80 60 project.primary_organisation.name %}
-                    </a>
-                    <div class="media-body">
-                      <a href="{% url 'organisation-main' project.primary_organisation.pk %}">{{project.primary_organisation}}</a>
-                      {% more_link project %}
-                      {% if project.primary_organisation.primary_location.country %}
-                        <div class="projectLocation">
-                          <i class="fa fa-map-marker"></i> {{project.primary_organisation.primary_location.country}}, {{project.primary_organisation.primary_location.country.continent}}
-                        </div>
-                      {% endif %}
-                    </div>
-                  </div>
-                </div>
-              </li>
-              {% endif %}
-              <li class="financeBlock">
-                <span class="detailedInfo">{% trans "financial info" %}</span>
-                <a href="{% url 'project-finance' project.id %}" class="text-center"><i class="fa fa-line-chart"></i>{% trans 'See all financial info' %}</a>
-              </li>
-              {% if project.accepts_donations %}
-                <li class="donateSection text-center topMargin">
-                  <dl class="dl-horizontal">
-                    <dt class="totalBudgetLabel">{% trans 'Total Budget' %}:</dt><dd class="currencyAmount">{{project.get_currency_display}}{{project.budget|floatformat|intcomma}}</dd>
-                    <dt class="totalBudgetLabel">{% trans 'Funds Needed' %}:</dt><dd class="currencyAmount">{{project.get_currency_display}}{{project.funds_needed|floatformat|intcomma}}</dd>
-                  </dl>
-                  <a href="{% url 'project-donate' project.id %}" class="btn btn-primary donateButton">{% trans "Donate" %}</a>
-                </li>
-              {% endif %}
-            </ul>
-          </aside>
-        </div>
-      </div>
-    </div>
-  </div>
-  <div class="container">
-    <div class="row hidden">
-      <div class="col-sm-3 col-xs-6">
-        <h4 class="detailedInfo">Finance</h4>
-        {% include "partials/project_budget.html" %}
-        <p class="center-text"><a href="#">{% trans 'See all financial info' %}</a></p>
-      </div>
-    </div>
-  </div>
-  <div class="container timelineBlock">
-    <div class="row">
-      <div class="col-sm-12">
-        <div id="timeline"></div>
-      </div>
-=======
     <div class="header-container">
       {% include "partials/project_header.html" %}
->>>>>>> d9b0704c
     </div>
     <div class="tab-menu container">
       <div class="row">
