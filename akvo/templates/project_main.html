--- conflicted
+++ resolved
@@ -20,47 +20,6 @@
         {% if not project.is_published %}
             <div id="draft" class="row">This is a draft view of the project. It can only be seen by Administrators and Project editors.</div>
         {% endif %}
-<<<<<<< HEAD
-        <div class="row projectTopRow">
-            <div class="col-sm-8">
-                <div id="carousel"></div>
-            </div>
-            <div class="col-sm-4">
-                <aside class="projectSideInfo">
-                    <ul>
-                            <li><span class="detailedInfo">Project summary</span><p>{{project.project_plan_summary}}</p></li>
-                            {% if project.iati_activity_id %}
-                            <li><span class="detailedInfo">IATI ID</span> {{project.iati_activity_id}}</li>
-                            {% endif %}
-                            <li><span class="detailedInfo">Status</span> {{project.get_status_display}}</li>
-                            {% if project.has_relations %}
-                            <li><span class="detailedInfo">Hierarchy</span>
-                                This project has {{project.parents.count}} parent project{{project.parents.count|pluralize}},
-                                {{project.children.count}} child project{{project.children.count|pluralize}} and
-                                {{project.siblings.count}} sibling project{{project.siblings.count|pluralize}}
-                                <a href="{% url 'project-hierarchy' project.pk %}">View full hierarchy</a></li>
-                            {% endif %}
-                            {% if project.sectors.all %}
-                            <li><span class="detailedInfo">{% trans "Sectors" %}</span>
-                            {% for sector in project.sectors.all %}{% if not forloop.first %}, {% endif %}{{sector.iati_sector|title}}{% endfor %}
-                            </li>
-                            {% endif %}
-                            <li class="projectPartners"><span class="detailedInfo">{% trans "Reporting organisation" %}</span>
-                                <div class="row">
-                                    <div class="col-xs-12">
-                                        <a href="{% url 'organisation-main' project.reporting_org.pk %}" class="pull-left logoImg">
-                                            {% img project.reporting_org 80 60 project.reporting_org.name %}
-                                        </a>
-                                        <div class="media-body">
-                                            <a href="{% url 'organisation-main' project.reporting_org.pk %}">{{project.reporting_org}}</a>
-                                            <a href="javascript:;" class="small" data-toggle="tooltip"
-                                             title="{% for partner, types in partners.items %}
-                                                        {% if not forloop.first %}<br>{% endif %}<a href='{% url 'organisation-main' partner.pk %}'>{{partner}}</a>
-                                                        ({% for type in types %}{% if not forloop.first %}, {% endif %}{% if forloop.first %}{{type|title}}{% else %}{{type}}{% endif %}{% endfor %} partner)
-                                                    {% endfor %}"
-                                             data-placement="right" data-container="body">+ {{partners|length}} partners</a>
-                                            {% if project.reporting_org.primary_location.country %}<br><i class="fa fa-globe"></i> {{project.reporting_org.primary_location.country}}, {{project.reporting_org.primary_location.country.continent}}{% endif %}
-=======
     </div>
     <div class="projectTopRow">
         <div class="container">
@@ -83,75 +42,29 @@
                                     {{project.siblings.count}} sibling project{{project.siblings.count|pluralize}}
                                     <a href="{% url 'project-hierarchy' project.pk %}">View full hierarchy</a></li>
                                 {% endif %}
-                                {% if project.focus_areas %}
-                                <li><span class="detailedInfo">{% trans "Focus Areas" %}</span>
-                                <a href="{% url 'project-directory' %}?focus_area={{project.focus_areas.0.id}}">{{project.focus_areas.0.name}}</a>
-                                    {% if project.focus_areas.distinct.count > 1 %}
-                                    <a href="javascript:;" class="small moreLink" data-toggle="tooltip"
-                                       title="{% for area in project.focus_areas.all.distinct %}
-                                                  {% ifnotequal area.id project.focus_areas.0.id %}
-                                                      <a href='{% url 'project-directory' %}?focus_area={{area.id}}'>{{area.name}}</a><br>
-                                                  {% endifnotequal %}
-                                              {% endfor %}"
-                                       data-placement="right">+{{project.focus_areas.distinct.count|add:"-1"}} more</a>
-                                    {% endif %}
+                                {% if project.sectors.all %}
+                                <li><span class="detailedInfo">{% trans "Sectors" %}</span>
+                                {% for sector in project.sectors.all %}{% if not forloop.first %}, {% endif %}{{sector.iati_sector|title}}{% endfor %}
                                 </li>
                                 {% endif %}
-                                {% if project.sector_names %}
-                                <li><span class="detailedInfo">{% trans "Sectors" %}</span>
-                                {{project.sector_names.0}}
-                                    {% if project.sector_names|length > 1 %}
-                                    <a href="javascript:;" class="small" data-toggle="tooltip"
-                                     title="{% for name in project.sector_names %}
-                                                {% ifnotequal name project.sector_names.0 %}{{name}}<br>{% endifnotequal %}
-                                            {% endfor %}"
-                                     data-placement="right" data-container="body">+{{project.sector_names|length|add:"-1"}} more</a>
-                                  {% endif %}
-                                </li>
-                                {% endif %}
-                                <li class="projectPartners"><span class="detailedInfo">Partners</span>
+                                <li class="projectPartners"><span class="detailedInfo">{% trans "Reporting organisation" %}</span>
                                 <div class="row">
-                                        <div class="col-xs-6">
-                                            <a href="{% url 'organisation-main' first_partner.0.pk %}" class="pull-left logoImg">
-                                                {% img first_partner.0 80 60 first_partner.0.title %}
-                                            </a>
-                                            <div class="media-body">
-                                                <p>
-                                                    <a href="{% url 'organisation-main' first_partner.0.pk %}">{{first_partner.0}}</a>
-                                                    {% for partner_type in first_partner.1 %}
-                                                        <br><small class="partType">{{partner_type}} partner</small>
-                                                    {% endfor %}
-                                                </p>
-                                            </div>
+                                    <div class="col-xs-12">
+                                        <a href="{% url 'organisation-main' project.reporting_org.pk %}" class="pull-left logoImg">
+                                            {% img project.reporting_org 80 60 project.reporting_org.name %}
+                                        </a>
+                                        <div class="media-body">
+                                            <a href="{% url 'organisation-main' project.reporting_org.pk %}">{{project.reporting_org}}</a>
+                                            <a href="javascript:;" class="small" data-toggle="tooltip"
+                                             title="{% for partner, types in partners.items %}
+                                                        {% if not forloop.first %}<br>{% endif %}<a href='{% url 'organisation-main' partner.pk %}'>{{partner}}</a>
+                                                        ({% for type in types %}{% if not forloop.first %}, {% endif %}{% if forloop.first %}{{type|title}}{% else %}{{type}}{% endif %}{% endfor %} partner)
+                                                    {% endfor %}"
+                                             data-placement="right" data-container="body">+ {{partners|length}} partners</a>
+                                            {% if project.reporting_org.primary_location.country %}<br><i class="fa fa-globe"></i> {{project.reporting_org.primary_location.country}}, {{project.reporting_org.primary_location.country.continent}}{% endif %}
                                         </div>
-                                    {% for partner, types in partners.items %}
-                                        {% ifnotequal partner project.first_partner %}
-                                        <div class="col-xs-6">
-                                            <a href="{% url 'organisation-main' partner.pk %}" class="pull-left logoImg">
-                                                {% img partner 80 60 partner.title %}
-                                            </a>
-                                            <div class="media-body">
-                                                <p>
-                                                    <a href="{% url 'organisation-main' partner.pk %}">{{partner}}</a>
-                                                    {% for type in types %}
-                                                        <br><small class="partType">{{type}} partner</small>
-                                                    {% endfor %}
-                                                </p>
-                                            </div>
->>>>>>> e2e1bc0f
-                                        </div>
-                                        {% endifnotequal %}
-                                    {% endfor %}
                                     </div>
-<<<<<<< HEAD
                                 </div>
-                            </li>
-                            <li class="financeBlock"><span class="detailedInfo">{% trans "financial info" %}</span>
-                                <br><a href="#" class="text-center"><i class="fa fa-line-chart"></i> See all financial info</a>
-                            </li>
-                    </ul>
-                </aside>
-=======
                                 </li>
                                 <li class="financeBlock"><span class="detailedInfo">{% trans "financial info" %}</span>
                                     <br><a href="#" class="text-center"><i class="fa fa-line-chart"></i> See all financial info</a>
@@ -159,7 +72,6 @@
                         </ul>
                     </aside>
                 </div>
->>>>>>> e2e1bc0f
             </div>
         </div>
     </div>
