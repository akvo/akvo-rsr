--- conflicted
+++ resolved
@@ -6,17 +6,6 @@
     <div class="header-container">
       {% include "partials/project_header.html" %}
     </div>
-<<<<<<< HEAD
-    <div class="tab-menu container">
-      <div class="row">
-        <a href="#summary" class="tab-link selected">{% trans 'Summary' %}</a>
-        <a href="#report" class="tab-link">{% trans 'Full report' %}</a>
-        {% if project.partners.all %}<a href="#partners" class="tab-link">{% trans 'Project partners' %}</a>{% endif %}
-        <a href="#finance" class="tab-link">{% trans 'Finances' %}</a>
-        {% if project.is_impact_project and project.results.all %}<a href="#results" class="tab-link">{% trans 'Results' %}</a>{% endif %}
-        {% if updates %}<a href="#updates" class="tab-link">{% trans 'Updates' %}</a>{% endif %}
-      </div>
-=======
     <div class="projectMenu">
         <div class="container">
             <div class="row">
@@ -27,13 +16,13 @@
                         <li><a href="#report" class="tab-link">{% trans 'Full report' %}</a></li>
                         {% if project.partners.all %}<li><a href="#partners" class="tab-link">{% trans 'Project partners' %}</a></li>{% endif %}
                         <li><a href="#finance" class="tab-link">{% trans 'Finances' %}</a></li>
+                        {% if project.is_impact_project and project.results.all %}<a href="#results" class="tab-link">{% trans 'Results' %}</a>{% endif %}
                         {% if updates %}<li><a href="#updates" class="tab-link">{% trans 'Updates' %}</a></li>{% endif %}
                       </ul>
                     </nav>
                 </div>
             </div>
         </div>
->>>>>>> 033e03f5
     </div>
     {% include "project_main_tabs/summary.html" %}
     {% include "project_main_tabs/report.html" %}
