--- conflicted
+++ resolved
@@ -1,10 +1,6 @@
 {% extends "base.html" %}
 
-<<<<<<< HEAD
-{% load i18n markup_tags rsr_utils %}
-=======
-{% load i18n markup_tags maps %}
->>>>>>> 3ca71242
+{% load i18n maps markup_tags rsr_utils %}
 
 {% block title %}{% trans 'Updates' %}{% endblock %}
 
