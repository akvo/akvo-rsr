{% extends "myrsr/myrsr_base.html" %}

{% load bootstrap3 compressed i18n rules %}

{% block title %}{% trans 'MyRSR - My IATI' %}{% endblock %}

{% block head %}
{{block.super}}
<style>
    span.noCheck {
        color: black;
    }
    span.error {
        color: indianred;
    }
    span.success {
        color: darkseagreen;
    }
</style>
{% endblock head %}

{% block myrsr_main %}
    <h3>{% trans "My IATI" %}{% if selected_org %} {% trans "for" %} {{selected_org.long_name}}{% endif %}</h3>
    <div class="col-sm-7 col-xs-12">
        {% if export_added %}
            <div class="alert alert-success" role="alert">
                <strong>{% trans 'Successfully added an IATI file export! ' %}</strong><br/>
                {% trans 'When the IATI file is generated, it will be shown in the overview on the right.' %}
            </div>
        {% endif %}
<<<<<<< HEAD
        {% trans 'IATI stands for International Aid Transparency Initiative, which is a global reporting standard that makes it possible to compare and compile data sets from different projects and organisations. On this page it is possible to export an IATI file of the projects of your organisation or view previously exported files. ' %}
=======
        {% trans 'IATI stands for International Aid Transparency Initiative, which is a global reporting standard that makes it possible to compare and compile data sets from different projects and organisations. On this page it is possible to export an IATI file of the projects of your organisation or view previously exported files.' %}
>>>>>>> 7a4156a7
        {% if not selected_org %}
        <br/><br/>
        {% trans 'Since your account is connected to multiple organisations, please select an organisation first.' %}
        <p>
            <form method="" action="" id="select_org_form">
                {% for field in select_org_form %}
                    {% bootstrap_field field %}
                {% endfor %}
                {% buttons %}
                    <button type="submit" class="btn btn-primary">
                        {% trans 'Select organisation' %}
                    </button>
                {% endbuttons %}
            </form>
        </p>
        {% elif project_count > 0 %}
        <br/><br/>
        <p>
            {% blocktrans %}
            In order to see which of your projects is fully IATI compliant, you can
            perform checks by clicking the "Perform checks" button. Projects with all
            mandatory IATI information filled in will be
            marked <span class="success">green</span> and projects with missing
            information will be marked <span class="error">red</span>.
            {% endblocktrans %}
        </p>
        <div id="react_iati_checks"></div>
        <p>
            <form method="POST" action="" id="iati_export_form">
                {% csrf_token %}
                {% for field in iati_export_form %}
                    {% bootstrap_field field %}
                {% endfor %}
                {% buttons %}
                    <button type="submit" class="btn btn-success">
                        {% trans 'Create IATI file' %}
                    </button>
                {% endbuttons %}
            </form>
        </p>
        {% else %}
        <br/><br/>
            <p class="noItem text-center">
                {% trans "Your organisation does not report any projects yet. " %}
                {% trans "Set your organisation to reporting organisation of a project to create an IATI file for the project." %}<br/>
                {% blocktrans with admin_link="/admin/rsr/project/" %}Go to the projects admin <a href={{admin_link}}>here</a>.{% endblocktrans %}
            </p>
        {% endif %}
    </div>
    {% if exports %}
    <div class="col-sm-5 col-xs-12 udpateComponent">
        <h4 class="detailedInfo">{% trans 'Existing IATI exports' %}</h4>
        <ul class="noStyleUl">
        {% for export in exports %}
            <li>
                {{export.last_modified_at|date:"d-M-Y"}}:
                {% if export.iati_file %}
                    <a href="{{MEDIA_URL}}{{export.iati_file}}">{% trans 'View IATI file' %}</a>
                    ({{export.projects.count}} {% trans 'projects' %})
                {% else %}
                    {% trans 'No IATI file' %} ({{export.show_status}})
                {% endif %}
            </li>
        {% endfor %}
        </ul>
    </div>
    {% endif %}
{% endblock %}

{% block react_js %}
  <script src="//fb.me/react-0.12.0.js"></script>
{% endblock react_js %}

{% block js %}
    {{ block.super }}

    {# Translation strings #}
    <script type="application/json" id="perform-checks-text">
        {
            "perform_checks": "{% trans 'Perform checks' %}"
        }
    </script>

    {% compressed_js 'my_iati' %}
{% endblock js %}<|MERGE_RESOLUTION|>--- conflicted
+++ resolved
@@ -28,11 +28,7 @@
                 {% trans 'When the IATI file is generated, it will be shown in the overview on the right.' %}
             </div>
         {% endif %}
-<<<<<<< HEAD
-        {% trans 'IATI stands for International Aid Transparency Initiative, which is a global reporting standard that makes it possible to compare and compile data sets from different projects and organisations. On this page it is possible to export an IATI file of the projects of your organisation or view previously exported files. ' %}
-=======
         {% trans 'IATI stands for International Aid Transparency Initiative, which is a global reporting standard that makes it possible to compare and compile data sets from different projects and organisations. On this page it is possible to export an IATI file of the projects of your organisation or view previously exported files.' %}
->>>>>>> 7a4156a7
         {% if not selected_org %}
         <br/><br/>
         {% trans 'Since your account is connected to multiple organisations, please select an organisation first.' %}
