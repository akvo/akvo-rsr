--- conflicted
+++ resolved
@@ -146,43 +146,6 @@
         </form>
     </div>
 
-<<<<<<< HEAD
     <div class="col-md-5 col-xs-6 col-ts-12" id="organisations"></div>
     <script type="application/javascript" src="/static/rsr/v3/js/build/rsr_v3_my_details.min.js" charset="utf-8"></script>
-=======
-    <div class="col-md-5 col-xs-6 col-ty-12" id="organisations">
-        <h2>My organisations</h2>
-        {% if user.employments.all %}
-        <ul id="organisationsList">
-            {% for empl in user.employments.all %}
-            <li>
-                {{ empl.organisation.name }}
-                {% if empl.job_title or empl.country %} (
-                {% if empl.job_title %}{{ empl.job_title }}{% endif %}
-                {% if empl.job_title and empl.country %}, {% endif %}
-                {% if empl.country %}{{ empl.country.name }}{% endif %}
-                ){% endif %}
-                {% if not empl.is_approved %} <i>Pending approval</i>{% endif %}
-            </li>
-            {% endfor %}
-        </ul>
-        {% else %}
-        <h2 id="noOrganisation"><small>Not affiliated with an organisation.</small></h2>
-        <ul id="organisationsList"></ul>
-        {% endif %}
-
-        <h3>Connect with an organisation</h3>
-        <form method="" action="" id="organisationForm">
-            {% csrf_token %}
-            {% for field in organisationform %}
-                {% bootstrap_field field %}
-            {% endfor %}
-            {% buttons %}
-                <button type="submit" class="btn btn-success">
-                    {% trans 'Request to join' %}
-                </button>
-            {% endbuttons %}
-        </form>
-    </div>
->>>>>>> 6dd16d78
 {% endblock %}