--- conflicted
+++ resolved
@@ -101,16 +101,10 @@
             "current": "{% trans 'Current' %}",
             "relative_data": "{% trans 'Data is relative to actual value' %}",
             "note": "{% trans 'Note' %}",
-<<<<<<< HEAD
-            "update": "{% trans 'Update' %}",
-            "updates": "{% trans 'Updates' %}",
-            "no_updates_yet": "{% trans 'This period has no updates yet' %}",
-            "new_update": "{% trans 'New update' %}",
-=======
             "update": "{% trans 'Indicator Update' %}",
             "updates": "{% trans 'indicator Updates' %}",
+            "no_updates_yet": "{% trans 'This period has no updates yet' %}",
             "new_update": "{% trans 'New indicator update' %}",
->>>>>>> 47421afd
             "adding_update": "{% trans 'Adding new update' %}",
             "edit_update": "{% trans 'Edit update' %}",
             "cancel": "{% trans 'Cancel' %}",
