--- conflicted
+++ resolved
@@ -8,15 +8,9 @@
     <div class="col-md-3">
         <h4>MyRSR</h4>
         <ul class="list-unstyled">
-<<<<<<< HEAD
-            <li><a href="/myrsr/">My details</a></li>
-            <li><a href="/myrsr/my_updates">My updates</a></li>
-            <li><a href="#">My projects</a></li>
-=======
             <li><a href="{% url 'myrsr' %}">My details</a></li>
             <li><a href="{% url 'my_updates' %}">My updates</a></li>
             <li><a href="{% url 'my_projects' %}">My projects</a></li>
->>>>>>> 0116d681
         </ul>
         <ul class="list-unstyled">
             <li><a href="/myrsr/password_change">Change password</a></li>
