--- conflicted
+++ resolved
@@ -68,8 +68,6 @@
 {% endblock %}
 
 {% block jq %}
-<<<<<<< HEAD
-  {{ block.super }}
   $( "#id_latitude").val(0);
   $( "#id_longitude").val(0);
   if (navigator.geolocation) {
@@ -79,16 +77,4 @@
     $( "#id_latitude").val(position.coords.latitude);
     $( "#id_longitude").val(position.coords.longitude);
   }
-{% endblock jq %}
-=======
-    $( "#id_latitude").val(0);
-    $( "#id_longitude").val(0);
-    if (navigator.geolocation) {
-        navigator.geolocation.getCurrentPosition(storePosition);
-    }
-    function storePosition(position) {
-        $( "#id_latitude").val(position.coords.latitude);
-        $( "#id_longitude").val(position.coords.longitude);
-    }
-{% endblock %}
->>>>>>> faad552c
+{% endblock %}