--- conflicted
+++ resolved
@@ -13,18 +13,13 @@
             <div class="col-sm-4 shareBlock">
                 <div>
                     <nav>
-<<<<<<< HEAD
                         <a href="#" class="btn btn-primary"><i class="fa fa-lightbulb-o"></i> Follow project</a>
-                        <a href="#" class="fullPdf"><i class="fa fa-file-pdf-o"></i> Download full data report</a>
-=======
-                        <a href="#" class="btn btn-primary">Follow project</a>
                         {% url 'project-report' project.pk as report_url %}
                         {% if not request.get_full_path == report_url %}
-                        <a href="{% url 'project-report' project.pk %}" class="btn"><i class="fa fa-bar-chart"></i> Show full data report</a>
+                        <a href="{% url 'project-report' project.pk %}" class="fullPdf"><i class="fa fa-bar-chart"></i> Show full data report</a>
                         {% else %}
                         <a href="javascript:window.print();" class="btn"><i class="fa fa-print"></i> Print this page</a>
                         {% endif %}
->>>>>>> daaadb0f
                     </nav>
                 </div>
             </div>
