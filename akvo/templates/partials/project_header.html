{% load i18n maps %}

<header class="projectHeader">
    <div class="container">
        <div class="row">
            <div class="col-sm-8">
                <h1><a href="{% url 'project-main' project.pk %}">{{project.title}}</a></h1>
                <p>{{project.subtitle}}</p>
                <div class="projectLocation">
                    <p class="small"><span class="glyphicon glyphicon-globe"></span> {{project.primary_location.country}}, {{project.primary_location.country.continent}} &nbsp; <a href="#" onclick="maptoggle()" class="map-toggle">Show map +</a></p>
                </div>
            </div>
            <div class="col-sm-4 shareBlock">
                <div class="text-right">
                    <nav>
                        <a href="#" class="btn btn-primary">Follow project</a>
<<<<<<< HEAD
                        {% url 'project-report' project.pk as report_url %}
                        {% if not request.get_full_path == report_url %}
                        <a href="{% url 'project-report' project.pk %}" class="btn"><i class="fa fa-th-list"></i> Full data report</a>
                        {% endif %}
=======
                        <a href="#" class="btn"><i class="fa fa-file-pdf-o"></i> Download full data report</a>
>>>>>>> e2e1bc0f
                    </nav>
                </div>
            </div>
        </div>
        <div style="display: None" id="project-map" class="row initial">
            {% project_map project.id '100%' '300px' %}
        </div>
    </div>
</header>

<script type="text/javascript">
    function maptoggle() {
        if ($( "#project-map" ).css('display') == 'none') {
            $( "#project-map" ).slideToggle('slow');
            if ($('#project-map').hasClass('initial')) {
                googleMap.load();
                $( "#project-map" ).removeClass('initial');
            }
            $('.map-toggle').html('HIDE MAP -');
        } else {
            $( "#project-map" ).slideToggle('slow');
            $('.map-toggle').html('SHOW MAP +');
        }
    };
</script><|MERGE_RESOLUTION|>--- conflicted
+++ resolved
@@ -14,14 +14,10 @@
                 <div class="text-right">
                     <nav>
                         <a href="#" class="btn btn-primary">Follow project</a>
-<<<<<<< HEAD
                         {% url 'project-report' project.pk as report_url %}
                         {% if not request.get_full_path == report_url %}
-                        <a href="{% url 'project-report' project.pk %}" class="btn"><i class="fa fa-th-list"></i> Full data report</a>
+                        <a href="{% url 'project-report' project.pk %}" class="btn"><i class="fa fa-th-list"></i> Show full data report</a>
                         {% endif %}
-=======
-                        <a href="#" class="btn"><i class="fa fa-file-pdf-o"></i> Download full data report</a>
->>>>>>> e2e1bc0f
                     </nav>
                 </div>
             </div>
