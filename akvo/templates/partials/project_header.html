--- conflicted
+++ resolved
@@ -14,8 +14,7 @@
                 <div class="row">
                     <nav>
                         <div class="col-xs-12">
-<<<<<<< HEAD
-                            <a href="#" class="btn btn-primary" style="display: none;"><i class="fa fa-lightbulb-o"></i> Follow project</a>
+                            <a href="#" class="btn btn-primary hidden"><i class="fa fa-lightbulb-o"></i> Follow project</a>
                             {% if not no_facebook %}
                             <a id="btn-fbShare" class="btn btn-primary" href="#" onclick="
                             window.open(
@@ -32,11 +31,6 @@
                               'width=626,height=436');
                             return false;"><i class="fa fa-twitter-square fa-lg"></i> Share</a>
                             {% endif %}
-=======
-                            <a href="#" class="btn btn-primary hidden"><i class="fa fa-lightbulb-o"></i> Follow project</a>
-                            <a id="btn-fbShare" href="#" class="btn btn-primary"><i class="fa fa-facebook-official fa-lg"></i> Share</a>
-                            <a id="btn-twShare" href="#" class="btn btn-primary"><i class="fa fa-twitter-square fa-lg"></i> Share</a>
->>>>>>> f7b046a5
                             <div class="col-xs-12 reportPdf">
                                 {% url 'project-report' project.pk as report_url %}
                                 {% if not request.get_full_path == report_url %}
