{% load cache google_maps humanize i18n rsr_tags %}

{% load url from future %}


<!doctype html>
<html lang="en">
<head>
  <meta charset="utf-8">
  <title>Map widget</title>
  <style type="text/css" media="screen">
    body { margin:0; font-family: arial; font-size:14px;}
    .small {font-size:0.875em;}
    .grey {color:#888}
    #footer {
      width: {{width}}px;
      max-width: {{width}}px;
      background-color: #{{bgcolor}};
      /*
      background-color: #303030;
      background-color: #fff;
      */
      color: #fff;
      text-align:right;
      max-height:24px;
      overflow:hidden;
    }
    #footer img { margin-top:3px; margin-right:3px;}
    #footer a img { border:none;}
  </style>
  <base target="_top" />
</head>
<body>
  <div id="map" style="height:{{height|add:-30}}px; width:{{width}}px;"></div>
  <div id="footer">
    <a href="http://akvo.org">
      <img src="{{MEDIA_URL}}widgets/img/akvo-badge_small.png" width="60" height="18" alt="Akvo.org" />
    </a>
  </div>
 

  <script src="http://maps.google.com/maps/api/js?sensor=false" type="text/javascript"></script>
  <script src="//ajax.googleapis.com/ajax/libs/jquery/1.7.1/jquery.min.js"></script>
  <script type="text/javascript">
    !window.jQuery && document.write('<script src="{{MEDIA_URL}}core/js/jquery-1.7.1.min.js"><\/script>');
  </script>
  <script src="{{request.domain_url}}/media/core/js/jquery.ui.map.full.min.js" type="text/javascript"></script>
  <script type="text/javascript" charset="utf-8">
    jQuery = window.jQuery.noConflict(true);
    function renderMap(data) {
      var mapElement,
          mapOptions = {};
      mapElement = jQuery("#map");
      {% if state == "static" %}
        mapOptions = {
          draggable: false,
          disableDefaultUI: true
        };
      {% endif %}
      mapElement.gmap(mapOptions).bind("init", function() {
        jQuery.each(data.projects, function(i, project) {
          mapElement.gmap("addMarker", { 
            "position": new google.maps.LatLng(project.latitude, project.longitude), 
            "bounds": true,
          }).click(function() {
            mapElement.gmap("openInfoWindow", {"content": project.content}, this);
          });
        });
      });
    }
  </script>
<<<<<<< HEAD
  <script src="{{request.app_url}}/api/beta/projects_cordinates.json?callback=renderMap"></script>
=======
  <script src="{{request.app_url}}/json/projects_coordinates.json?callback=renderMap"></script>
>>>>>>> 2f62e4ed
</body>
</html>

{% comment %}
{% if map_type == 'static' %}
  draggable: false,
  disableDefaultUI: true,
{% endif %}
{% endcomment %}<|MERGE_RESOLUTION|>--- conflicted
+++ resolved
@@ -69,11 +69,7 @@
       });
     }
   </script>
-<<<<<<< HEAD
-  <script src="{{request.app_url}}/api/beta/projects_cordinates.json?callback=renderMap"></script>
-=======
   <script src="{{request.app_url}}/json/projects_coordinates.json?callback=renderMap"></script>
->>>>>>> 2f62e4ed
 </body>
 </html>
 
