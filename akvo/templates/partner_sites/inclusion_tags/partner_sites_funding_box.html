--- conflicted
+++ resolved
@@ -39,11 +39,7 @@
       </tr>
     </table>
     <div style="text-align:center; padding: 5px 0 10px 0;">
-<<<<<<< HEAD
-        <a class="orange awesome small" style="color:#000" href="{{domain_url}}/rsr/project/{{project.id}}/donate/">{% trans 'Donate' %}</a>
-=======
       <a class="orange awesome small" style="color:#000" href="{{domain_url}}/rsr/project/{{project.id}}/donate/">{% trans 'Donate' %}</a>
->>>>>>> 2e23b63a
     </div> 
   {% endif %}
 </div>