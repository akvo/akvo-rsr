{% extends "partner_sites/base.html" %}

{% load i18n %}

<<<<<<< HEAD
=======
{% load url from future %}

>>>>>>> be72d207
{% block title %}{% trans "Projects" %} - {% endblock title %}

{% block breadcrum_items %}
  {% if return_url %}
  {{block.super}}
  <li><a href="{% url 'home' %}"><span>{% trans "Projects" %}</span></a></li>
  {% else %}
  <li><a href="{% url 'home' %}"><span class="notranslate">{{organisation}}</span></a></li>
  {% endif %}
  <li class="last_breadcrum_item">{% trans "Sign-in" %}</li>
{% endblock breadcrum_items %}

{% block content %}
<section class="whitebox pad20 marg_bottom40" style="height:350px">
  <h1>{% trans "Sign in with your Akvo account" %}</h1>
  {% if form.errors %}
  <div class="error">
    <h2 class="red">{% trans "Error when signing in" %}</h2>
    {% if form.non_field_errors %}
    {% for error in form.non_field_errors %}
    <p class="small">{{error}}</p>
    {% endfor %}
   {% endif %}  
  </div>
  {% endif %}
<<<<<<< HEAD
  <div style="width:250px;margin-right:30px">
=======
  <div style="float:left;width:250px;margin-right:30px">
>>>>>>> be72d207
    <form action="{% url 'sign_in' %}" method="post" name="auth_form" class="auth">
      <fieldset>
        {% for field in form %}
        <div class="clearfix">
        {{field.label_tag}}
          <div class="input">
          {{field}}
          {% if field.errors %}
            <span class="red small">{{field.errors.0}}</span> 
          {% endif %}
          </div>
        </div>
        {% endfor %}
        <div class="clearfix">
          <div class="input marg_top15">
            <a class="aqua awesome" style="color:#fff" href="javascript:document.auth_form.submit()">{% trans 'Sign in' %}</a>
          </div>
        </div>
        <p style="visibility:hidden" class="marg0 pad0">
          <input type="submit" value="Sign in" class="marg0 pad0">
        </p>
        {% csrf_token %}
        {# To make sure the next parameter works on both first load and on form errors #}
        {% if request.POST.next %}
        <input type="hidden" name="next" value="{{request.POST.next}}" />
        {% else %}
        <input type="hidden" name="next" value="{{next}}" />
        {% endif %}
      </fieldset>
    </form>
  </div>
<<<<<<< HEAD
  <div class="clearfix" style="float:left; width:465px; padding-top:20px">
    <h3>{% trans "I don't have an account" %}</h3>
    {% url 'register1' as register1_url %}
=======
  <div class="clearfix" style="float:left;width:465px;padding-top:20px">
    <h3>{% trans "I don't have an account" %}</h3>
>>>>>>> be72d207
    <p>
    {% blocktrans %}By <a href='{{register1_url}}'>registering</a> with Akvo, you will be able to:{% endblocktrans %}
    </p>
    <ul class="simplelist">
      <li>{% trans "Create updates on your organisation's projects" %}</li>
      <li>{% trans "Leave comments on projects" %}</li>
    </ul>
<<<<<<< HEAD
    <p>{% trans 'And much more! <a href="/web/">Learn about</a> how Akvo works.' %}</p>
  </div>
  <span class="small">
    <a href="{{domain_url}}/rsr/accounts/password/reset/">{% trans "I forgot my username and/or password" %}</a>
  </span>
=======
    <p>{% trans 'And much more! <a href="http://www.akvo.org/web/akvo-rsr">Learn about</a> how Akvo works.' %}</p>
    <span class="small">
      <a href="{{domain_url}}/rsr/accounts/password/reset/">{% trans "I forgot my username and/or password" %}</a>
    </span>
  </div>
>>>>>>> be72d207
</section>
{% endblock content %}<|MERGE_RESOLUTION|>--- conflicted
+++ resolved
@@ -1,12 +1,7 @@
 {% extends "partner_sites/base.html" %}
-
 {% load i18n %}
-
-<<<<<<< HEAD
-=======
 {% load url from future %}
 
->>>>>>> be72d207
 {% block title %}{% trans "Projects" %} - {% endblock title %}
 
 {% block breadcrum_items %}
@@ -20,7 +15,7 @@
 {% endblock breadcrum_items %}
 
 {% block content %}
-<section class="whitebox pad20 marg_bottom40" style="height:350px">
+<section class="whitebox pad20 marg_bottom40">
   <h1>{% trans "Sign in with your Akvo account" %}</h1>
   {% if form.errors %}
   <div class="error">
@@ -32,11 +27,7 @@
    {% endif %}  
   </div>
   {% endif %}
-<<<<<<< HEAD
   <div style="width:250px;margin-right:30px">
-=======
-  <div style="float:left;width:250px;margin-right:30px">
->>>>>>> be72d207
     <form action="{% url 'sign_in' %}" method="post" name="auth_form" class="auth">
       <fieldset>
         {% for field in form %}
@@ -68,14 +59,8 @@
       </fieldset>
     </form>
   </div>
-<<<<<<< HEAD
   <div class="clearfix" style="float:left; width:465px; padding-top:20px">
     <h3>{% trans "I don't have an account" %}</h3>
-    {% url 'register1' as register1_url %}
-=======
-  <div class="clearfix" style="float:left;width:465px;padding-top:20px">
-    <h3>{% trans "I don't have an account" %}</h3>
->>>>>>> be72d207
     <p>
     {% blocktrans %}By <a href='{{register1_url}}'>registering</a> with Akvo, you will be able to:{% endblocktrans %}
     </p>
@@ -83,18 +68,10 @@
       <li>{% trans "Create updates on your organisation's projects" %}</li>
       <li>{% trans "Leave comments on projects" %}</li>
     </ul>
-<<<<<<< HEAD
-    <p>{% trans 'And much more! <a href="/web/">Learn about</a> how Akvo works.' %}</p>
+    <p>{% trans 'And much more! <a href="http://www.akvo.org/web/akvo-rsr">Learn about</a> how Akvo works.' %}</p>
   </div>
   <span class="small">
     <a href="{{domain_url}}/rsr/accounts/password/reset/">{% trans "I forgot my username and/or password" %}</a>
   </span>
-=======
-    <p>{% trans 'And much more! <a href="http://www.akvo.org/web/akvo-rsr">Learn about</a> how Akvo works.' %}</p>
-    <span class="small">
-      <a href="{{domain_url}}/rsr/accounts/password/reset/">{% trans "I forgot my username and/or password" %}</a>
-    </span>
-  </div>
->>>>>>> be72d207
 </section>
 {% endblock content %}