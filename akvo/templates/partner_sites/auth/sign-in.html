{% extends "partner_sites/base.html" %}
{% load i18n %}
{% load url from future %}

{% block title %}{% trans "Projects" %} - {% endblock title %}

{% block breadcrum_items %}
  {% if return_url %}
  {{block.super}}
  <li><a href="{% url 'home' %}"><span>{% trans "Projects" %}</span></a></li>
  {% else %}
  <li><a href="{% url 'home' %}"><span class="notranslate">{{organisation}}</span></a></li>
  {% endif %}
  <li class="last_breadcrum_item">{% trans "Sign-in" %}</li>
{% endblock breadcrum_items %}

{% block content %}
<section class="whitebox pad20 marg_bottom40">
  <h1>{% trans "Sign in with your Akvo account" %}</h1>
  {% if form.errors %}
  <div class="error">
    <h2 class="red">{% trans "Error when signing in" %}</h2>
    {% if form.non_field_errors %}
    {% for error in form.non_field_errors %}
    <p class="small">{{error}}</p>
    {% endfor %}
   {% endif %}  
  </div>
  {% endif %}
  <div style="width:250px;margin-right:30px">
    <form action="{% url 'sign_in' %}" method="post" name="auth_form" class="auth">
      <fieldset>
        {% for field in form %}
        <div class="clearfix">
        {{field.label_tag}}
          <div class="input">
          {{field}}
          {% if field.errors %}
            <span class="red small">{{field.errors.0}}</span> 
          {% endif %}
          </div>
        </div>
        {% endfor %}
        <div class="clearfix">
          <div class="input marg_top15">
            <a class="aqua awesome" style="color:#fff" href="javascript:document.auth_form.submit()">{% trans 'Sign in' %}</a>
          </div>
        </div>
        <p style="visibility:hidden" class="marg0 pad0">
          <input type="submit" value="Sign in" class="marg0 pad0">
        </p>
        {% csrf_token %}
        {# To make sure the next parameter works on both first load and on form errors #}
        {% if request.POST.next %}
        <input type="hidden" name="next" value="{{request.POST.next}}" />
        {% else %}
        <input type="hidden" name="next" value="{{next}}" />
        {% endif %}
      </fieldset>
    </form>
  </div>
  <div class="clearfix" style="float:left; width:465px; padding-top:20px">
    <h3>{% trans "I don't have an account" %}</h3>
    <p>
    {% blocktrans %}By <a href='{{register1_url}}'>registering</a> with Akvo, you will be able to:{% endblocktrans %}
    </p>
    <ul class="simplelist">
      <li>{% trans "Create updates on your organisation's projects" %}</li>
      <li>{% trans "Leave comments on projects" %}</li>
    </ul>
    <p>{% trans 'And much more! <a href="http://www.akvo.org/web/akvo-rsr">Learn about</a> how Akvo works.' %}</p>
    <span class="small">
      <a href="{{domain_url}}/accounts/password/reset/">{% trans "I forgot my username and/or password" %}</a>
    </span>
  </div>
<<<<<<< HEAD
  <span class="small">
    <a href="{{domain_url}}/accounts/password/reset/">{% trans "I forgot my username and/or password" %}</a>
  </span>
=======
>>>>>>> a0d33187
</section>
{% endblock content %}<|MERGE_RESOLUTION|>--- conflicted
+++ resolved
@@ -73,11 +73,5 @@
       <a href="{{domain_url}}/accounts/password/reset/">{% trans "I forgot my username and/or password" %}</a>
     </span>
   </div>
-<<<<<<< HEAD
-  <span class="small">
-    <a href="{{domain_url}}/accounts/password/reset/">{% trans "I forgot my username and/or password" %}</a>
-  </span>
-=======
->>>>>>> a0d33187
 </section>
 {% endblock content %}