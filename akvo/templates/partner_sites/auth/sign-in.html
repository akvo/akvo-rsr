--- conflicted
+++ resolved
@@ -15,11 +15,7 @@
 {% endblock breadcrum_items %}
 
 {% block content %}
-<<<<<<< HEAD
-<section class="whitebox pad20 marg_bottom40" style="height:420px">
-=======
 <section class="whitebox pad20 marg_bottom40" style="height:450px">
->>>>>>> bcdbb4c4
   <h1>{% trans "Sign in with your Akvo account" %}</h1>
   {% if form.errors %}
     <div class="error">
