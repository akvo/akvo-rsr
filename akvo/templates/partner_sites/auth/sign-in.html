{% extends "partner_sites/base.html" %}
{% load i18n %}
{% load url from future %}

{% block title %}{% trans "Projects" %} - {% endblock title %}

{% block breadcrum_items %}
  {% if return_url %}
  {{block.super}}
  <li><a href="{% url 'home' %}"><span>{% trans "Projects" %}</span></a></li>
  {% else %}
  <li><a href="{% url 'home' %}"><span class="notranslate">{{organisation}}</span></a></li>
  {% endif %}
  <li class="last_breadcrum_item">{% trans "Sign-in" %}</li>
{% endblock breadcrum_items %}

{% block content %}
<section class="whitebox pad20 marg_bottom40">
  <h1>{% trans "Sign in with your Akvo account" %}</h1>
  {% if form.errors %}
  <div class="error">
    <h2 class="red">{% trans "Error when signing in" %}</h2>
    {% if form.non_field_errors %}
    {% for error in form.non_field_errors %}
    <p class="small">{{error}}</p>
    {% endfor %}
   {% endif %}  
  </div>
  {% endif %}
  <div style="width:250px;margin-right:30px">
    <form action="{% url 'sign_in' %}" method="post" name="auth_form" class="auth">
      <fieldset>
        {% for field in form %}
        <div class="clearfix">
        {{field.label_tag}}
          <div class="input">
          {{field}}
          {% if field.errors %}
            <span class="red small">{{field.errors.0}}</span> 
          {% endif %}
          </div>
        </div>
        {% endfor %}
        <div class="clearfix">
          <div class="input marg_top15">
            <a class="aqua awesome" style="color:#fff" href="javascript:document.auth_form.submit()">{% trans 'Sign in' %}</a>
          </div>
        </div>
        <p style="visibility:hidden" class="marg0 pad0">
          <input type="submit" value="Sign in" class="marg0 pad0">
        </p>
        {% csrf_token %}
        {# To make sure the next parameter works on both first load and on form errors #}
        {% if request.POST.next %}
        <input type="hidden" name="next" value="{{request.POST.next}}" />
        {% else %}
        <input type="hidden" name="next" value="{{next}}" />
        {% endif %}
      </fieldset>
    </form>
  </div>
  <div class="clearfix" style="float:left; width:465px; padding-top:20px">
    <h3>{% trans "I don't have an account" %}</h3>
    <p>
    {% blocktrans %}By <a href='{{register1_url}}'>registering</a> with Akvo, you will be able to:{% endblocktrans %}
    </p>
    <ul class="simplelist">
      <li>{% trans "Create updates on your organisation's projects" %}</li>
      <li>{% trans "Leave comments on projects" %}</li>
    </ul>
    <p>{% trans 'And much more! <a href="http://www.akvo.org/web/akvo-rsr">Learn about</a> how Akvo works.' %}</p>
<<<<<<< HEAD
=======
    <span class="small">
      <a href="{{domain_url}}/accounts/password/reset/">{% trans "I forgot my username and/or password" %}</a>
    </span>
>>>>>>> f141a412
  </div>
  <span class="small">
    <a href="{{domain_url}}/rsr/accounts/password/reset/">{% trans "I forgot my username and/or password" %}</a>
  </span>
</section>
{% endblock content %}<|MERGE_RESOLUTION|>--- conflicted
+++ resolved
@@ -69,15 +69,9 @@
       <li>{% trans "Leave comments on projects" %}</li>
     </ul>
     <p>{% trans 'And much more! <a href="http://www.akvo.org/web/akvo-rsr">Learn about</a> how Akvo works.' %}</p>
-<<<<<<< HEAD
-=======
     <span class="small">
       <a href="{{domain_url}}/accounts/password/reset/">{% trans "I forgot my username and/or password" %}</a>
     </span>
->>>>>>> f141a412
   </div>
-  <span class="small">
-    <a href="{{domain_url}}/rsr/accounts/password/reset/">{% trans "I forgot my username and/or password" %}</a>
-  </span>
 </section>
 {% endblock content %}