--- conflicted
+++ resolved
@@ -47,24 +47,19 @@
         	  margin-top: 30px;
         	  margin-left: 20px;
           }
-  			</style>
-  			<div class="notice" style="background-color:#ffffe0;">
-      	  <div class="noticebutton">
-      		  <a class="aqua awesome" style="color:#fff;" href="{% url 'update_edit' project.id update.id %}">{% trans 'Edit update' %}</a>
-      		</div>
-      		<p class="nano-lede grey">
-<<<<<<< HEAD
-				{% comment %}Translators: When you just have added an update you have a window of time to edit it {% endcomment %}
-				{% trans "Found a typo?" %}
-			</p>
-      		<p class="nano-lede grey">
-				{% comment %}Translators: When you have added a new update. You posted this on "date". You can edit this update until "time", at which... {% endcomment %}
-				{% blocktrans with posted=update.time_gmt|date:"H:i T" expires=update.expires_at|date:"H:i T"  %}You posted this update at {{posted}}. You can edit this update until {{ expired }}; at which time it will become locked and final.{% endblocktrans %}
-			</p>
-=======
-						{% blocktrans with posted=update.time_gmt|date:"H:i T" expires=update.expires_at|date:"H:i T"  %}You posted this update at {{posted}}. You can edit this update until {{ expires }}, at which time it will become locked and final.{% endblocktrans %}
-					</p>
->>>>>>> 6a1b8854
+        </style>
+        <div class="notice" style="background-color:#ffffe0;">
+          <div class="noticebutton">
+            <a class="aqua awesome" style="color:#fff;" href="{% url 'update_edit' project.id update.id %}">{% trans 'Edit update' %}</a>
+          </div>
+          <p class="nano-lede grey">
+            {% comment %}Translators: When you just have added an update you have a window of time to edit it {% endcomment %}
+            {% trans "Found a typo?" %}
+          </p>
+          <p class="nano-lede grey">
+            {% comment %}Translators: When you have added a new update. You posted this on "date". You can edit this update until "time", at which... {% endcomment %}
+            {% blocktrans with posted=update.time_gmt|date:"H:i T" expires=update.expires_at|date:"H:i T"  %}You posted this update at {{posted}}. You can edit this update until {{ expires }}; at which time it will become locked and final.{% endblocktrans %}
+          </p>
       	</div>
     	{% endif %}
     
