--- conflicted
+++ resolved
@@ -1,9 +1,6 @@
 {% extends "rsr/project/project_subpage_base.html" %}
-<<<<<<< HEAD
-{% load webdesign addparam cache generic_content humanize i18n rsr_filters rsr_tags thumbnail counter_tags oembed_tags %}
-=======
-{% load webdesign addparam cache humanize i18n rsr_filters rsr_tags thumbnail counter_tags %}
->>>>>>> ed116107
+{% load webdesign addparam cache humanize i18n rsr_filters rsr_tags thumbnail counter_tags oembed_tags %}
+
 
 {% block breadcrum_items %}
 {{block.super}}
