--- conflicted
+++ resolved
@@ -1,10 +1,6 @@
 {% extends "rsr/base.html" %}
-
-<<<<<<< HEAD
-{% load webdesign addparam cache generic_content humanize i18n rsr_filters rsr_tags thumbnail counter_tags oembed_tags %} 
-=======
-{% load webdesign addparam cache humanize i18n rsr_filters rsr_tags thumbnail counter_tags %}
->>>>>>> ed116107
+{% load webdesign addparam cache humanize i18n rsr_filters rsr_tags thumbnail counter_tags oembed_tags %}
+
 
 {% block title %}{{project.name}}{% endblock title %}
 
