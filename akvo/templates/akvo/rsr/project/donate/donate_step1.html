{% extends "rsr/project/donate/donate_base.html" %}

{% load i18n %}
{% load url from future %}

{% block breadcrum_items %}
{{block.super}}
<li id="last_breadcrum_item">{% trans 'Donate' %}</li>
{% endblock breadcrum_items %}

{% block maincontent %}
<h1>Donate to {{p.name}}</h1>
<div class="white_box">
	<div>
		<div id="donate_step_box">
			<div id="donate_step_box_inner">
				<div class="donate_steps active_donate_step">
					<p>{% trans 'Select payment system' %}</p>
				</div>
				<div class="donate_steps">
					<p>{% trans 'Enter amount' %}</p>
				</div>
				<div class="donate_steps">
					<p>{% trans 'Confirm amount' %}</p>
				</div>
				<div class="donate_steps">
					<p>{% trans 'Use payment system' %}</p>
				</div>
				<div id="#donate_step_5" class="donate_steps">
					<p>{% trans 'Thank you!' %}</p>
				</div>
			</div>
			<div class="clear">	</div>
		</div>
	</div>
	<h2 style="margin-left:20px;margin-bottom:0; margin-top:40px;">{% trans 'Select a payment system to use' %}</h2>
	
	<div style="width:476px; float:left; margin-right:20px;">
		<div class="space20">
			<div class="round" style="border:1px solid #ccc; border-bottom:2px solid #ccc;">
				<div class="space20">
					<h3>{% trans 'For all users' %}</h3>
					<div style="text-align:center; height:150px;">
						<a href="{% url 'complete_donation' project_id=p.id engine='paypal' %}">
						<img src="{{MEDIA_URL}}akvo/img/donate/horizontal_solution_PPeCheck.gif" width="230" height="65" alt="PayPal" style="margin-top:30px;" /></a>						
					</div>
					<p class="small">
						{% trans 'Akvo offers the Paypal Secure Payment&trade; system for donations in 24 currencies from 190 countries, whether or not you have a PayPal account.' %}
					</p>
					<div style="text-align:center;">
						<a style="float:none;" class="aqua awesome" href="{% url 'complete_donation' project_id=p.id engine='paypal' %}"><span>{% trans 'Use PayPal' %}</span></a>
					</div>
				</div>
			</div>
		</div>
	</div>
	{% if p.currency = 'EUR' %}
		<div style="width:475px; float:left;">
			<div class="space20" class="text_left">
				<div class="round" style="border: 1px solid #ccc; border-bottom: 2px solid #ccc;">
					<div class="space20">
						<h3>{% trans 'For Dutch users only' %}</h3>
<<<<<<< HEAD
						<div style="text-align:center; height:150px;">
							<a href="{% url 'complete_donation' project_id=p.id engine='ideal' %}">
=======
						<div style="text-align:center; height:168px;">
							<a href="{% url complete_donation project_id=p.id,engine='ideal' %}">
>>>>>>> 9de4e722
							<img src="{{MEDIA_URL}}akvo/img/donate/ideal-small.png" width="130" height="121" alt="Ideal" style="margin-top:20px;" /></a>
						</div>
						<p class="small">{% trans 'In the Netherlands, Akvo offers the iDeal system for payments directly from your bank account.' %}</p>
						<div style="text-align:center;">
							<a style="float:none;" class="aqua awesome" href="{% url 'complete_donation' project_id=p.id engine='ideal' %}"><span>{% trans 'Use iDeal' %}</span></a>
						</div>
					</div>
				</div>
			</div>
		</div>
	{% endif %}
	<div class="clear"></div>	
	<p style="margin-left:20px; margin-top:20px;">
		{% trans 'Do you represent an institution or company interested in funding or sponsoring this project?' %}<br />
		<br />
		{% trans 'Become an' %} <a href="/web/how_to_fund_a_project">{% trans 'Akvo funding partner' %}</a>!
	</p>
	<div style="height:40px">&nbsp;</div>
</div>


{% endblock maincontent %}<|MERGE_RESOLUTION|>--- conflicted
+++ resolved
@@ -1,7 +1,7 @@
 {% extends "rsr/project/donate/donate_base.html" %}
-
 {% load i18n %}
 {% load url from future %}
+
 
 {% block breadcrum_items %}
 {{block.super}}
@@ -60,13 +60,8 @@
 				<div class="round" style="border: 1px solid #ccc; border-bottom: 2px solid #ccc;">
 					<div class="space20">
 						<h3>{% trans 'For Dutch users only' %}</h3>
-<<<<<<< HEAD
-						<div style="text-align:center; height:150px;">
-							<a href="{% url 'complete_donation' project_id=p.id engine='ideal' %}">
-=======
 						<div style="text-align:center; height:168px;">
-							<a href="{% url complete_donation project_id=p.id,engine='ideal' %}">
->>>>>>> 9de4e722
+							<a href="{% url 'complete_donation' project_id=p.id,engine='ideal' %}">
 							<img src="{{MEDIA_URL}}akvo/img/donate/ideal-small.png" width="130" height="121" alt="Ideal" style="margin-top:20px;" /></a>
 						</div>
 						<p class="small">{% trans 'In the Netherlands, Akvo offers the iDeal system for payments directly from your bank account.' %}</p>
