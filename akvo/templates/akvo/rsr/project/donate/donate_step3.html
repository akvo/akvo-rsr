{% extends "rsr/project/donate/donate_base.html" %}

{% load i18n rsr_tags thumbnail %}
{% load url from future %}

{% block breadcrum_items %}
{{block.super}}
<li id="last_breadcrum_item">{% trans 'Confirm Donation' %}</li>
{% endblock breadcrum_items %}


{% block maincontent %}

{% if live_earth_enabled %}
	{% if has_sponsor_banner %}
	<a href="{% url 'live_earth_landing_page' %}"><img src="{{MEDIA_URL}}akvo/img/le/lerfw-banner.png" alt="{% trans 'This project is presented by DOW LIVE EARTH RUN FOR WATER' %}" style="margin-bottom:20px;" /></a>
	{% endif %}
{% endif %}

<h1>Donate to {{p.name}}</h1>
<div class="white_box">
	<div>
		<div id="donate_step_box">
			<div id="donate_step_box_inner">
				<div class="donate_steps">
					<p>{% trans 'Select payment system' %}</p>
				</div>
				<div class="donate_steps">
					<p>{% trans 'Enter amount' %}</p>
				</div>
				<div class="donate_steps active_donate_step">
					<p>{% trans 'Confirm amount' %}</p>
				</div>
				<div class="donate_steps">
					<p>{% trans 'Use payment system' %}</p>
				</div>
				<div id="#donate_step_5" class="donate_steps">
					<p>{% trans 'Thank you!' %}</p>
				</div>
			</div>
			<div class="clear">	</div>
		</div>
	</div>
	<div class="space20">
		<div style="width:50%; float:left;">
			<h3>{% trans 'Project to receive your donation' %}</h3>
		</div>
		<noscript>
			<div id="paypal_donate_warning_main" style="float:right; width:380px; background-color:#FFEFEB; color:#FF0000; border:1px solid #FFDAD9; padding:10px;">
				<p>
					<span style="font-weight:bold;">{% trans 'A problem occurred' %}</span><br />
					{% trans 'We&#x27;re sorry, but you must have Javascript enabled in your browser to proceed.' %}
				</p>
			</div>
		</noscript>
		<div class="clear"></div>
		
		<div style="float:left; width:400px;">
			<div class="donate_details_left">
				<p>{% trans 'Project name' %}:</p>
			</div>
			<div class="donate_details_right">
				<p><a href="{% url 'project_main' p.id %}">{{ p.name }}</a></p>
			</div>
			<div class="clear"></div>
			
			<div class="donate_details_left">
				<p>{% trans 'Location' %}:</p>
			</div>
			<div class="donate_details_right">
				<p>{{ p.primary_location.country.get_continent_display }} / {{p.primary_location.country}}, {{p.primary_location.city}}</p>
			</div>
			<div class="clear"></div>
			
			<div class="donate_details_left">
				<p>{% trans 'Akvo ref' %}:</p>
			</div>
			<div class="donate_details_right">
				<p>{{ p.id }}</p>
				{% if p.current_image %}
					<div style="margin-top:5px;">
						<a href="{% url 'project_main' p.id %}">
                            <img src="{% thumbnail p.current_image 172x125 autocrop,upscale,sharpen %}" alt="{{p.current_image_caption}}" />
						</a>
					</div>
			    {% endif %}
				<div style="width:172px;">
					{% funding_table p %}
				</div>
			</div>
			<div class="clear"></div>
		</div>
		<div style="float:left; width:513px; margin-left:20px;">
			{% if payment_engine = 'paypal' %}
			<div style="float:right; border:1px solid #DEDEE3; border-bottom:2px solid #DEDEE3; width:485px; margin-bottom:20px; padding:10px">
				<div style="float:right; width:223px; margin-left:10px" class="clearfix" >
					<img src="{{MEDIA_URL}}akvo/img/donate/horizontal_solution_PPeCheck.gif" width="230" height="65" alt="PayPal" />
				</div>
				<p class="small">{% trans 'Akvo.org uses the PayPal Secure Payment&trade; system for donations.' %}</p>
				<p class="small">
					{% trans "With PayPal you may make donations via your country&#x27;s accepted credit or debit cards, or through a PayPal account if you have one. And PayPal handles the currency conversion for you." %}
				</p>
				<p class="small">
<<<<<<< HEAD
				    {% if p.currency = 'EUR' %}
					{% trans 'PayPal charges up to 3.9%+35 Euro cents of your donation in transaction fees. So if you donate 100 Euros, at least 95.75 Euros will go towards the selected project.' %}
					{% endif %}
					{% if p.currency = 'USD' %}
					{% trans 'PayPal charges up to 3.9%+30 US Dollar cents of your donation in transaction fees. So if you donate 100 US Dollars, at least 95.80 US Dollars will go towards the selected project.' %}
					{% endif %}
=======
					{% ifequal p.currency 'EUR' %}
						{% trans 'PayPal charges transaction fees of up to 3.9% of your donation amount + 35 Euro cents. So if you donate &euro;100, at a minimum 95.75 will go to the selected project.' %}				
					{% endifequal %}
					{% ifequal p.currency 'USD' %}
							{% trans 'PayPal charges transaction fees of up to 3.9% of your donation amount + 30 Dollar cents. So if you donate 100 US Dollars, at a minimum 95.80 will go to the selected project.' %}					
					{% endifequal %}
>>>>>>> 9de4e722
				</p>
			</div>
			<div style="float:right; border:1px solid #DEDEE3; border-bottom:2px solid #DEDEE3; width:485px; padding:10px;">
				<p class="small">
					{% trans 'At this time, only residents of the following countries will be able to treat this donation as a tax-deductible charitable contribution. We are working hard to expand this list all the time!' %}
				</p>
				<ul class="small" >
					<li>
					    {% if p.currency = 'EUR' %}
					        {% trans 'The Netherlands (Nederland)' %}
					    {% endif %}
					    {% if p.currency = 'USD' %}
					        {% trans 'United States of America' %}
					    {% endif %}
					</li>
				</ul>
			</div>
			{% endif %}
			{% if payment_engine = 'ideal' %}
			<div style="float:right; border:1px solid #DEDEE3; border-bottom:2px solid #DEDEE3; width:485px; margin-bottom:20px; padding:10px;">
				<div style="float:right; width:130px; text-align:center;">
					<img src="{{MEDIA_URL}}akvo/img/donate/ideal-small.png" width="130" height="121" alt="Ideal" /><br />
					<img src="{{MEDIA_URL}}akvo/img/donate/Mollie-Logo-Style-Small.png" width="121" height="46" alt="Mollie" />
				</div>
				<p class="small">
					{% trans 'Akvo.org offers the iDeal payment system for Netherlands users to make donations.  With iDEAL, you may make payments entirely within the secure and trusted environment of your own bank&#x27;s website.' %}
				</p>
				<p class="small">
					{% trans 'Akvo.org partners with Mollie.nl to provide iDEAL.' %}
				</p>

				<p class="small">
					{% if p.currency = 'EUR' %}
					{% trans 'Mollie.nl charges &euro;0.99 (excluding BTW) on every transaction. So if you donate &euro;100, &euro;98.82 Euros will go towards the selected project.' %}
					{% endif %}
					{% if p.currency = 'USD' %}
					{% trans 'iDeal charges up to 3.9%+30 US Dollar cents of your donation in transaction fees. So if you donate 100 US Dollars, at least 95.80 US Dollars will go towards the selected project.' %}
					{% endif %}
				</p>
			</div>
			<div style="float:right; border:1px solid #DEDEE3; border-bottom:2px solid #DEDEE3; width:485px; padding:10px;">
				<p class="small">
					{% trans 'At this time, only residents of the following countries will be able to treat this donation as a tax-deductible charitable contribution. We are working hard to expand this list all the time!' %}
				</p>
				<ul class="small">
					<li style="margin-left:30px;">
					    {% if p.currency = 'EUR' %}
					        {% trans 'The Netherlands (Nederland)' %}
					    {% endif %}
					    {% if p.currency = 'USD' %}
					        {% trans 'United States of America' %}
					    {% endif %}
					</li>
				</ul>
			</div>
			{% endif %}
		</div>
		<div class="clear"></div>
		<hr style="margin-top:15px;"/>

		<div style="float:left; width:400px;">
			{% blocktrans with p.get_currency_display|safe as currency %}
			<h3>Amount you wish to donate (in {{currency}})</h3>
            {% endblocktrans %}
			<div style="float:left; width:170px; text-align:right; padding-right:10px; padding-top:10px;">
				<p class="grey">{% trans 'Amount' %}:</p>
			</div>
			<div style="float:left;">
				<p style="color:#008C00; font-size:1.3em; font-weight:bold; margin-top:3px;">
					{{p.get_currency_display|safe}}{{invoice.amount}}
				</p>
			</div>
			<div class="clear"></div>
		</div>
		<div style="float:right; width:485px; padding:10px;">
			{% if donate_form.amount.errors %}
			<div id="paypal_warning_deatil" style="float:right; width:380px; background-color:#FFEFEB; color:#FF0000; border:1px solid #FFDAD9; padding:10px; margin-top:40px;">
					<span style="font-weight:bold;">{% trans 'A problem occurred' %}</span><br /><br />
						{% trans 'Amount' %}: {{ donate_form.amount.errors }}<br />
					<br />
			</div>
			{% endif %}
		</div>
		<div class="clear" style="padding-bottom:40px;"></div>
		
		
		<div style="float:left; width:400px;">
			<h3>{% trans 'Your name and email address' %}</h3>
			<div style="float:left; width:170px; text-align:right; padding-right:10px;">
				<div class="fieldWrapper" style="margin-bottom:32px; margin-top:7px;">	
					<p class="grey">{% trans 'Your name' %}:</p>
				</div>
				<div class="fieldWrapper">	
					<p class="grey">{% trans 'Your email' %}:</p>
				</div>
				{% if invoice.campaign_code %}
					<div class="fieldWrapper">	
						<p class="grey">{% trans 'Campaign code' %}:</p>
					</div>
				{% endif %}
			</div>
			<div style="float:left; width:218px;">
				<p style="font-weight:bold; margin-bottom:32px; margin-top:7px;">{{ invoice.get_name }}</p>
				<p style="font-weight:bold; margin-bottom:21px">{{ invoice.get_email }}</p>
				{% if invoice.campaign_code %}
					<p style="font-weight:bold; margin-bottom:4px">{{ invoice.campaign_code }}</p>
				{% endif %}
			</div>
		</div>
		<div style="float:right; width:485px; padding:10px;">
			{% if donate_form.errors %}
			<div id="paypal_warning_name" style="float:right; width:380px; background-color:#FFEFEB; color:#FF0000; border:1px solid #FFDAD9; padding:10px; margin-top:0px;">
				<span style="font-weight:bold;">{% trans 'A problem occurred' %}</span><br /><br />
				{% if donate_form.non_field_errors %}
					{{ donate_form.non_field_errors }}<br />
				{% endif %}

				{% if donate_form.name.errors %}
					{% trans 'Name' %}: {{ donate_form.name.errors }}<br />
				{% endif %}
				
				{% if donate_form.email.errors %}
					{% trans 'Email' %}: {{ donate_form.email.errors }}<br />
				{% endif %}
				
				{% if donate_form.email2.errors %}
					{% trans 'Email confirmation' %}: {{ donate_form.email2.errors }}<br />
				{% endif %}
				
				{% if donate_form.bank.errors %}
					{% trans 'Bank' %}: {{ donate_form.bank.errors }}<br />
				{% endif %}
			</div>
			{% endif %}
		</div>
		<div class="clear"></div>
		<hr />
		<div style="width:500px; margin-left:auto; margin-right:auto; padding-top:20px;">
			<p style="margin-bottom:20px;" class="grey">
				{% blocktrans with invoice.get_engine_display as engine %}
					Click the Donate button to proceed to {{engine}} checkout. 
				{% endblocktrans %}
				{% trans 'By clicking on the "Donate" button you agree to the' %} 
				<a href="/web/donation_policy/" 
					target="_blank">{% trans 'Terms and Conditions' %}
				</a> 
				{% trans 'for the donation.' %}
			</p>
			<div style="float:left; width:250px;">
					<a class="small" href="{% url 'void_invoice' invoice_id=invoice.id action='cancel' %}">
						{% trans 'Cancel' %}
					</a>
					<a class="red awesome" style="margin-left:20px;" href="{% url 'void_invoice' invoice_id=invoice.id action='back' %}">
						<span>{% trans 'Back' %}</span>
					</a>

			</div>
			<div style="float:right; width:150px; text-align:right; margin-right:60px;">
				{% if payment_engine = 'ideal' %}
		            <a class="aqua awesome" href="{{mollie_order_url}}"><span>Donate</span></a>
		        {% else %}
		            {{ pp_button }}
		        {% endif %}
			</div>
			<div class="clear"></div>
		</div>
	</div>
</div>
{% endblock maincontent %}<|MERGE_RESOLUTION|>--- conflicted
+++ resolved
@@ -1,13 +1,12 @@
 {% extends "rsr/project/donate/donate_base.html" %}
-
 {% load i18n rsr_tags thumbnail %}
 {% load url from future %}
+
 
 {% block breadcrum_items %}
 {{block.super}}
 <li id="last_breadcrum_item">{% trans 'Confirm Donation' %}</li>
 {% endblock breadcrum_items %}
-
 
 {% block maincontent %}
 
@@ -101,21 +100,12 @@
 					{% trans "With PayPal you may make donations via your country&#x27;s accepted credit or debit cards, or through a PayPal account if you have one. And PayPal handles the currency conversion for you." %}
 				</p>
 				<p class="small">
-<<<<<<< HEAD
-				    {% if p.currency = 'EUR' %}
-					{% trans 'PayPal charges up to 3.9%+35 Euro cents of your donation in transaction fees. So if you donate 100 Euros, at least 95.75 Euros will go towards the selected project.' %}
-					{% endif %}
-					{% if p.currency = 'USD' %}
-					{% trans 'PayPal charges up to 3.9%+30 US Dollar cents of your donation in transaction fees. So if you donate 100 US Dollars, at least 95.80 US Dollars will go towards the selected project.' %}
-					{% endif %}
-=======
 					{% ifequal p.currency 'EUR' %}
 						{% trans 'PayPal charges transaction fees of up to 3.9% of your donation amount + 35 Euro cents. So if you donate &euro;100, at a minimum 95.75 will go to the selected project.' %}				
 					{% endifequal %}
 					{% ifequal p.currency 'USD' %}
 							{% trans 'PayPal charges transaction fees of up to 3.9% of your donation amount + 30 Dollar cents. So if you donate 100 US Dollars, at a minimum 95.80 will go to the selected project.' %}					
 					{% endifequal %}
->>>>>>> 9de4e722
 				</p>
 			</div>
 			<div style="float:right; border:1px solid #DEDEE3; border-bottom:2px solid #DEDEE3; width:485px; padding:10px;">
