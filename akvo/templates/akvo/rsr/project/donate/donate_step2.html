--- conflicted
+++ resolved
@@ -1,7 +1,7 @@
 {% extends "rsr/project/donate/donate_base.html" %}
-
 {% load i18n rsr_tags thumbnail %}
 {% load url from future %}
+
 
 {% block breadcrum_items %}
 {{block.super}}
@@ -102,21 +102,12 @@
 					{% trans "With PayPal you may make donations via your country&#x27;s accepted credit or debit cards, or through a PayPal account if you have one. And PayPal handles the currency conversion for you." %}
 				</p>
 				<p class="small">
-<<<<<<< HEAD
-				    {% if p.currency = 'EUR' %}
-					{% trans 'PayPal charges up to 3.9%+35 Euro cents of your donation in transaction fees. So if you donate 100 Euros, at least 95.75 Euros will go towards the selected project.' %}
-					{% endif %}
-					{% if p.currency = 'USD' %}
-					{% trans 'PayPal charges up to 3.9%+30 US Dollar cents of your donation in transaction fees. So if you donate 100 US Dollars, at least 95.80 US Dollars will go towards the selected project.' %}
-					{% endif %}
-=======
 				    {% ifequal p.currency 'EUR' %}
 						{% trans 'PayPal charges transaction fees of up to 3.9% of your donation amount + 35 Euro cents. So if you donate &euro;100, at a minimum 95.75 will go to the selected project.' %}
 					{% endifequal %}
 					{% ifequal p.currency 'USD' %}
 							{% trans 'PayPal charges transaction fees of up to 3.9% of your donation amount + 30 Dollar cents. So if you donate 100 US Dollars, at a minimum 95.80 will go to the selected project.' %}					
 					{% endifequal %}
->>>>>>> 9de4e722
 				</p>
 
 			</div>
@@ -241,12 +232,6 @@
 			<div style="float:left; width:218px;">
 				<p style="font-weight:bold; margin-bottom:15px;">{{ donate_form.name }}</p>
 				<p style="font-weight:bold; margin-bottom:4px">{{ donate_form.email }}</p>
-<<<<<<< HEAD
-				<p style="font-weight:bold; margin-bottom:12px;">{{ donate_form.email2 }}</p>
-				{% if payment_engine = 'ideal' %}
-				<p style="font-weight:bold; margin-bottom:18px;">{{ donate_form.bank }}</p>
-				{% endif %}
-=======
 				{% ifequal payment_engine 'ideal' %}
 				<p style="font-weight:bold; margin-bottom:12px;">{{ donate_form.email2 }}</p>
 				<p style="font-weight:bold; margin-bottom:12px;">{{ donate_form.bank }}</p>
@@ -257,7 +242,6 @@
 					{{ donate_form.campaign_code }}<br />
 					<span style="font-weight:normal;" class="small grey">{% trans 'Optional' %}</span>
 				</p>
->>>>>>> 9de4e722
 				<p class="small" style="font-weight:normal; margin-bottom:18px;">
 					{{ donate_form.is_public }}
 					{% trans 'List name next to donation' %}<br />
