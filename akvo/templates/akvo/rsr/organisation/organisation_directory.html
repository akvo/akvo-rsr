--- conflicted
+++ resolved
@@ -1,10 +1,7 @@
 {% extends "rsr/base.html" %}
-
 {% load webdesign addparam cache humanize i18n rsr_filters rsr_tags thumbnail counter_tags %}
-<<<<<<< HEAD
 {% load url from future %}
-=======
->>>>>>> 9de4e722
+
 
 {% block title %}  
 		{% if org_type = 'all' %}
