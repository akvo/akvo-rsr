--- conflicted
+++ resolved
@@ -17,7 +17,6 @@
 	{% if o.long_name %}<p class="grey">{{o.long_name}}, {{o.country}}</p>{% endif %}
 	<div class="white_box">
 		<div class="space20">
-<<<<<<< HEAD
 			<div style="float:left; width:196px; height:280px">
 				<img src="{% thumbnail o.logo 100x75 %}" style="margin:15px;" />
 				<h3>{% trans 'Activities' %}</h3>
@@ -42,18 +41,19 @@
 			<div style="float:left; width:196px; border-left:1px solid #ccc; padding-left:15px; height:280px">
 				<h3>{% trans 'Location' %}</h3>
 				<p class="small">
-				{% if o.address_1 %}{{o.address_1}}<br />{% endif %}
-				{% if o.address_2 %}{{o.address_2}}<br />{% endif %}
-				{% if o.postcode %}{{o.postcode}}<br />{% endif %}
-				{% if o.city %}{{o.city}}<br />{% endif %}
-				{% if o.state %}{{o.state}}<br />{% endif %}
-				{% if o.state %}{{o.country}}{% endif %}
+          {% if o.primary_location.address_1 %}{{o.primary_location.address_1}}<br />{% endif %}
+          {% if o.primary_location.address_2 %}{{o.primary_location.address_2}}<br />{% endif %}
+          {% if o.primary_location.postcode %}{{o.primary_location.postcode}}<br />{% endif %}
+          {% if o.primary_location.city %}{{o.primary_location.city}}<br />{% endif %}
+          {% if o.primary_location.state %}{{o.primary_location.state}}<br />{% endif %}
+          {% if o.primary_location.country %}{{o.primary_location.country}}{% endif %}
 				</p>
-				{% if p.has_valid_coordinates %}
-	                {% dynamic_map o 180 135 3 'blue' %}
-	            {% else %}
-	                <p class="small" style="color: red;">{% trans 'No map available' %}</p>
-	            {% endif %}
+        
+        {% if o.primary_location %}
+          {% google_map o 180 135 6 %}
+        {% else %}
+          <p class="small" style="color: red;">{% trans 'No map available' %}</p>
+        {% endif %}
 			</div>
 			<div style="float:left; width:196px; border-left:1px solid #ccc; padding-left:15px; height:280px">
 				<h3>{% trans 'Contact' %}</h3>
@@ -77,82 +77,6 @@
 						<br />
 					{% endif %}
 				</p>
-=======
-			<div id="org_tabs">
-				<ul class="small">
-	                <li><a href="#tab_overview"><span>{% trans 'Overview' %}</span></a></li>
-	                <li><a href="#tab_details"><span>{% trans 'Details' %}</span></a></li>
-	            </ul>
-				<div id="tab_overview" class="tab">
-					<img src="{% thumbnail o.logo 100x75 %}" alt="{{o.name}}" 
-						style="float:left; margin:15px;" />
-					{{o.description|linebreaks}}
-                    {% if o.primary_location %}
-                        {% google_map o 400 300 6 %}
-                    {% endif %}
-				</div>
-				<div id="tab_details" class="tab" style="padding-top:40px;">
-					<div style="float:left; width:250px;">
-						<h2>{% trans 'Activities' %}</h2>
-						<p>
-							{% if o.field_partner   %}{% trans 'Field partner'   %}<br />{% endif %}
-							{% if o.support_partner %}{% trans 'Support partner' %}<br />{% endif %}
-							{% if o.funding_partner %}{% trans 'Funding partner' %}<br />{% endif %}
-							{% if o.sponsor_partner %}{% trans 'Sponsor partner' %}<br />{% endif %}
-						</p>
-						<h2>{% trans 'Type' %}</h2>
-						<p>{{o.get_organisation_type_display}}</p>
-						{% if o.url %}
-							<h2>{% trans 'Website' %}</h2>
-							<p><a href="{{o.url}}">{{o.url}}</a></p>
-						{% endif %}
-						{% if o.akvopedia_entry %}
-							<h2>{% trans 'Akvopedia entry' %}</h2>
-							<p>{{o.akvopedia_entry}}</p>
-						{% endif %}
-						<h2>{% trans 'Contact' %}</h2>
-						<p>
-							{{o.contact_person}}<br />
-							<a href="mailto:{{o.contact_email}}">{{o.contact_email}}</a><br />
-							<br />
-							{% if o.phone %}
-								<b>{% trans 'Phone' %}</b><br />
-								{{o.phone}}<br />
-								<br />
-							{% endif %}							
-							{% if o.mobile %}
-								<b>{% trans 'Mobile' %}</b><br />
-								{{o.mobile}}<br />
-								<br />
-							{% endif %}
-							{% if o.fax %}
-								<b>{% trans 'Fax' %}</b><br />
-								{{o.fax}}<br />
-								<br />
-							{% endif %}
-						</p>
-					</div>
-					<div style="float:left; width:250px; border-left:1px solid #ccc; padding-left:15px;">
-						<h2>{% trans 'Location' %}</h2>
-						<p>
-						{% if o.primary_location.address_1 %}{{o.primary_location.address_1}}<br />{% endif %}
-						{% if o.primary_location.address_2 %}{{o.primary_location.address_2}}<br />{% endif %}
-						{% if o.primary_location.postcode %}{{o.primary_location.postcode}}<br />{% endif %}
-						{% if o.primary_location.city %}{{o.primary_location.city}}<br />{% endif %}
-						{% if o.primary_location.state %}{{o.primary_location.state}}<br />{% endif %}
-						{% if o.primary_location.country %}{{o.primary_location.country}}{% endif %}
-						</p>
-                        {% comment %}
-						{% if o.coordinates %}
-			                {% google_map 'organisation' o.id 260 180 3 %}
-			            {% else %}
-			                <p style="color: red;">{% trans 'No map available' %}</p>
-			            {% endif %}
-                        {% endcomment %}
-					</div>
-					<div class="clear"></div>
-				</div>
->>>>>>> d0615c47
 			</div>
 			<div class="clear"></div>
 			<br /><br />
