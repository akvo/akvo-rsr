{% extends "widgets/base.html" %}
{% load i18n rsr_filters rsr_tags rsr_widgets addparam rsr_utils %}

{% load compressed %}

{% block style %}
{{block.super}}
{% compressed_css 'sites_widget_project_list' %}
{% endblock style %}

{% block body %}
<section id="container" class="projectList {{style}} rsrWidget floats-in"> 
  <!-- DEVICES TABLE-->
  <ul class="thead">
      <li class="projectDescrTd">
        <a href="{% url 'widget_project_list'%}{% addparam "order_by" "title" %}" target="_self">
          {% trans "Project" %}
        </a>
      </li>
      <li class="projectLocTd">
        {% trans "Location" %}
      </li>
      <li class="projectStatusTd">
        <a href="{% url 'widget_project_list'%}{% addparam "order_by" "status" %}" target="_self">
          {% trans "Status" %}</a>
        / 
        <a href="{% url 'widget_project_list'%}{% addparam "order_by" "last_update" %}" target="_self">
          {% trans "Update" %}</a>
      </li>
      <li class="projectPartnerTd">
        {% trans "Partners" %}
      </li>
      <li class="projectFundingTd">
        <a href="{% url 'widget_project_list'%}{% addparam "order_by" "budget" %}" target="_self">
          {% trans "Budget" %}</a>
        /
        <a href="{% url 'widget_project_list'%}{% addparam "order_by" "funds_needed" %}" target="_self">
          {% trans "Needed" %}</a>
      </li>
  </ul>
  <!-- DEVICES TABLE-->
  <div class="projectListTable">
    <table class="projectListWidget" >
      <tbody>
        {% for project in projects  %}
        <tr class="projectListTitle"> <td colspan="4"><h2 id="project_title">
                  <a href="{% url 'project-main' project.id %}">
                    {{project.title|smart_truncate:60}}
                  </a>
                </h2></td></tr>
          <tr class="projectListDescr">
            <td class="projectDescrTd">
            <div class="projectDescr">

                {% img project 120 90 project.title %}
                <p id="project_subtitle">{{project.project_plan_summary|smart_truncate:50}}</p>
                <a href="{% url 'project-main' project.id %}">{% trans "See full description" %}</a>
            </div>
            </td>
            <td class="projectLocTd">
              {% rsr_widget_project_location project %}
            </td>

            <td class="">
              {% if project.status == 'H' %}<span class="projectStatus notComplete">{% trans "Needs funding" %}</span>
              {% elif project.status == 'A' %}<span class="projectStatus notComplete">{% trans "Active" %}</span>
              {% elif project.status == 'C' %}<span class="projectStatus complete">{% trans "Complete" %}</span>
              {% elif project.status == 'L' %}<span class="projectStatus complete">{% trans "Cancelled" %}</span>
              {% elif project.status == 'R' %}<span class="projectStatus complete">{% trans "Archived" %}</span>
              {% else %} {# None (N) #} <span class="projectStatus notComplete">{% trans "None" %}</span>
              {% endif %}

<<<<<<< HEAD
      </th>
      <th scope="col" id="partnerColumnHeader" class="tableHeaderCell">
        {% trans 'Partners' %}
      </th>
      <th scope="col" id="fundingColumnHeader" class="tableHeaderCell {% if request_get.order_by = 'budget' %}activeTableHeader{% endif %}{% if request_get.order_by = 'funds_needed' %}activeTableHeader{% endif %}">
        <a href="{% url 'project_list_widget_for_org' org_id %}{% addparam "order_by" "budget" %}" target="_self" {% if request_get.order_by = 'funds_needed' %} style="font-weight:normal;" {%  endif %}>{% trans 'Total Budget' %}</a> <span style="font-weight: normal;">/</span><br />
        <a href="{% url 'project_list_widget_for_org' org_id %}{% addparam "order_by" "funds_needed" %}" target="_self" {% if request_get.order_by = 'budget' %} style="font-weight:normal;" {% endif %}>{% trans 'Funding Needed' %}</a><br />
      </th>
    </tr>
  </table>
</div>
<div id="heightconstrain">
  <table cellspacing="0" border="0" cellpadding="0">
    {% for project in projects %} <!-- If no projects do something-->
      <tr class="{% cycle 'row' 'altrow' %}">
      <td class="tableRow projectCell">
        <h2 style="margin-bottom:4px; padding-bottom:0; font-weight:bold"><a href="{% url 'project_main' project.id %}">{{project.title}}</a></h2>
        <p class="grey" style="margin-top:4px;margin-bottom:4px;">{{project.subtitle}}</p>

        <div class="category-icons">
          <a href="{% url 'project_main' project.id %}">{% trans 'More' %}&nbsp;<span class="arrowSize">&#x25BA;</span></a>
        </div>
        <a href="{% url 'project_main' project.id %}">
          {% project_thumb project 100 75 %}
        </a>
      </td>
      <td class="tableRow locationCell">
        <p style="margin-top:3px;"><span class="capz">{{project.primary_location.country.continent}}</span><br />
          {{project.primary_location.country}}, {{project.primary_location.city}}
        </p>
        <p class="miniFont lightgrey">
          {% trans 'Akvo Ref' %}: {{project.id}}
        </p>
      </td>
      <td class="tableRow statusCell grey">
        <p style="margin-top:2px;">{% trans 'Status' %}<br />
          {{project.show_status}}
        </p>
        <p class="topmargin">{% trans 'Last Update' %}<br />
          {% if not project.last_update %}
            <span style="color:#000;">{% trans 'Not yet' %}</span>
          {% else %}
            <a href="{% url 'update_main' project.id project.last_update.id %}">
              {{ project.last_update.created_at|string_to_date|date:"Y-m-d  H:i" }}
            </a>
          {% endif %}
        </p>
      </td>
      <td class="tableRow partnerCell">
        <p class="grey" style="margin-top:2px;">
          {% for partner in project.partners.all.distinct %}
            <a href="{{partner.get_absolute_url}}">
              {{partner.name}}</a>{% if not forloop.last %},{% endif %}
          {% endfor %}
        </p>
      </td>
      <td class="tableRow fundingCell">
        <div style="margin: 0 auto 0 auto; text-align:center;">
          {% funding_box project %}
        </div>
      </td>
    {% endfor %}
  </table>
</div>
{% endblock content %}
=======
              <span class="lastUpdate"><br>{% trans "Last Update" %}:<br>
                {% with project.last_update as last_update %}
                  {% if not last_update %}
                    {% trans 'Not yet' %}
                  {% else %}
                    <a href="{% url 'update-main' project.id project.project_updates.latest.id %}">{{last_update|string_to_date|date:"Y-m-d  H:i"}}</a>
                  {% endif %}
                {% endwith %}
              </span>
            </td>
            
            <td class="projectPartnerTd"><ul>
              {% for partner in project.partners.all.distinct|slice:":5" %}
                {#<li><a href="{% url 'organisation-main' partner.id %}">{{partner.name}}</a></li>#}
                <li>{{partner.name}}</li>
                {% if forloop.last and project.partners.all.distinct.count > 5 %}
                  ...
                {% endif %}
              {% endfor %}
            </ul></td>
            <td class="projectFundingTd">
              {% rsr_widget_project_budget project %}  
            </td>
          </tr>
        {% endfor %}
      </tbody>
    </table>
  </div>
</section>
{% endblock body %}
>>>>>>> daaadb0f
<|MERGE_RESOLUTION|>--- conflicted
+++ resolved
@@ -9,7 +9,7 @@
 {% endblock style %}
 
 {% block body %}
-<section id="container" class="projectList {{style}} rsrWidget floats-in"> 
+<section id="container" class="projectList {{style}} rsrWidget floats-in">
   <!-- DEVICES TABLE-->
   <ul class="thead">
       <li class="projectDescrTd">
@@ -23,7 +23,7 @@
       <li class="projectStatusTd">
         <a href="{% url 'widget_project_list'%}{% addparam "order_by" "status" %}" target="_self">
           {% trans "Status" %}</a>
-        / 
+        /
         <a href="{% url 'widget_project_list'%}{% addparam "order_by" "last_update" %}" target="_self">
           {% trans "Update" %}</a>
       </li>
@@ -69,85 +69,17 @@
               {% elif project.status == 'R' %}<span class="projectStatus complete">{% trans "Archived" %}</span>
               {% else %} {# None (N) #} <span class="projectStatus notComplete">{% trans "None" %}</span>
               {% endif %}
+              <span class="lastUpdate"><br>{% trans "Last Update" %}:<br>
 
-<<<<<<< HEAD
-      </th>
-      <th scope="col" id="partnerColumnHeader" class="tableHeaderCell">
-        {% trans 'Partners' %}
-      </th>
-      <th scope="col" id="fundingColumnHeader" class="tableHeaderCell {% if request_get.order_by = 'budget' %}activeTableHeader{% endif %}{% if request_get.order_by = 'funds_needed' %}activeTableHeader{% endif %}">
-        <a href="{% url 'project_list_widget_for_org' org_id %}{% addparam "order_by" "budget" %}" target="_self" {% if request_get.order_by = 'funds_needed' %} style="font-weight:normal;" {%  endif %}>{% trans 'Total Budget' %}</a> <span style="font-weight: normal;">/</span><br />
-        <a href="{% url 'project_list_widget_for_org' org_id %}{% addparam "order_by" "funds_needed" %}" target="_self" {% if request_get.order_by = 'budget' %} style="font-weight:normal;" {% endif %}>{% trans 'Funding Needed' %}</a><br />
-      </th>
-    </tr>
-  </table>
-</div>
-<div id="heightconstrain">
-  <table cellspacing="0" border="0" cellpadding="0">
-    {% for project in projects %} <!-- If no projects do something-->
-      <tr class="{% cycle 'row' 'altrow' %}">
-      <td class="tableRow projectCell">
-        <h2 style="margin-bottom:4px; padding-bottom:0; font-weight:bold"><a href="{% url 'project_main' project.id %}">{{project.title}}</a></h2>
-        <p class="grey" style="margin-top:4px;margin-bottom:4px;">{{project.subtitle}}</p>
-
-        <div class="category-icons">
-          <a href="{% url 'project_main' project.id %}">{% trans 'More' %}&nbsp;<span class="arrowSize">&#x25BA;</span></a>
-        </div>
-        <a href="{% url 'project_main' project.id %}">
-          {% project_thumb project 100 75 %}
-        </a>
-      </td>
-      <td class="tableRow locationCell">
-        <p style="margin-top:3px;"><span class="capz">{{project.primary_location.country.continent}}</span><br />
-          {{project.primary_location.country}}, {{project.primary_location.city}}
-        </p>
-        <p class="miniFont lightgrey">
-          {% trans 'Akvo Ref' %}: {{project.id}}
-        </p>
-      </td>
-      <td class="tableRow statusCell grey">
-        <p style="margin-top:2px;">{% trans 'Status' %}<br />
-          {{project.show_status}}
-        </p>
-        <p class="topmargin">{% trans 'Last Update' %}<br />
-          {% if not project.last_update %}
-            <span style="color:#000;">{% trans 'Not yet' %}</span>
-          {% else %}
-            <a href="{% url 'update_main' project.id project.last_update.id %}">
-              {{ project.last_update.created_at|string_to_date|date:"Y-m-d  H:i" }}
-            </a>
-          {% endif %}
-        </p>
-      </td>
-      <td class="tableRow partnerCell">
-        <p class="grey" style="margin-top:2px;">
-          {% for partner in project.partners.all.distinct %}
-            <a href="{{partner.get_absolute_url}}">
-              {{partner.name}}</a>{% if not forloop.last %},{% endif %}
-          {% endfor %}
-        </p>
-      </td>
-      <td class="tableRow fundingCell">
-        <div style="margin: 0 auto 0 auto; text-align:center;">
-          {% funding_box project %}
-        </div>
-      </td>
-    {% endfor %}
-  </table>
-</div>
-{% endblock content %}
-=======
-              <span class="lastUpdate"><br>{% trans "Last Update" %}:<br>
-                {% with project.last_update as last_update %}
-                  {% if not last_update %}
-                    {% trans 'Not yet' %}
-                  {% else %}
-                    <a href="{% url 'update-main' project.id project.project_updates.latest.id %}">{{last_update|string_to_date|date:"Y-m-d  H:i"}}</a>
-                  {% endif %}
-                {% endwith %}
+                {% if not project.last_update %}
+                  {% trans 'Not yet' %}
+                {% else %}
+                  <a href="{% url 'update-main' project.id project.last_update.id %}">
+                  {{ project.last_update.created_at|string_to_date|date:"Y-m-d  H:i"}}</a>
+                {% endif %}
               </span>
             </td>
-            
+
             <td class="projectPartnerTd"><ul>
               {% for partner in project.partners.all.distinct|slice:":5" %}
                 {#<li><a href="{% url 'organisation-main' partner.id %}">{{partner.name}}</a></li>#}
@@ -158,7 +90,7 @@
               {% endfor %}
             </ul></td>
             <td class="projectFundingTd">
-              {% rsr_widget_project_budget project %}  
+              {% rsr_widget_project_budget project %}
             </td>
           </tr>
         {% endfor %}
@@ -166,5 +98,4 @@
     </table>
   </div>
 </section>
-{% endblock body %}
->>>>>>> daaadb0f
+{% endblock body %}