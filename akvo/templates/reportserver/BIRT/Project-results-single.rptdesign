<?xml version="1.0" encoding="UTF-8"?>
<report xmlns="http://www.eclipse.org/birt/2005/design" version="3.2.23" id="1">
    <property name="author">Akvo Foundation</property>
    <property name="comments">Last changed in RSR issue 2905</property>
    <property name="createdBy">Eclipse BIRT Designer Version 4.4.2.v201410272105 Build &lt;4.4.2.v20150217-1805></property>
    <text-property name="title">Results report 2018-01-16</text-property>
    <list-property name="propertyBindings">
        <structure>
            <property name="name">queryText</property>
            <property name="id">298</property>
        </structure>
        <structure>
            <property name="name">queryTimeOut</property>
            <property name="id">298</property>
        </structure>
        <structure>
            <property name="name">rowFetchSize</property>
            <property name="id">298</property>
        </structure>
    </list-property>
    <property name="units">in</property>
    <method name="initialize"><![CDATA[function akvoProgress(actual, target, baseline)
{
    if (actual === null || actual == "") {
        return null;
    }
    if (actual.toLowerCase() == "available" || actual.toLowerCase() == "operational" || actual.toLowerCase() == "prototype available" ) {
        return 100;
    }
    if (actual.toLowerCase() == "not available" || actual.toLowerCase() == "not yet available" ) {
        return 0;
    }
    if (isNaN(actual) || target==null || isNaN(target)) {
        return null;
    }
    //TODO check "ascending" field
    if (baseline == null || isNaN(baseline)  || target == baseline) {
        if (target == 0) {return null;}
        return Math.round(actual * 100 / target); 
    } else {
        return Math.round( (actual-baseline) * 100 / (target-baseline) ); 
    }
};
function akvoDateRange(date1, date2){
    if ( (date1 == null || date1 == "") &amp;&amp; (date2 == null || date2 == "")) {
        return "";
    }
//    if (date1.getDate() == 1 &amp;&amp; date1.getMonth() == 1
//     &amp;&amp; date2.getDate() == 31 &amp;&amp; date2.getMonth() == 12
//     &amp;&amp; date1.getFullYear() == date2.getFullYear()){
//       return date1.getFullYear().toString();
//    } 
    res = "";
    if (date1) {res += Formatter.format(date1, "d-MMM-yyyy");}
    res += " -- ";
    if (date2) {res += Formatter.format(date2, "d-MMM-yyyy");}
    return res;
};
]]></method>
    <property name="iconFile">/templates/grouped_listing.gif</property>
    <property name="cheatSheet">org.eclipse.birt.report.designer.ui.cheatsheet.groupedlisting</property>
    <property name="bidiLayoutOrientation">ltr</property>
    <property name="imageDPI">96</property>
    <parameters>
        <scalar-parameter name="ID" id="225">
            <text-property name="helpText">Id number of the project</text-property>
            <text-property name="promptText">Project ID</text-property>
            <property name="valueType">static</property>
            <property name="isRequired">true</property>
            <property name="dataType">integer</property>
            <property name="distinct">true</property>
            <simple-property-list name="defaultValue">
                <value type="javascript">2081</value>
            </simple-property-list>
            <list-property name="selectionList"/>
            <property name="paramType">simple</property>
            <property name="concealValue">false</property>
            <property name="controlType">text-box</property>
            <structure name="format">
                <property name="category">Unformatted</property>
            </structure>
        </scalar-parameter>
        <scalar-parameter name="StartDate" id="322">
            <text-property name="promptText">Start Date</text-property>
            <property name="valueType">static</property>
            <property name="isRequired">false</property>
            <property name="dataType">date</property>
            <property name="distinct">true</property>
            <simple-property-list name="defaultValue">
                <value type="constant">1900-01-01</value>
            </simple-property-list>
            <list-property name="selectionList"/>
            <property name="paramType">simple</property>
            <property name="controlType">text-box</property>
            <structure name="format">
                <property name="category">Custom</property>
                <property name="pattern">yyyy-MM-dd</property>
            </structure>
        </scalar-parameter>
        <scalar-parameter name="EndDate" id="323">
            <text-property name="promptText">End Date</text-property>
            <property name="valueType">static</property>
            <property name="isRequired">false</property>
            <property name="dataType">date</property>
            <property name="distinct">true</property>
            <simple-property-list name="defaultValue">
                <value type="constant">2099-12-31</value>
            </simple-property-list>
            <list-property name="selectionList"/>
            <property name="paramType">simple</property>
            <property name="controlType">text-box</property>
            <structure name="format">
                <property name="category">Custom</property>
                <property name="pattern">yyyy-MM-dd</property>
            </structure>
        </scalar-parameter>
    </parameters>
    <data-sources>
<<<<<<< HEAD
        <oda-data-source extensionID="org.eclipse.birt.report.data.oda.jdbc" name="RSR readonly" id="122">
=======
        <oda-data-source extensionID="org.eclipse.birt.report.data.oda.jdbc" name="RSR-readonly" id="49">
>>>>>>> 222a5537
            <list-property name="privateDriverProperties">
                <ex-property>
                    <name>metadataBidiFormatStr</name>
                    <value>ILYNN</value>
                </ex-property>
                <ex-property>
                    <name>disabledMetadataBidiFormatStr</name>
                </ex-property>
                <ex-property>
                    <name>contentBidiFormatStr</name>
                    <value>ILYNN</value>
                </ex-property>
                <ex-property>
                    <name>disabledContentBidiFormatStr</name>
                </ex-property>
            </list-property>
            <property name="odaDriverClass">org.postgresql.Driver</property>
            <property name="odaURL">jdbc:postgresql://localhost:1234/rsr</property>
            <property name="odaUser">rsr_readonly</property>
            <encrypted-property name="odaPassword" encryptionID="base64">cmVtb25zdHJhdGluZ3JvZGVudA==</encrypted-property>
        </oda-data-source>
    </data-sources>
    <data-sets>
        <oda-data-set extensionID="org.eclipse.birt.report.data.oda.jdbc.JdbcSelectDataSet" name="Results_indicators_periods" id="71">
            <property name="nullsOrdering">nulls lowest</property>
            <list-property name="columnHints">
                <structure>
                    <property name="columnName">title</property>
                    <property name="analysis">dimension</property>
                    <text-property name="displayName">title</text-property>
                    <text-property name="heading">title</text-property>
                </structure>
                <structure>
                    <property name="columnName">result_pk</property>
                    <property name="analysis">measure</property>
                    <text-property name="displayName">result_pk</text-property>
                    <text-property name="heading">result_pk</text-property>
                </structure>
                <structure>
                    <property name="columnName">result_order</property>
                    <property name="analysis">measure</property>
                    <text-property name="displayName">result_order</text-property>
                    <text-property name="heading">result_order</text-property>
                </structure>
                <structure>
                    <property name="columnName">indicator_title</property>
                    <property name="analysis">dimension</property>
                    <text-property name="displayName">indicator_title</text-property>
                    <text-property name="heading">indicator_title</text-property>
                </structure>
                <structure>
                    <property name="columnName">indicator_pk</property>
                    <property name="analysis">measure</property>
                    <text-property name="displayName">indicator_pk</text-property>
                    <text-property name="heading">indicator_pk</text-property>
                </structure>
                <structure>
                    <property name="columnName">baseline_year</property>
                    <property name="analysis">measure</property>
                    <text-property name="displayName">baseline_year</text-property>
                    <text-property name="heading">baseline_year</text-property>
                </structure>
                <structure>
                    <property name="columnName">baseline_comment</property>
                    <property name="analysis">dimension</property>
                    <text-property name="displayName">baseline_comment</text-property>
                    <text-property name="heading">baseline_comment</text-property>
                </structure>
                <structure>
                    <property name="columnName">baseline_value</property>
                    <property name="analysis">dimension</property>
                    <text-property name="displayName">baseline_value</text-property>
                    <text-property name="heading">baseline_value</text-property>
                </structure>
                <structure>
                    <property name="columnName">indicator_order</property>
                    <property name="analysis">dimension</property>
                    <text-property name="displayName">indicator_order</text-property>
                    <text-property name="heading">indicator_order</text-property>
                </structure>
                <structure>
                    <property name="columnName">measure</property>
                    <property name="analysis">dimension</property>
                    <text-property name="displayName">measure</text-property>
                    <text-property name="heading">measure</text-property>
                </structure>
                <structure>
                    <property name="columnName">indicatorperiod_pk</property>
                    <property name="analysis">measure</property>
                    <text-property name="displayName">indicatorperiod_pk</text-property>
                    <text-property name="heading">indicatorperiod_pk</text-property>
                </structure>
                <structure>
                    <property name="columnName">actual_value</property>
                    <property name="analysis">dimension</property>
                    <text-property name="displayName">actual_value</text-property>
                    <text-property name="heading">actual_value</text-property>
                </structure>
                <structure>
                    <property name="columnName">actual_comment</property>
                    <property name="analysis">dimension</property>
                    <text-property name="displayName">actual_comment</text-property>
                    <text-property name="heading">actual_comment</text-property>
                </structure>
                <structure>
                    <property name="columnName">target_value</property>
                    <property name="analysis">dimension</property>
                    <text-property name="displayName">target_value</text-property>
                    <text-property name="heading">target_value</text-property>
                </structure>
                <structure>
                    <property name="columnName">target_comment</property>
                    <property name="analysis">dimension</property>
                    <text-property name="displayName">target_comment</text-property>
                    <text-property name="heading">target_comment</text-property>
                </structure>
                <structure>
                    <property name="columnName">period_start</property>
                    <property name="analysis">dimension</property>
                    <text-property name="displayName">period_start</text-property>
                    <text-property name="heading">period_start</text-property>
                </structure>
                <structure>
                    <property name="columnName">period_end</property>
                    <property name="analysis">dimension</property>
                    <text-property name="displayName">period_end</text-property>
                    <text-property name="heading">period_end</text-property>
                </structure>
                <structure>
                    <property name="columnName">numerator</property>
                    <property name="analysis">measure</property>
                    <text-property name="displayName">numerator</text-property>
                    <text-property name="heading">numerator</text-property>
                </structure>
                <structure>
                    <property name="columnName">denominator</property>
                    <property name="analysis">measure</property>
                    <text-property name="displayName">denominator</text-property>
                    <text-property name="heading">denominator</text-property>
                </structure>
            </list-property>
            <list-property name="parameters">
                <structure>
                    <property name="name">projid</property>
                    <property name="paramName">ID</property>
                    <property name="nativeName"></property>
                    <property name="dataType">integer</property>
                    <property name="nativeDataType">4</property>
                    <property name="position">1</property>
                    <expression name="defaultValue" type="javascript">2849</expression>
                    <property name="isInput">true</property>
                    <property name="isOutput">false</property>
                </structure>
                <structure>
                    <property name="name">startdate</property>
                    <property name="paramName">StartDate</property>
                    <property name="nativeName"></property>
                    <property name="dataType">date</property>
                    <property name="nativeDataType">91</property>
                    <property name="position">2</property>
                    <property name="isInput">true</property>
                    <property name="isOutput">false</property>
                </structure>
                <structure>
                    <property name="name">enddate</property>
                    <property name="paramName">EndDate</property>
                    <property name="nativeName"></property>
                    <property name="dataType">date</property>
                    <property name="nativeDataType">91</property>
                    <property name="position">3</property>
                    <property name="isInput">true</property>
                    <property name="isOutput">false</property>
                </structure>
            </list-property>
            <structure name="cachedMetaData">
                <list-property name="resultSet">
                    <structure>
                        <property name="position">1</property>
                        <property name="name">title</property>
                        <property name="dataType">string</property>
                    </structure>
                    <structure>
                        <property name="position">2</property>
                        <property name="name">result_pk</property>
                        <property name="dataType">integer</property>
                    </structure>
                    <structure>
                        <property name="position">3</property>
                        <property name="name">result_order</property>
                        <property name="dataType">integer</property>
                    </structure>
                    <structure>
                        <property name="position">4</property>
                        <property name="name">indicator_title</property>
                        <property name="dataType">string</property>
                    </structure>
                    <structure>
                        <property name="position">5</property>
                        <property name="name">indicator_pk</property>
                        <property name="dataType">integer</property>
                    </structure>
                    <structure>
                        <property name="position">6</property>
                        <property name="name">baseline_year</property>
                        <property name="dataType">integer</property>
                    </structure>
                    <structure>
                        <property name="position">7</property>
                        <property name="name">baseline_comment</property>
                        <property name="dataType">string</property>
                    </structure>
                    <structure>
                        <property name="position">8</property>
                        <property name="name">baseline_value</property>
                        <property name="dataType">string</property>
                    </structure>
                    <structure>
                        <property name="position">9</property>
                        <property name="name">indicator_order</property>
                        <property name="dataType">string</property>
                    </structure>
                    <structure>
                        <property name="position">10</property>
                        <property name="name">measure</property>
                        <property name="dataType">string</property>
                    </structure>
                    <structure>
                        <property name="position">11</property>
                        <property name="name">indicatorperiod_pk</property>
                        <property name="dataType">integer</property>
                    </structure>
                    <structure>
                        <property name="position">12</property>
                        <property name="name">actual_value</property>
                        <property name="dataType">string</property>
                    </structure>
                    <structure>
                        <property name="position">13</property>
                        <property name="name">actual_comment</property>
                        <property name="dataType">string</property>
                    </structure>
                    <structure>
                        <property name="position">14</property>
                        <property name="name">target_value</property>
                        <property name="dataType">string</property>
                    </structure>
                    <structure>
                        <property name="position">15</property>
                        <property name="name">target_comment</property>
                        <property name="dataType">string</property>
                    </structure>
                    <structure>
                        <property name="position">16</property>
                        <property name="name">period_start</property>
                        <property name="dataType">date</property>
                    </structure>
                    <structure>
                        <property name="position">17</property>
                        <property name="name">period_end</property>
                        <property name="dataType">date</property>
                    </structure>
                    <structure>
                        <property name="position">18</property>
                        <property name="name">numerator</property>
                        <property name="dataType">decimal</property>
                    </structure>
                    <structure>
                        <property name="position">19</property>
                        <property name="name">denominator</property>
                        <property name="dataType">decimal</property>
                    </structure>
                </list-property>
            </structure>
<<<<<<< HEAD
            <property name="dataSource">RSR readonly</property>
=======
            <property name="dataSource">RSR-readonly</property>
>>>>>>> 222a5537
            <list-property name="resultSet">
                <structure>
                    <property name="position">1</property>
                    <property name="name">title</property>
                    <property name="nativeName">title</property>
                    <property name="dataType">string</property>
                    <property name="nativeDataType">12</property>
                </structure>
                <structure>
                    <property name="position">2</property>
                    <property name="name">result_pk</property>
                    <property name="nativeName">result_pk</property>
                    <property name="dataType">integer</property>
                    <property name="nativeDataType">4</property>
                </structure>
                <structure>
                    <property name="position">3</property>
                    <property name="name">result_order</property>
                    <property name="nativeName">result_order</property>
                    <property name="dataType">integer</property>
                    <property name="nativeDataType">5</property>
                </structure>
                <structure>
                    <property name="position">4</property>
                    <property name="name">indicator_title</property>
                    <property name="nativeName">indicator_title</property>
                    <property name="dataType">string</property>
                    <property name="nativeDataType">12</property>
                </structure>
                <structure>
                    <property name="position">5</property>
                    <property name="name">indicator_pk</property>
                    <property name="nativeName">indicator_pk</property>
                    <property name="dataType">integer</property>
                    <property name="nativeDataType">4</property>
                </structure>
                <structure>
                    <property name="position">6</property>
                    <property name="name">baseline_year</property>
                    <property name="nativeName">baseline_year</property>
                    <property name="dataType">integer</property>
                    <property name="nativeDataType">4</property>
                </structure>
                <structure>
                    <property name="position">7</property>
                    <property name="name">baseline_comment</property>
                    <property name="nativeName">baseline_comment</property>
                    <property name="dataType">string</property>
                    <property name="nativeDataType">12</property>
                </structure>
                <structure>
                    <property name="position">8</property>
                    <property name="name">baseline_value</property>
                    <property name="nativeName">baseline_value</property>
                    <property name="dataType">string</property>
                    <property name="nativeDataType">12</property>
                </structure>
                <structure>
                    <property name="position">9</property>
                    <property name="name">indicator_order</property>
                    <property name="nativeName">indicator_order</property>
                    <property name="dataType">string</property>
                    <property name="nativeDataType">5</property>
                </structure>
                <structure>
                    <property name="position">10</property>
                    <property name="name">measure</property>
                    <property name="nativeName">measure</property>
                    <property name="dataType">string</property>
                    <property name="nativeDataType">12</property>
                </structure>
                <structure>
                    <property name="position">11</property>
                    <property name="name">indicatorperiod_pk</property>
                    <property name="nativeName">indicatorperiod_pk</property>
                    <property name="dataType">integer</property>
                    <property name="nativeDataType">4</property>
                </structure>
                <structure>
                    <property name="position">12</property>
                    <property name="name">actual_value</property>
                    <property name="nativeName">actual_value</property>
                    <property name="dataType">string</property>
                    <property name="nativeDataType">12</property>
                </structure>
                <structure>
                    <property name="position">13</property>
                    <property name="name">actual_comment</property>
                    <property name="nativeName">actual_comment</property>
                    <property name="dataType">string</property>
                    <property name="nativeDataType">12</property>
                </structure>
                <structure>
                    <property name="position">14</property>
                    <property name="name">target_value</property>
                    <property name="nativeName">target_value</property>
                    <property name="dataType">string</property>
                    <property name="nativeDataType">12</property>
                </structure>
                <structure>
                    <property name="position">15</property>
                    <property name="name">target_comment</property>
                    <property name="nativeName">target_comment</property>
                    <property name="dataType">string</property>
                    <property name="nativeDataType">12</property>
                </structure>
                <structure>
                    <property name="position">16</property>
                    <property name="name">period_start</property>
                    <property name="nativeName">period_start</property>
                    <property name="dataType">date</property>
                    <property name="nativeDataType">91</property>
                </structure>
                <structure>
                    <property name="position">17</property>
                    <property name="name">period_end</property>
                    <property name="nativeName">period_end</property>
                    <property name="dataType">date</property>
                    <property name="nativeDataType">91</property>
                </structure>
                <structure>
                    <property name="position">18</property>
                    <property name="name">numerator</property>
                    <property name="nativeName">numerator</property>
                    <property name="dataType">decimal</property>
                    <property name="nativeDataType">2</property>
                </structure>
                <structure>
                    <property name="position">19</property>
                    <property name="name">denominator</property>
                    <property name="nativeName">denominator</property>
                    <property name="dataType">decimal</property>
                    <property name="nativeDataType">2</property>
                </structure>
            </list-property>
<<<<<<< HEAD
            <xml-property name="queryText"><![CDATA[select rsr_result.title,
 rsr_result.id as result_pk,
 rsr_result.order as result_order,
 rsr_indicator.title as indicator_title,
 rsr_indicator.id as indicator_pk,
 rsr_indicator.baseline_year,
 rsr_indicator.baseline_comment,
 rsr_indicator.baseline_value,
 rsr_indicator.order as indicator_order,
 rsr_indicatorperiod.id as indicatorperiod_pk,
 rsr_indicatorperiod.actual_value,
 rsr_indicatorperiod.actual_comment,
 rsr_indicatorperiod.target_value,
 rsr_indicatorperiod.target_comment,
 rsr_indicatorperiod.period_start,
 rsr_indicatorperiod.period_end
from rsr_result
left join rsr_indicator on result_id=rsr_result.id
left join rsr_indicatorperiod on indicator_id=rsr_indicator.id
where rsr_result.project_id = ?
order by result_order, result_pk, indicator_order, indicator_pk, rsr_indicatorperiod.period_start]]></xml-property>
            <xml-property name="designerValues"><![CDATA[<?xml version="1.0" encoding="UTF-8"?>
<model:DesignValues xmlns:design="http://www.eclipse.org/datatools/connectivity/oda/design" xmlns:model="http://www.eclipse.org/birt/report/model/adapter/odaModel">
  <Version>2.0</Version>
=======
            <xml-property name="queryText"><![CDATA[select r.title,
 r.id as result_pk,
 r.order as result_order,
 i.title as indicator_title,
 i.id as indicator_pk,
 i.baseline_year,
 i.baseline_comment,
 i.baseline_value,
 i.order as indicator_order,
 i.measure,
 p.id as indicatorperiod_pk,
 p.actual_value,
 p.actual_comment,
 p.target_value,
 p.target_comment,
 p.period_start,
 p.period_end,
 p.numerator,
 p.denominator
from rsr_result r
left join rsr_indicator i on result_id=r.id
left join rsr_indicatorperiod p on indicator_id=i.id
where r.project_id = ?
  and (p.period_start is null or p.period_start >= ?)
  and (p.period_end   is null or p.period_end <= ?)
order by result_order, result_pk, indicator_order, indicator_pk, p.period_start]]></xml-property>
            <xml-property name="designerValues"><![CDATA[<?xml version="1.0" encoding="UTF-8"?>
<model:DesignValues xmlns:design="http://www.eclipse.org/datatools/connectivity/oda/design" xmlns:model="http://www.eclipse.org/birt/report/model/adapter/odaModel">
  <Version>2.0</Version>
  <DataSetParameters>
    <parameter>
      <design:ParameterDefinition>
        <design:inOutMode>In</design:inOutMode>
        <design:attributes>
          <design:identifier>
            <design:name></design:name>
            <design:position>2</design:position>
          </design:identifier>
          <design:nativeDataTypeCode>91</design:nativeDataTypeCode>
          <design:precision>0</design:precision>
          <design:scale>0</design:scale>
          <design:nullability>Unknown</design:nullability>
        </design:attributes>
      </design:ParameterDefinition>
    </parameter>
    <parameter>
      <design:ParameterDefinition>
        <design:inOutMode>In</design:inOutMode>
        <design:attributes>
          <design:identifier>
            <design:name></design:name>
            <design:position>3</design:position>
          </design:identifier>
          <design:nativeDataTypeCode>91</design:nativeDataTypeCode>
          <design:precision>0</design:precision>
          <design:scale>0</design:scale>
          <design:nullability>Unknown</design:nullability>
        </design:attributes>
      </design:ParameterDefinition>
    </parameter>
  </DataSetParameters>
>>>>>>> 222a5537
  <design:ResultSets derivedMetaData="true">
    <design:resultSetDefinitions>
      <design:resultSetColumns>
        <design:resultColumnDefinitions>
          <design:attributes>
            <design:identifier>
              <design:name>id</design:name>
              <design:position>1</design:position>
            </design:identifier>
            <design:nativeDataTypeCode>4</design:nativeDataTypeCode>
            <design:precision>10</design:precision>
            <design:scale>0</design:scale>
            <design:nullability>NotNullable</design:nullability>
            <design:uiHints>
              <design:displayName>id</design:displayName>
            </design:uiHints>
          </design:attributes>
          <design:usageHints>
            <design:label>id</design:label>
            <design:formattingHints>
              <design:displaySize>11</design:displaySize>
            </design:formattingHints>
          </design:usageHints>
        </design:resultColumnDefinitions>
        <design:resultColumnDefinitions>
          <design:attributes>
            <design:identifier>
              <design:name>title</design:name>
              <design:position>2</design:position>
            </design:identifier>
            <design:nativeDataTypeCode>12</design:nativeDataTypeCode>
            <design:precision>45</design:precision>
            <design:scale>0</design:scale>
            <design:nullability>NotNullable</design:nullability>
            <design:uiHints>
              <design:displayName>title</design:displayName>
            </design:uiHints>
          </design:attributes>
          <design:usageHints>
            <design:label>title</design:label>
            <design:formattingHints>
              <design:displaySize>45</design:displaySize>
            </design:formattingHints>
          </design:usageHints>
        </design:resultColumnDefinitions>
        <design:resultColumnDefinitions>
          <design:attributes>
            <design:identifier>
              <design:name>subtitle</design:name>
              <design:position>3</design:position>
            </design:identifier>
            <design:nativeDataTypeCode>12</design:nativeDataTypeCode>
            <design:precision>75</design:precision>
            <design:scale>0</design:scale>
            <design:nullability>NotNullable</design:nullability>
            <design:uiHints>
              <design:displayName>subtitle</design:displayName>
            </design:uiHints>
          </design:attributes>
          <design:usageHints>
            <design:label>subtitle</design:label>
            <design:formattingHints>
              <design:displaySize>75</design:displaySize>
            </design:formattingHints>
          </design:usageHints>
        </design:resultColumnDefinitions>
        <design:resultColumnDefinitions>
          <design:attributes>
            <design:identifier>
              <design:name>status</design:name>
              <design:position>4</design:position>
            </design:identifier>
            <design:nativeDataTypeCode>12</design:nativeDataTypeCode>
            <design:precision>1</design:precision>
            <design:scale>0</design:scale>
            <design:nullability>NotNullable</design:nullability>
            <design:uiHints>
              <design:displayName>status</design:displayName>
            </design:uiHints>
          </design:attributes>
          <design:usageHints>
            <design:label>status</design:label>
            <design:formattingHints>
              <design:displaySize>1</design:displaySize>
            </design:formattingHints>
          </design:usageHints>
        </design:resultColumnDefinitions>
        <design:resultColumnDefinitions>
          <design:attributes>
            <design:identifier>
              <design:name>project_plan_summary</design:name>
              <design:position>5</design:position>
            </design:identifier>
            <design:nativeDataTypeCode>12</design:nativeDataTypeCode>
            <design:precision>2147483647</design:precision>
            <design:scale>0</design:scale>
            <design:nullability>NotNullable</design:nullability>
            <design:uiHints>
              <design:displayName>project_plan_summary</design:displayName>
            </design:uiHints>
          </design:attributes>
          <design:usageHints>
            <design:label>project_plan_summary</design:label>
            <design:formattingHints>
              <design:displaySize>2147483647</design:displaySize>
            </design:formattingHints>
          </design:usageHints>
        </design:resultColumnDefinitions>
        <design:resultColumnDefinitions>
          <design:attributes>
            <design:identifier>
              <design:name>current_image</design:name>
              <design:position>6</design:position>
            </design:identifier>
            <design:nativeDataTypeCode>12</design:nativeDataTypeCode>
            <design:precision>100</design:precision>
            <design:scale>0</design:scale>
            <design:nullability>NotNullable</design:nullability>
            <design:uiHints>
              <design:displayName>current_image</design:displayName>
            </design:uiHints>
          </design:attributes>
          <design:usageHints>
            <design:label>current_image</design:label>
            <design:formattingHints>
              <design:displaySize>100</design:displaySize>
            </design:formattingHints>
          </design:usageHints>
        </design:resultColumnDefinitions>
        <design:resultColumnDefinitions>
          <design:attributes>
            <design:identifier>
              <design:name>current_image_caption</design:name>
              <design:position>7</design:position>
            </design:identifier>
            <design:nativeDataTypeCode>12</design:nativeDataTypeCode>
            <design:precision>50</design:precision>
            <design:scale>0</design:scale>
            <design:nullability>NotNullable</design:nullability>
            <design:uiHints>
              <design:displayName>current_image_caption</design:displayName>
            </design:uiHints>
          </design:attributes>
          <design:usageHints>
            <design:label>current_image_caption</design:label>
            <design:formattingHints>
              <design:displaySize>50</design:displaySize>
            </design:formattingHints>
          </design:usageHints>
        </design:resultColumnDefinitions>
        <design:resultColumnDefinitions>
          <design:attributes>
            <design:identifier>
              <design:name>goals_overview</design:name>
              <design:position>8</design:position>
            </design:identifier>
            <design:nativeDataTypeCode>12</design:nativeDataTypeCode>
            <design:precision>2147483647</design:precision>
            <design:scale>0</design:scale>
            <design:nullability>NotNullable</design:nullability>
            <design:uiHints>
              <design:displayName>goals_overview</design:displayName>
            </design:uiHints>
          </design:attributes>
          <design:usageHints>
            <design:label>goals_overview</design:label>
            <design:formattingHints>
              <design:displaySize>2147483647</design:displaySize>
            </design:formattingHints>
          </design:usageHints>
        </design:resultColumnDefinitions>
        <design:resultColumnDefinitions>
          <design:attributes>
            <design:identifier>
              <design:name>current_status</design:name>
              <design:position>9</design:position>
            </design:identifier>
            <design:nativeDataTypeCode>12</design:nativeDataTypeCode>
            <design:precision>2147483647</design:precision>
            <design:scale>0</design:scale>
            <design:nullability>NotNullable</design:nullability>
            <design:uiHints>
              <design:displayName>current_status</design:displayName>
            </design:uiHints>
          </design:attributes>
          <design:usageHints>
            <design:label>current_status</design:label>
            <design:formattingHints>
              <design:displaySize>2147483647</design:displaySize>
            </design:formattingHints>
          </design:usageHints>
        </design:resultColumnDefinitions>
        <design:resultColumnDefinitions>
          <design:attributes>
            <design:identifier>
              <design:name>project_plan</design:name>
              <design:position>10</design:position>
            </design:identifier>
            <design:nativeDataTypeCode>12</design:nativeDataTypeCode>
            <design:precision>2147483647</design:precision>
            <design:scale>0</design:scale>
            <design:nullability>NotNullable</design:nullability>
            <design:uiHints>
              <design:displayName>project_plan</design:displayName>
            </design:uiHints>
          </design:attributes>
          <design:usageHints>
            <design:label>project_plan</design:label>
            <design:formattingHints>
              <design:displaySize>2147483647</design:displaySize>
            </design:formattingHints>
          </design:usageHints>
        </design:resultColumnDefinitions>
        <design:resultColumnDefinitions>
          <design:attributes>
            <design:identifier>
              <design:name>sustainability</design:name>
              <design:position>11</design:position>
            </design:identifier>
            <design:nativeDataTypeCode>12</design:nativeDataTypeCode>
            <design:precision>2147483647</design:precision>
            <design:scale>0</design:scale>
            <design:nullability>NotNullable</design:nullability>
            <design:uiHints>
              <design:displayName>sustainability</design:displayName>
            </design:uiHints>
          </design:attributes>
          <design:usageHints>
            <design:label>sustainability</design:label>
            <design:formattingHints>
              <design:displaySize>2147483647</design:displaySize>
            </design:formattingHints>
          </design:usageHints>
        </design:resultColumnDefinitions>
        <design:resultColumnDefinitions>
          <design:attributes>
            <design:identifier>
              <design:name>background</design:name>
              <design:position>12</design:position>
            </design:identifier>
            <design:nativeDataTypeCode>12</design:nativeDataTypeCode>
            <design:precision>2147483647</design:precision>
            <design:scale>0</design:scale>
            <design:nullability>NotNullable</design:nullability>
            <design:uiHints>
              <design:displayName>background</design:displayName>
            </design:uiHints>
          </design:attributes>
          <design:usageHints>
            <design:label>background</design:label>
            <design:formattingHints>
              <design:displaySize>2147483647</design:displaySize>
            </design:formattingHints>
          </design:usageHints>
        </design:resultColumnDefinitions>
        <design:resultColumnDefinitions>
          <design:attributes>
            <design:identifier>
              <design:name>notes</design:name>
              <design:position>13</design:position>
            </design:identifier>
            <design:nativeDataTypeCode>12</design:nativeDataTypeCode>
            <design:precision>2147483647</design:precision>
            <design:scale>0</design:scale>
            <design:nullability>NotNullable</design:nullability>
            <design:uiHints>
              <design:displayName>notes</design:displayName>
            </design:uiHints>
          </design:attributes>
          <design:usageHints>
            <design:label>notes</design:label>
            <design:formattingHints>
              <design:displaySize>2147483647</design:displaySize>
            </design:formattingHints>
          </design:usageHints>
        </design:resultColumnDefinitions>
        <design:resultColumnDefinitions>
          <design:attributes>
            <design:identifier>
              <design:name>currency</design:name>
              <design:position>14</design:position>
            </design:identifier>
            <design:nativeDataTypeCode>12</design:nativeDataTypeCode>
            <design:precision>3</design:precision>
            <design:scale>0</design:scale>
            <design:nullability>NotNullable</design:nullability>
            <design:uiHints>
              <design:displayName>currency</design:displayName>
            </design:uiHints>
          </design:attributes>
          <design:usageHints>
            <design:label>currency</design:label>
            <design:formattingHints>
              <design:displaySize>3</design:displaySize>
            </design:formattingHints>
          </design:usageHints>
        </design:resultColumnDefinitions>
        <design:resultColumnDefinitions>
          <design:attributes>
            <design:identifier>
              <design:name>date_start_planned</design:name>
              <design:position>15</design:position>
            </design:identifier>
            <design:nativeDataTypeCode>91</design:nativeDataTypeCode>
            <design:precision>13</design:precision>
            <design:scale>0</design:scale>
            <design:nullability>Nullable</design:nullability>
            <design:uiHints>
              <design:displayName>date_start_planned</design:displayName>
            </design:uiHints>
          </design:attributes>
          <design:usageHints>
            <design:label>date_start_planned</design:label>
            <design:formattingHints>
              <design:displaySize>13</design:displaySize>
            </design:formattingHints>
          </design:usageHints>
        </design:resultColumnDefinitions>
        <design:resultColumnDefinitions>
          <design:attributes>
            <design:identifier>
              <design:name>date_end_planned</design:name>
              <design:position>16</design:position>
            </design:identifier>
            <design:nativeDataTypeCode>91</design:nativeDataTypeCode>
            <design:precision>13</design:precision>
            <design:scale>0</design:scale>
            <design:nullability>Nullable</design:nullability>
            <design:uiHints>
              <design:displayName>date_end_planned</design:displayName>
            </design:uiHints>
          </design:attributes>
          <design:usageHints>
            <design:label>date_end_planned</design:label>
            <design:formattingHints>
              <design:displaySize>13</design:displaySize>
            </design:formattingHints>
          </design:usageHints>
        </design:resultColumnDefinitions>
        <design:resultColumnDefinitions>
          <design:attributes>
            <design:identifier>
              <design:name>budget</design:name>
              <design:position>17</design:position>
            </design:identifier>
            <design:nativeDataTypeCode>2</design:nativeDataTypeCode>
            <design:precision>14</design:precision>
            <design:scale>2</design:scale>
            <design:nullability>Nullable</design:nullability>
            <design:uiHints>
              <design:displayName>budget</design:displayName>
            </design:uiHints>
          </design:attributes>
          <design:usageHints>
            <design:label>budget</design:label>
            <design:formattingHints>
              <design:displaySize>16</design:displaySize>
            </design:formattingHints>
          </design:usageHints>
        </design:resultColumnDefinitions>
        <design:resultColumnDefinitions>
          <design:attributes>
            <design:identifier>
              <design:name>funds</design:name>
              <design:position>18</design:position>
            </design:identifier>
            <design:nativeDataTypeCode>2</design:nativeDataTypeCode>
            <design:precision>14</design:precision>
            <design:scale>2</design:scale>
            <design:nullability>Nullable</design:nullability>
            <design:uiHints>
              <design:displayName>funds</design:displayName>
            </design:uiHints>
          </design:attributes>
          <design:usageHints>
            <design:label>funds</design:label>
            <design:formattingHints>
              <design:displaySize>16</design:displaySize>
            </design:formattingHints>
          </design:usageHints>
        </design:resultColumnDefinitions>
        <design:resultColumnDefinitions>
          <design:attributes>
            <design:identifier>
              <design:name>funds_needed</design:name>
              <design:position>19</design:position>
            </design:identifier>
            <design:nativeDataTypeCode>2</design:nativeDataTypeCode>
            <design:precision>14</design:precision>
            <design:scale>2</design:scale>
            <design:nullability>Nullable</design:nullability>
            <design:uiHints>
              <design:displayName>funds_needed</design:displayName>
            </design:uiHints>
          </design:attributes>
          <design:usageHints>
            <design:label>funds_needed</design:label>
            <design:formattingHints>
              <design:displaySize>16</design:displaySize>
            </design:formattingHints>
          </design:usageHints>
        </design:resultColumnDefinitions>
        <design:resultColumnDefinitions>
          <design:attributes>
            <design:identifier>
              <design:name>primary_location_id</design:name>
              <design:position>20</design:position>
            </design:identifier>
            <design:nativeDataTypeCode>4</design:nativeDataTypeCode>
            <design:precision>10</design:precision>
            <design:scale>0</design:scale>
            <design:nullability>Nullable</design:nullability>
            <design:uiHints>
              <design:displayName>primary_location_id</design:displayName>
            </design:uiHints>
          </design:attributes>
          <design:usageHints>
            <design:label>primary_location_id</design:label>
            <design:formattingHints>
              <design:displaySize>11</design:displaySize>
            </design:formattingHints>
          </design:usageHints>
        </design:resultColumnDefinitions>
        <design:resultColumnDefinitions>
          <design:attributes>
            <design:identifier>
              <design:name>language</design:name>
              <design:position>21</design:position>
            </design:identifier>
            <design:nativeDataTypeCode>12</design:nativeDataTypeCode>
            <design:precision>2</design:precision>
            <design:scale>0</design:scale>
            <design:nullability>NotNullable</design:nullability>
            <design:uiHints>
              <design:displayName>language</design:displayName>
            </design:uiHints>
          </design:attributes>
          <design:usageHints>
            <design:label>language</design:label>
            <design:formattingHints>
              <design:displaySize>2</design:displaySize>
            </design:formattingHints>
          </design:usageHints>
        </design:resultColumnDefinitions>
        <design:resultColumnDefinitions>
          <design:attributes>
            <design:identifier>
              <design:name>current_image_credit</design:name>
              <design:position>22</design:position>
            </design:identifier>
            <design:nativeDataTypeCode>12</design:nativeDataTypeCode>
            <design:precision>50</design:precision>
            <design:scale>0</design:scale>
            <design:nullability>NotNullable</design:nullability>
            <design:uiHints>
              <design:displayName>current_image_credit</design:displayName>
            </design:uiHints>
          </design:attributes>
          <design:usageHints>
            <design:label>current_image_credit</design:label>
            <design:formattingHints>
              <design:displaySize>50</design:displaySize>
            </design:formattingHints>
          </design:usageHints>
        </design:resultColumnDefinitions>
        <design:resultColumnDefinitions>
          <design:attributes>
            <design:identifier>
              <design:name>target_group</design:name>
              <design:position>23</design:position>
            </design:identifier>
            <design:nativeDataTypeCode>12</design:nativeDataTypeCode>
            <design:precision>2147483647</design:precision>
            <design:scale>0</design:scale>
            <design:nullability>NotNullable</design:nullability>
            <design:uiHints>
              <design:displayName>target_group</design:displayName>
            </design:uiHints>
          </design:attributes>
          <design:usageHints>
            <design:label>target_group</design:label>
            <design:formattingHints>
              <design:displaySize>2147483647</design:displaySize>
            </design:formattingHints>
          </design:usageHints>
        </design:resultColumnDefinitions>
        <design:resultColumnDefinitions>
          <design:attributes>
            <design:identifier>
              <design:name>created_at</design:name>
              <design:position>24</design:position>
            </design:identifier>
            <design:nativeDataTypeCode>93</design:nativeDataTypeCode>
            <design:precision>29</design:precision>
            <design:scale>6</design:scale>
            <design:nullability>Nullable</design:nullability>
            <design:uiHints>
              <design:displayName>created_at</design:displayName>
            </design:uiHints>
          </design:attributes>
          <design:usageHints>
            <design:label>created_at</design:label>
            <design:formattingHints>
              <design:displaySize>29</design:displaySize>
            </design:formattingHints>
          </design:usageHints>
        </design:resultColumnDefinitions>
        <design:resultColumnDefinitions>
          <design:attributes>
            <design:identifier>
              <design:name>last_modified_at</design:name>
              <design:position>25</design:position>
            </design:identifier>
            <design:nativeDataTypeCode>93</design:nativeDataTypeCode>
            <design:precision>29</design:precision>
            <design:scale>6</design:scale>
            <design:nullability>Nullable</design:nullability>
            <design:uiHints>
              <design:displayName>last_modified_at</design:displayName>
            </design:uiHints>
          </design:attributes>
          <design:usageHints>
            <design:label>last_modified_at</design:label>
            <design:formattingHints>
              <design:displaySize>29</design:displaySize>
            </design:formattingHints>
          </design:usageHints>
        </design:resultColumnDefinitions>
        <design:resultColumnDefinitions>
          <design:attributes>
            <design:identifier>
              <design:name>donate_button</design:name>
              <design:position>26</design:position>
            </design:identifier>
            <design:nativeDataTypeCode>-7</design:nativeDataTypeCode>
            <design:precision>1</design:precision>
            <design:scale>0</design:scale>
            <design:nullability>NotNullable</design:nullability>
            <design:uiHints>
              <design:displayName>donate_button</design:displayName>
            </design:uiHints>
          </design:attributes>
          <design:usageHints>
            <design:label>donate_button</design:label>
            <design:formattingHints>
              <design:displaySize>1</design:displaySize>
            </design:formattingHints>
          </design:usageHints>
        </design:resultColumnDefinitions>
        <design:resultColumnDefinitions>
          <design:attributes>
            <design:identifier>
              <design:name>sync_owner_id</design:name>
              <design:position>27</design:position>
            </design:identifier>
            <design:nativeDataTypeCode>4</design:nativeDataTypeCode>
            <design:precision>10</design:precision>
            <design:scale>0</design:scale>
            <design:nullability>Nullable</design:nullability>
            <design:uiHints>
              <design:displayName>sync_owner_id</design:displayName>
            </design:uiHints>
          </design:attributes>
          <design:usageHints>
            <design:label>sync_owner_id</design:label>
            <design:formattingHints>
              <design:displaySize>11</design:displaySize>
            </design:formattingHints>
          </design:usageHints>
        </design:resultColumnDefinitions>
        <design:resultColumnDefinitions>
          <design:attributes>
            <design:identifier>
              <design:name>date_start_actual</design:name>
              <design:position>28</design:position>
            </design:identifier>
            <design:nativeDataTypeCode>91</design:nativeDataTypeCode>
            <design:precision>13</design:precision>
            <design:scale>0</design:scale>
            <design:nullability>Nullable</design:nullability>
            <design:uiHints>
              <design:displayName>date_start_actual</design:displayName>
            </design:uiHints>
          </design:attributes>
          <design:usageHints>
            <design:label>date_start_actual</design:label>
            <design:formattingHints>
              <design:displaySize>13</design:displaySize>
            </design:formattingHints>
          </design:usageHints>
        </design:resultColumnDefinitions>
        <design:resultColumnDefinitions>
          <design:attributes>
            <design:identifier>
              <design:name>date_end_actual</design:name>
              <design:position>29</design:position>
            </design:identifier>
            <design:nativeDataTypeCode>91</design:nativeDataTypeCode>
            <design:precision>13</design:precision>
            <design:scale>0</design:scale>
            <design:nullability>Nullable</design:nullability>
            <design:uiHints>
              <design:displayName>date_end_actual</design:displayName>
            </design:uiHints>
          </design:attributes>
          <design:usageHints>
            <design:label>date_end_actual</design:label>
            <design:formattingHints>
              <design:displaySize>13</design:displaySize>
            </design:formattingHints>
          </design:usageHints>
        </design:resultColumnDefinitions>
        <design:resultColumnDefinitions>
          <design:attributes>
            <design:identifier>
              <design:name>hierarchy</design:name>
              <design:position>30</design:position>
            </design:identifier>
            <design:nativeDataTypeCode>4</design:nativeDataTypeCode>
            <design:precision>10</design:precision>
            <design:scale>0</design:scale>
            <design:nullability>Nullable</design:nullability>
            <design:uiHints>
              <design:displayName>hierarchy</design:displayName>
            </design:uiHints>
          </design:attributes>
          <design:usageHints>
            <design:label>hierarchy</design:label>
            <design:formattingHints>
              <design:displaySize>11</design:displaySize>
            </design:formattingHints>
          </design:usageHints>
        </design:resultColumnDefinitions>
        <design:resultColumnDefinitions>
          <design:attributes>
            <design:identifier>
              <design:name>project_scope</design:name>
              <design:position>31</design:position>
            </design:identifier>
            <design:nativeDataTypeCode>12</design:nativeDataTypeCode>
            <design:precision>2</design:precision>
            <design:scale>0</design:scale>
            <design:nullability>NotNullable</design:nullability>
            <design:uiHints>
              <design:displayName>project_scope</design:displayName>
            </design:uiHints>
          </design:attributes>
          <design:usageHints>
            <design:label>project_scope</design:label>
            <design:formattingHints>
              <design:displaySize>2</design:displaySize>
            </design:formattingHints>
          </design:usageHints>
        </design:resultColumnDefinitions>
        <design:resultColumnDefinitions>
          <design:attributes>
            <design:identifier>
              <design:name>capital_spend_percentage</design:name>
              <design:position>32</design:position>
            </design:identifier>
            <design:nativeDataTypeCode>2</design:nativeDataTypeCode>
            <design:precision>4</design:precision>
            <design:scale>1</design:scale>
            <design:nullability>Nullable</design:nullability>
            <design:uiHints>
              <design:displayName>capital_spend_percentage</design:displayName>
            </design:uiHints>
          </design:attributes>
          <design:usageHints>
            <design:label>capital_spend_percentage</design:label>
            <design:formattingHints>
              <design:displaySize>6</design:displaySize>
            </design:formattingHints>
          </design:usageHints>
        </design:resultColumnDefinitions>
        <design:resultColumnDefinitions>
          <design:attributes>
            <design:identifier>
              <design:name>collaboration_type</design:name>
              <design:position>33</design:position>
            </design:identifier>
            <design:nativeDataTypeCode>12</design:nativeDataTypeCode>
            <design:precision>1</design:precision>
            <design:scale>0</design:scale>
            <design:nullability>NotNullable</design:nullability>
            <design:uiHints>
              <design:displayName>collaboration_type</design:displayName>
            </design:uiHints>
          </design:attributes>
          <design:usageHints>
            <design:label>collaboration_type</design:label>
            <design:formattingHints>
              <design:displaySize>1</design:displaySize>
            </design:formattingHints>
          </design:usageHints>
        </design:resultColumnDefinitions>
        <design:resultColumnDefinitions>
          <design:attributes>
            <design:identifier>
              <design:name>default_aid_type</design:name>
              <design:position>34</design:position>
            </design:identifier>
            <design:nativeDataTypeCode>12</design:nativeDataTypeCode>
            <design:precision>3</design:precision>
            <design:scale>0</design:scale>
            <design:nullability>NotNullable</design:nullability>
            <design:uiHints>
              <design:displayName>default_aid_type</design:displayName>
            </design:uiHints>
          </design:attributes>
          <design:usageHints>
            <design:label>default_aid_type</design:label>
            <design:formattingHints>
              <design:displaySize>3</design:displaySize>
            </design:formattingHints>
          </design:usageHints>
        </design:resultColumnDefinitions>
        <design:resultColumnDefinitions>
          <design:attributes>
            <design:identifier>
              <design:name>default_finance_type</design:name>
              <design:position>35</design:position>
            </design:identifier>
            <design:nativeDataTypeCode>12</design:nativeDataTypeCode>
            <design:precision>3</design:precision>
            <design:scale>0</design:scale>
            <design:nullability>NotNullable</design:nullability>
            <design:uiHints>
              <design:displayName>default_finance_type</design:displayName>
            </design:uiHints>
          </design:attributes>
          <design:usageHints>
            <design:label>default_finance_type</design:label>
            <design:formattingHints>
              <design:displaySize>3</design:displaySize>
            </design:formattingHints>
          </design:usageHints>
        </design:resultColumnDefinitions>
        <design:resultColumnDefinitions>
          <design:attributes>
            <design:identifier>
              <design:name>default_flow_type</design:name>
              <design:position>36</design:position>
            </design:identifier>
            <design:nativeDataTypeCode>12</design:nativeDataTypeCode>
            <design:precision>2</design:precision>
            <design:scale>0</design:scale>
            <design:nullability>NotNullable</design:nullability>
            <design:uiHints>
              <design:displayName>default_flow_type</design:displayName>
            </design:uiHints>
          </design:attributes>
          <design:usageHints>
            <design:label>default_flow_type</design:label>
            <design:formattingHints>
              <design:displaySize>2</design:displaySize>
            </design:formattingHints>
          </design:usageHints>
        </design:resultColumnDefinitions>
        <design:resultColumnDefinitions>
          <design:attributes>
            <design:identifier>
              <design:name>default_tied_status</design:name>
              <design:position>37</design:position>
            </design:identifier>
            <design:nativeDataTypeCode>12</design:nativeDataTypeCode>
            <design:precision>1</design:precision>
            <design:scale>0</design:scale>
            <design:nullability>NotNullable</design:nullability>
            <design:uiHints>
              <design:displayName>default_tied_status</design:displayName>
            </design:uiHints>
          </design:attributes>
          <design:usageHints>
            <design:label>default_tied_status</design:label>
            <design:formattingHints>
              <design:displaySize>1</design:displaySize>
            </design:formattingHints>
          </design:usageHints>
        </design:resultColumnDefinitions>
        <design:resultColumnDefinitions>
          <design:attributes>
            <design:identifier>
              <design:name>last_update_id</design:name>
              <design:position>38</design:position>
            </design:identifier>
            <design:nativeDataTypeCode>4</design:nativeDataTypeCode>
            <design:precision>10</design:precision>
            <design:scale>0</design:scale>
            <design:nullability>Nullable</design:nullability>
            <design:uiHints>
              <design:displayName>last_update_id</design:displayName>
            </design:uiHints>
          </design:attributes>
          <design:usageHints>
            <design:label>last_update_id</design:label>
            <design:formattingHints>
              <design:displaySize>11</design:displaySize>
            </design:formattingHints>
          </design:usageHints>
        </design:resultColumnDefinitions>
        <design:resultColumnDefinitions>
          <design:attributes>
            <design:identifier>
              <design:name>iati_activity_id</design:name>
              <design:position>39</design:position>
            </design:identifier>
            <design:nativeDataTypeCode>12</design:nativeDataTypeCode>
            <design:precision>100</design:precision>
            <design:scale>0</design:scale>
            <design:nullability>Nullable</design:nullability>
            <design:uiHints>
              <design:displayName>iati_activity_id</design:displayName>
            </design:uiHints>
          </design:attributes>
          <design:usageHints>
            <design:label>iati_activity_id</design:label>
            <design:formattingHints>
              <design:displaySize>100</design:displaySize>
            </design:formattingHints>
          </design:usageHints>
        </design:resultColumnDefinitions>
        <design:resultColumnDefinitions>
          <design:attributes>
            <design:identifier>
              <design:name>sync_owner_secondary_reporter</design:name>
              <design:position>40</design:position>
            </design:identifier>
            <design:nativeDataTypeCode>-7</design:nativeDataTypeCode>
            <design:precision>1</design:precision>
            <design:scale>0</design:scale>
            <design:nullability>Nullable</design:nullability>
            <design:uiHints>
              <design:displayName>sync_owner_secondary_reporter</design:displayName>
            </design:uiHints>
          </design:attributes>
          <design:usageHints>
            <design:label>sync_owner_secondary_reporter</design:label>
            <design:formattingHints>
              <design:displaySize>1</design:displaySize>
            </design:formattingHints>
          </design:usageHints>
        </design:resultColumnDefinitions>
        <design:resultColumnDefinitions>
          <design:attributes>
            <design:identifier>
              <design:name>country_budget_vocabulary</design:name>
              <design:position>41</design:position>
            </design:identifier>
            <design:nativeDataTypeCode>12</design:nativeDataTypeCode>
            <design:precision>1</design:precision>
            <design:scale>0</design:scale>
            <design:nullability>NotNullable</design:nullability>
            <design:uiHints>
              <design:displayName>country_budget_vocabulary</design:displayName>
            </design:uiHints>
          </design:attributes>
          <design:usageHints>
            <design:label>country_budget_vocabulary</design:label>
            <design:formattingHints>
              <design:displaySize>1</design:displaySize>
            </design:formattingHints>
          </design:usageHints>
        </design:resultColumnDefinitions>
      </design:resultSetColumns>
      <design:criteria/>
    </design:resultSetDefinitions>
  </design:ResultSets>
</model:DesignValues>]]></xml-property>
        </oda-data-set>
        <oda-data-set extensionID="org.eclipse.birt.report.data.oda.jdbc.JdbcSelectDataSet" name="Project" id="109">
            <property name="nullsOrdering">nulls lowest</property>
            <list-property name="columnHints">
                <structure>
                    <property name="columnName">id</property>
                    <property name="analysis">measure</property>
                    <text-property name="displayName">id</text-property>
                    <text-property name="heading">id</text-property>
                </structure>
                <structure>
                    <property name="columnName">title</property>
                    <property name="analysis">dimension</property>
                    <text-property name="displayName">title</text-property>
                    <text-property name="heading">title</text-property>
                </structure>
                <structure>
                    <property name="columnName">subtitle</property>
                    <property name="analysis">dimension</property>
                    <text-property name="displayName">subtitle</text-property>
                    <text-property name="heading">subtitle</text-property>
                </structure>
                <structure>
                    <property name="columnName">status</property>
                    <property name="analysis">dimension</property>
                    <text-property name="displayName">status</text-property>
                    <text-property name="heading">status</text-property>
                </structure>
                <structure>
                    <property name="columnName">project_plan_summary</property>
                    <property name="analysis">dimension</property>
                    <text-property name="displayName">project_plan_summary</text-property>
                    <text-property name="heading">project_plan_summary</text-property>
                </structure>
                <structure>
                    <property name="columnName">current_image</property>
                    <property name="analysis">dimension</property>
                    <text-property name="displayName">current_image</text-property>
                    <text-property name="heading">current_image</text-property>
                </structure>
                <structure>
                    <property name="columnName">current_image_caption</property>
                    <property name="analysis">dimension</property>
                    <text-property name="displayName">current_image_caption</text-property>
                    <text-property name="heading">current_image_caption</text-property>
                </structure>
                <structure>
                    <property name="columnName">goals_overview</property>
                    <property name="analysis">dimension</property>
                    <text-property name="displayName">goals_overview</text-property>
                    <text-property name="heading">goals_overview</text-property>
                </structure>
                <structure>
                    <property name="columnName">current_status</property>
                    <property name="analysis">dimension</property>
                    <text-property name="displayName">current_status</text-property>
                    <text-property name="heading">current_status</text-property>
                </structure>
                <structure>
                    <property name="columnName">project_plan</property>
                    <property name="analysis">dimension</property>
                    <text-property name="displayName">project_plan</text-property>
                    <text-property name="heading">project_plan</text-property>
                </structure>
                <structure>
                    <property name="columnName">sustainability</property>
                    <property name="analysis">dimension</property>
                    <text-property name="displayName">sustainability</text-property>
                    <text-property name="heading">sustainability</text-property>
                </structure>
                <structure>
                    <property name="columnName">background</property>
                    <property name="analysis">dimension</property>
                    <text-property name="displayName">background</text-property>
                    <text-property name="heading">background</text-property>
                </structure>
                <structure>
                    <property name="columnName">notes</property>
                    <property name="analysis">dimension</property>
                    <text-property name="displayName">notes</text-property>
                    <text-property name="heading">notes</text-property>
                </structure>
                <structure>
                    <property name="columnName">currency</property>
                    <property name="analysis">dimension</property>
                    <text-property name="displayName">currency</text-property>
                    <text-property name="heading">currency</text-property>
                </structure>
                <structure>
                    <property name="columnName">date_start_planned</property>
                    <property name="analysis">dimension</property>
                    <text-property name="displayName">date_start_planned</text-property>
                    <text-property name="heading">date_start_planned</text-property>
                </structure>
                <structure>
                    <property name="columnName">date_end_planned</property>
                    <property name="analysis">dimension</property>
                    <text-property name="displayName">date_end_planned</text-property>
                    <text-property name="heading">date_end_planned</text-property>
                </structure>
                <structure>
                    <property name="columnName">budget</property>
                    <property name="analysis">measure</property>
                    <text-property name="displayName">budget</text-property>
                    <text-property name="heading">budget</text-property>
                </structure>
                <structure>
                    <property name="columnName">funds</property>
                    <property name="analysis">measure</property>
                    <text-property name="displayName">funds</text-property>
                    <text-property name="heading">funds</text-property>
                </structure>
                <structure>
                    <property name="columnName">funds_needed</property>
                    <property name="analysis">measure</property>
                    <text-property name="displayName">funds_needed</text-property>
                    <text-property name="heading">funds_needed</text-property>
                </structure>
                <structure>
                    <property name="columnName">primary_location_id</property>
                    <property name="analysis">measure</property>
                    <text-property name="displayName">primary_location_id</text-property>
                    <text-property name="heading">primary_location_id</text-property>
                </structure>
                <structure>
                    <property name="columnName">language</property>
                    <property name="analysis">dimension</property>
                    <text-property name="displayName">language</text-property>
                    <text-property name="heading">language</text-property>
                </structure>
                <structure>
                    <property name="columnName">current_image_credit</property>
                    <property name="analysis">dimension</property>
                    <text-property name="displayName">current_image_credit</text-property>
                    <text-property name="heading">current_image_credit</text-property>
                </structure>
                <structure>
                    <property name="columnName">target_group</property>
                    <property name="analysis">dimension</property>
                    <text-property name="displayName">target_group</text-property>
                    <text-property name="heading">target_group</text-property>
                </structure>
                <structure>
                    <property name="columnName">created_at</property>
                    <property name="analysis">dimension</property>
                    <text-property name="displayName">created_at</text-property>
                    <text-property name="heading">created_at</text-property>
                </structure>
                <structure>
                    <property name="columnName">last_modified_at</property>
                    <property name="analysis">dimension</property>
                    <text-property name="displayName">last_modified_at</text-property>
                    <text-property name="heading">last_modified_at</text-property>
                </structure>
                <structure>
                    <property name="columnName">donate_button</property>
                    <property name="analysis">measure</property>
                    <text-property name="displayName">donate_button</text-property>
                    <text-property name="heading">donate_button</text-property>
                </structure>
                <structure>
                    <property name="columnName">sync_owner_id</property>
                    <property name="analysis">measure</property>
                    <text-property name="displayName">sync_owner_id</text-property>
                    <text-property name="heading">sync_owner_id</text-property>
                </structure>
                <structure>
                    <property name="columnName">date_start_actual</property>
                    <property name="analysis">dimension</property>
                    <text-property name="displayName">date_start_actual</text-property>
                    <text-property name="heading">date_start_actual</text-property>
                </structure>
                <structure>
                    <property name="columnName">date_end_actual</property>
                    <property name="analysis">dimension</property>
                    <text-property name="displayName">date_end_actual</text-property>
                    <text-property name="heading">date_end_actual</text-property>
                </structure>
                <structure>
                    <property name="columnName">hierarchy</property>
                    <property name="analysis">measure</property>
                    <text-property name="displayName">hierarchy</text-property>
                    <text-property name="heading">hierarchy</text-property>
                </structure>
                <structure>
                    <property name="columnName">project_scope</property>
                    <property name="analysis">dimension</property>
                    <text-property name="displayName">project_scope</text-property>
                    <text-property name="heading">project_scope</text-property>
                </structure>
                <structure>
                    <property name="columnName">capital_spend_percentage</property>
                    <property name="analysis">measure</property>
                    <text-property name="displayName">capital_spend_percentage</text-property>
                    <text-property name="heading">capital_spend_percentage</text-property>
                </structure>
                <structure>
                    <property name="columnName">collaboration_type</property>
                    <property name="analysis">dimension</property>
                    <text-property name="displayName">collaboration_type</text-property>
                    <text-property name="heading">collaboration_type</text-property>
                </structure>
                <structure>
                    <property name="columnName">default_aid_type</property>
                    <property name="analysis">dimension</property>
                    <text-property name="displayName">default_aid_type</text-property>
                    <text-property name="heading">default_aid_type</text-property>
                </structure>
                <structure>
                    <property name="columnName">default_finance_type</property>
                    <property name="analysis">dimension</property>
                    <text-property name="displayName">default_finance_type</text-property>
                    <text-property name="heading">default_finance_type</text-property>
                </structure>
                <structure>
                    <property name="columnName">default_flow_type</property>
                    <property name="analysis">dimension</property>
                    <text-property name="displayName">default_flow_type</text-property>
                    <text-property name="heading">default_flow_type</text-property>
                </structure>
                <structure>
                    <property name="columnName">default_tied_status</property>
                    <property name="analysis">dimension</property>
                    <text-property name="displayName">default_tied_status</text-property>
                    <text-property name="heading">default_tied_status</text-property>
                </structure>
                <structure>
                    <property name="columnName">last_update_id</property>
                    <property name="analysis">measure</property>
                    <text-property name="displayName">last_update_id</text-property>
                    <text-property name="heading">last_update_id</text-property>
                </structure>
                <structure>
                    <property name="columnName">iati_activity_id</property>
                    <property name="analysis">dimension</property>
                    <text-property name="displayName">iati_activity_id</text-property>
                    <text-property name="heading">iati_activity_id</text-property>
                </structure>
                <structure>
                    <property name="columnName">sync_owner_secondary_reporter</property>
                    <property name="analysis">measure</property>
                    <text-property name="displayName">sync_owner_secondary_reporter</text-property>
                    <text-property name="heading">sync_owner_secondary_reporter</text-property>
                </structure>
                <structure>
                    <property name="columnName">country_budget_vocabulary</property>
                    <property name="analysis">dimension</property>
                    <text-property name="displayName">country_budget_vocabulary</text-property>
                    <text-property name="heading">country_budget_vocabulary</text-property>
                </structure>
                <structure>
                    <property name="columnName">city</property>
                    <property name="analysis">dimension</property>
                    <text-property name="displayName">city</text-property>
                    <text-property name="heading">city</text-property>
                </structure>
                <structure>
                    <property name="columnName">countryname</property>
                    <property name="analysis">dimension</property>
                    <text-property name="displayName">countryname</text-property>
                    <text-property name="heading">countryname</text-property>
                </structure>
            </list-property>
            <list-property name="parameters">
                <structure>
                    <property name="name">projid</property>
                    <property name="paramName">ID</property>
                    <property name="nativeName"></property>
                    <property name="dataType">integer</property>
                    <property name="nativeDataType">4</property>
                    <property name="position">1</property>
                    <expression name="defaultValue" type="javascript">2849</expression>
                    <property name="isInput">true</property>
                    <property name="isOutput">false</property>
                </structure>
            </list-property>
            <structure name="cachedMetaData">
                <list-property name="resultSet">
                    <structure>
                        <property name="position">1</property>
                        <property name="name">id</property>
                        <property name="dataType">integer</property>
                    </structure>
                    <structure>
                        <property name="position">2</property>
                        <property name="name">title</property>
                        <property name="dataType">string</property>
                    </structure>
                    <structure>
                        <property name="position">3</property>
                        <property name="name">subtitle</property>
                        <property name="dataType">string</property>
                    </structure>
                    <structure>
                        <property name="position">4</property>
                        <property name="name">status</property>
                        <property name="dataType">string</property>
                    </structure>
                    <structure>
                        <property name="position">5</property>
                        <property name="name">project_plan_summary</property>
                        <property name="dataType">string</property>
                    </structure>
                    <structure>
                        <property name="position">6</property>
                        <property name="name">current_image</property>
                        <property name="dataType">string</property>
                    </structure>
                    <structure>
                        <property name="position">7</property>
                        <property name="name">current_image_caption</property>
                        <property name="dataType">string</property>
                    </structure>
                    <structure>
                        <property name="position">8</property>
                        <property name="name">goals_overview</property>
                        <property name="dataType">string</property>
                    </structure>
                    <structure>
                        <property name="position">9</property>
                        <property name="name">current_status</property>
                        <property name="dataType">string</property>
                    </structure>
                    <structure>
                        <property name="position">10</property>
                        <property name="name">project_plan</property>
                        <property name="dataType">string</property>
                    </structure>
                    <structure>
                        <property name="position">11</property>
                        <property name="name">sustainability</property>
                        <property name="dataType">string</property>
                    </structure>
                    <structure>
                        <property name="position">12</property>
                        <property name="name">background</property>
                        <property name="dataType">string</property>
                    </structure>
                    <structure>
                        <property name="position">13</property>
                        <property name="name">notes</property>
                        <property name="dataType">string</property>
                    </structure>
                    <structure>
                        <property name="position">14</property>
                        <property name="name">currency</property>
                        <property name="dataType">string</property>
                    </structure>
                    <structure>
                        <property name="position">15</property>
                        <property name="name">date_start_planned</property>
                        <property name="dataType">date</property>
                    </structure>
                    <structure>
                        <property name="position">16</property>
                        <property name="name">date_end_planned</property>
                        <property name="dataType">date</property>
                    </structure>
                    <structure>
                        <property name="position">17</property>
                        <property name="name">budget</property>
                        <property name="dataType">decimal</property>
                    </structure>
                    <structure>
                        <property name="position">18</property>
                        <property name="name">funds</property>
                        <property name="dataType">decimal</property>
                    </structure>
                    <structure>
                        <property name="position">19</property>
                        <property name="name">funds_needed</property>
                        <property name="dataType">decimal</property>
                    </structure>
                    <structure>
                        <property name="position">20</property>
                        <property name="name">primary_location_id</property>
                        <property name="dataType">integer</property>
                    </structure>
                    <structure>
                        <property name="position">21</property>
                        <property name="name">language</property>
                        <property name="dataType">string</property>
                    </structure>
                    <structure>
                        <property name="position">22</property>
                        <property name="name">current_image_credit</property>
                        <property name="dataType">string</property>
                    </structure>
                    <structure>
                        <property name="position">23</property>
                        <property name="name">target_group</property>
                        <property name="dataType">string</property>
                    </structure>
                    <structure>
                        <property name="position">24</property>
                        <property name="name">created_at</property>
                        <property name="dataType">date-time</property>
                    </structure>
                    <structure>
                        <property name="position">25</property>
                        <property name="name">last_modified_at</property>
                        <property name="dataType">date-time</property>
                    </structure>
                    <structure>
                        <property name="position">26</property>
                        <property name="name">donate_button</property>
                        <property name="dataType">integer</property>
                    </structure>
                    <structure>
                        <property name="position">27</property>
                        <property name="name">sync_owner_id</property>
                        <property name="dataType">integer</property>
                    </structure>
                    <structure>
                        <property name="position">28</property>
                        <property name="name">date_start_actual</property>
                        <property name="dataType">date</property>
                    </structure>
                    <structure>
                        <property name="position">29</property>
                        <property name="name">date_end_actual</property>
                        <property name="dataType">date</property>
                    </structure>
                    <structure>
                        <property name="position">30</property>
                        <property name="name">hierarchy</property>
                        <property name="dataType">integer</property>
                    </structure>
                    <structure>
                        <property name="position">31</property>
                        <property name="name">project_scope</property>
                        <property name="dataType">string</property>
                    </structure>
                    <structure>
                        <property name="position">32</property>
                        <property name="name">capital_spend_percentage</property>
                        <property name="dataType">decimal</property>
                    </structure>
                    <structure>
                        <property name="position">33</property>
                        <property name="name">collaboration_type</property>
                        <property name="dataType">string</property>
                    </structure>
                    <structure>
                        <property name="position">34</property>
                        <property name="name">default_aid_type</property>
                        <property name="dataType">string</property>
                    </structure>
                    <structure>
                        <property name="position">35</property>
                        <property name="name">default_finance_type</property>
                        <property name="dataType">string</property>
                    </structure>
                    <structure>
                        <property name="position">36</property>
                        <property name="name">default_flow_type</property>
                        <property name="dataType">string</property>
                    </structure>
                    <structure>
                        <property name="position">37</property>
                        <property name="name">default_tied_status</property>
                        <property name="dataType">string</property>
                    </structure>
                    <structure>
                        <property name="position">38</property>
                        <property name="name">last_update_id</property>
                        <property name="dataType">integer</property>
                    </structure>
                    <structure>
                        <property name="position">39</property>
                        <property name="name">iati_activity_id</property>
                        <property name="dataType">string</property>
                    </structure>
                    <structure>
                        <property name="position">40</property>
                        <property name="name">sync_owner_secondary_reporter</property>
                        <property name="dataType">integer</property>
                    </structure>
                    <structure>
                        <property name="position">41</property>
                        <property name="name">country_budget_vocabulary</property>
                        <property name="dataType">string</property>
                    </structure>
                    <structure>
                        <property name="position">42</property>
                        <property name="name">city</property>
                        <property name="dataType">string</property>
                    </structure>
                    <structure>
                        <property name="position">43</property>
                        <property name="name">countryname</property>
                        <property name="dataType">string</property>
                    </structure>
                </list-property>
            </structure>
<<<<<<< HEAD
            <property name="dataSource">RSR readonly</property>
=======
            <property name="dataSource">RSR-readonly</property>
>>>>>>> 222a5537
            <list-property name="resultSet">
                <structure>
                    <property name="position">1</property>
                    <property name="name">id</property>
                    <property name="nativeName">id</property>
                    <property name="dataType">integer</property>
                    <property name="nativeDataType">4</property>
                </structure>
                <structure>
                    <property name="position">2</property>
                    <property name="name">title</property>
                    <property name="nativeName">title</property>
                    <property name="dataType">string</property>
                    <property name="nativeDataType">12</property>
                </structure>
                <structure>
                    <property name="position">3</property>
                    <property name="name">subtitle</property>
                    <property name="nativeName">subtitle</property>
                    <property name="dataType">string</property>
                    <property name="nativeDataType">12</property>
                </structure>
                <structure>
                    <property name="position">4</property>
                    <property name="name">status</property>
                    <property name="nativeName">status</property>
                    <property name="dataType">string</property>
                    <property name="nativeDataType">12</property>
                </structure>
                <structure>
                    <property name="position">5</property>
                    <property name="name">project_plan_summary</property>
                    <property name="nativeName">project_plan_summary</property>
                    <property name="dataType">string</property>
                    <property name="nativeDataType">12</property>
                </structure>
                <structure>
                    <property name="position">6</property>
                    <property name="name">current_image</property>
                    <property name="nativeName">current_image</property>
                    <property name="dataType">string</property>
                    <property name="nativeDataType">12</property>
                </structure>
                <structure>
                    <property name="position">7</property>
                    <property name="name">current_image_caption</property>
                    <property name="nativeName">current_image_caption</property>
                    <property name="dataType">string</property>
                    <property name="nativeDataType">12</property>
                </structure>
                <structure>
                    <property name="position">8</property>
                    <property name="name">goals_overview</property>
                    <property name="nativeName">goals_overview</property>
                    <property name="dataType">string</property>
                    <property name="nativeDataType">12</property>
                </structure>
                <structure>
                    <property name="position">9</property>
                    <property name="name">current_status</property>
                    <property name="nativeName">current_status</property>
                    <property name="dataType">string</property>
                    <property name="nativeDataType">12</property>
                </structure>
                <structure>
                    <property name="position">10</property>
                    <property name="name">project_plan</property>
                    <property name="nativeName">project_plan</property>
                    <property name="dataType">string</property>
                    <property name="nativeDataType">12</property>
                </structure>
                <structure>
                    <property name="position">11</property>
                    <property name="name">sustainability</property>
                    <property name="nativeName">sustainability</property>
                    <property name="dataType">string</property>
                    <property name="nativeDataType">12</property>
                </structure>
                <structure>
                    <property name="position">12</property>
                    <property name="name">background</property>
                    <property name="nativeName">background</property>
                    <property name="dataType">string</property>
                    <property name="nativeDataType">12</property>
                </structure>
                <structure>
                    <property name="position">13</property>
                    <property name="name">notes</property>
                    <property name="nativeName">notes</property>
                    <property name="dataType">string</property>
                    <property name="nativeDataType">12</property>
                </structure>
                <structure>
                    <property name="position">14</property>
                    <property name="name">currency</property>
                    <property name="nativeName">currency</property>
                    <property name="dataType">string</property>
                    <property name="nativeDataType">12</property>
                </structure>
                <structure>
                    <property name="position">15</property>
                    <property name="name">date_start_planned</property>
                    <property name="nativeName">date_start_planned</property>
                    <property name="dataType">date</property>
                    <property name="nativeDataType">91</property>
                </structure>
                <structure>
                    <property name="position">16</property>
                    <property name="name">date_end_planned</property>
                    <property name="nativeName">date_end_planned</property>
                    <property name="dataType">date</property>
                    <property name="nativeDataType">91</property>
                </structure>
                <structure>
                    <property name="position">17</property>
                    <property name="name">budget</property>
                    <property name="nativeName">budget</property>
                    <property name="dataType">decimal</property>
                    <property name="nativeDataType">2</property>
                </structure>
                <structure>
                    <property name="position">18</property>
                    <property name="name">funds</property>
                    <property name="nativeName">funds</property>
                    <property name="dataType">decimal</property>
                    <property name="nativeDataType">2</property>
                </structure>
                <structure>
                    <property name="position">19</property>
                    <property name="name">funds_needed</property>
                    <property name="nativeName">funds_needed</property>
                    <property name="dataType">decimal</property>
                    <property name="nativeDataType">2</property>
                </structure>
                <structure>
                    <property name="position">20</property>
                    <property name="name">primary_location_id</property>
                    <property name="nativeName">primary_location_id</property>
                    <property name="dataType">integer</property>
                    <property name="nativeDataType">4</property>
                </structure>
                <structure>
                    <property name="position">21</property>
                    <property name="name">language</property>
                    <property name="nativeName">language</property>
                    <property name="dataType">string</property>
                    <property name="nativeDataType">12</property>
                </structure>
                <structure>
                    <property name="position">22</property>
                    <property name="name">current_image_credit</property>
                    <property name="nativeName">current_image_credit</property>
                    <property name="dataType">string</property>
                    <property name="nativeDataType">12</property>
                </structure>
                <structure>
                    <property name="position">23</property>
                    <property name="name">target_group</property>
                    <property name="nativeName">target_group</property>
                    <property name="dataType">string</property>
                    <property name="nativeDataType">12</property>
                </structure>
                <structure>
                    <property name="position">24</property>
                    <property name="name">created_at</property>
                    <property name="nativeName">created_at</property>
                    <property name="dataType">date-time</property>
                    <property name="nativeDataType">93</property>
                </structure>
                <structure>
                    <property name="position">25</property>
                    <property name="name">last_modified_at</property>
                    <property name="nativeName">last_modified_at</property>
                    <property name="dataType">date-time</property>
                    <property name="nativeDataType">93</property>
                </structure>
                <structure>
                    <property name="position">26</property>
                    <property name="name">donate_button</property>
                    <property name="nativeName">donate_button</property>
                    <property name="dataType">integer</property>
                    <property name="nativeDataType">-7</property>
                </structure>
                <structure>
                    <property name="position">27</property>
                    <property name="name">sync_owner_id</property>
                    <property name="nativeName">sync_owner_id</property>
                    <property name="dataType">integer</property>
                    <property name="nativeDataType">4</property>
                </structure>
                <structure>
                    <property name="position">28</property>
                    <property name="name">date_start_actual</property>
                    <property name="nativeName">date_start_actual</property>
                    <property name="dataType">date</property>
                    <property name="nativeDataType">91</property>
                </structure>
                <structure>
                    <property name="position">29</property>
                    <property name="name">date_end_actual</property>
                    <property name="nativeName">date_end_actual</property>
                    <property name="dataType">date</property>
                    <property name="nativeDataType">91</property>
                </structure>
                <structure>
                    <property name="position">30</property>
                    <property name="name">hierarchy</property>
                    <property name="nativeName">hierarchy</property>
                    <property name="dataType">integer</property>
                    <property name="nativeDataType">4</property>
                </structure>
                <structure>
                    <property name="position">31</property>
                    <property name="name">project_scope</property>
                    <property name="nativeName">project_scope</property>
                    <property name="dataType">string</property>
                    <property name="nativeDataType">12</property>
                </structure>
                <structure>
                    <property name="position">32</property>
                    <property name="name">capital_spend_percentage</property>
                    <property name="nativeName">capital_spend_percentage</property>
                    <property name="dataType">decimal</property>
                    <property name="nativeDataType">2</property>
                </structure>
                <structure>
                    <property name="position">33</property>
                    <property name="name">collaboration_type</property>
                    <property name="nativeName">collaboration_type</property>
                    <property name="dataType">string</property>
                    <property name="nativeDataType">12</property>
                </structure>
                <structure>
                    <property name="position">34</property>
                    <property name="name">default_aid_type</property>
                    <property name="nativeName">default_aid_type</property>
                    <property name="dataType">string</property>
                    <property name="nativeDataType">12</property>
                </structure>
                <structure>
                    <property name="position">35</property>
                    <property name="name">default_finance_type</property>
                    <property name="nativeName">default_finance_type</property>
                    <property name="dataType">string</property>
                    <property name="nativeDataType">12</property>
                </structure>
                <structure>
                    <property name="position">36</property>
                    <property name="name">default_flow_type</property>
                    <property name="nativeName">default_flow_type</property>
                    <property name="dataType">string</property>
                    <property name="nativeDataType">12</property>
                </structure>
                <structure>
                    <property name="position">37</property>
                    <property name="name">default_tied_status</property>
                    <property name="nativeName">default_tied_status</property>
                    <property name="dataType">string</property>
                    <property name="nativeDataType">12</property>
                </structure>
                <structure>
                    <property name="position">38</property>
                    <property name="name">last_update_id</property>
                    <property name="nativeName">last_update_id</property>
                    <property name="dataType">integer</property>
                    <property name="nativeDataType">4</property>
                </structure>
                <structure>
                    <property name="position">39</property>
                    <property name="name">iati_activity_id</property>
                    <property name="nativeName">iati_activity_id</property>
                    <property name="dataType">string</property>
                    <property name="nativeDataType">12</property>
                </structure>
                <structure>
                    <property name="position">40</property>
                    <property name="name">sync_owner_secondary_reporter</property>
                    <property name="nativeName">sync_owner_secondary_reporter</property>
                    <property name="dataType">integer</property>
                    <property name="nativeDataType">-7</property>
                </structure>
                <structure>
                    <property name="position">41</property>
                    <property name="name">country_budget_vocabulary</property>
                    <property name="nativeName">country_budget_vocabulary</property>
                    <property name="dataType">string</property>
                    <property name="nativeDataType">12</property>
                </structure>
                <structure>
                    <property name="position">42</property>
                    <property name="name">city</property>
                    <property name="nativeName">city</property>
                    <property name="dataType">string</property>
                    <property name="nativeDataType">12</property>
                </structure>
                <structure>
                    <property name="position">43</property>
                    <property name="name">countryname</property>
                    <property name="nativeName">countryname</property>
                    <property name="dataType">string</property>
                    <property name="nativeDataType">12</property>
                </structure>
            </list-property>
            <xml-property name="queryText"><![CDATA[select rsr_project.*, rsr_projectlocation.city, rsr_country.name as countryname
from rsr_project
left join rsr_projectlocation on rsr_project.primary_location_id=rsr_projectlocation.id
left join rsr_country on rsr_projectlocation.country_id=rsr_country.id
where rsr_project.id=?]]></xml-property>
            <xml-property name="designerValues"><![CDATA[<?xml version="1.0" encoding="UTF-8"?>
<model:DesignValues xmlns:design="http://www.eclipse.org/datatools/connectivity/oda/design" xmlns:model="http://www.eclipse.org/birt/report/model/adapter/odaModel">
  <Version>2.0</Version>
  <design:ResultSets derivedMetaData="true">
    <design:resultSetDefinitions>
      <design:resultSetColumns>
        <design:resultColumnDefinitions>
          <design:attributes>
            <design:identifier>
              <design:name>id</design:name>
              <design:position>1</design:position>
            </design:identifier>
            <design:nativeDataTypeCode>4</design:nativeDataTypeCode>
            <design:precision>10</design:precision>
            <design:scale>0</design:scale>
            <design:nullability>NotNullable</design:nullability>
            <design:uiHints>
              <design:displayName>id</design:displayName>
            </design:uiHints>
          </design:attributes>
          <design:usageHints>
            <design:label>id</design:label>
            <design:formattingHints>
              <design:displaySize>11</design:displaySize>
            </design:formattingHints>
          </design:usageHints>
        </design:resultColumnDefinitions>
        <design:resultColumnDefinitions>
          <design:attributes>
            <design:identifier>
              <design:name>title</design:name>
              <design:position>2</design:position>
            </design:identifier>
            <design:nativeDataTypeCode>12</design:nativeDataTypeCode>
            <design:precision>45</design:precision>
            <design:scale>0</design:scale>
            <design:nullability>NotNullable</design:nullability>
            <design:uiHints>
              <design:displayName>title</design:displayName>
            </design:uiHints>
          </design:attributes>
          <design:usageHints>
            <design:label>title</design:label>
            <design:formattingHints>
              <design:displaySize>45</design:displaySize>
            </design:formattingHints>
          </design:usageHints>
        </design:resultColumnDefinitions>
        <design:resultColumnDefinitions>
          <design:attributes>
            <design:identifier>
              <design:name>subtitle</design:name>
              <design:position>3</design:position>
            </design:identifier>
            <design:nativeDataTypeCode>12</design:nativeDataTypeCode>
            <design:precision>75</design:precision>
            <design:scale>0</design:scale>
            <design:nullability>NotNullable</design:nullability>
            <design:uiHints>
              <design:displayName>subtitle</design:displayName>
            </design:uiHints>
          </design:attributes>
          <design:usageHints>
            <design:label>subtitle</design:label>
            <design:formattingHints>
              <design:displaySize>75</design:displaySize>
            </design:formattingHints>
          </design:usageHints>
        </design:resultColumnDefinitions>
        <design:resultColumnDefinitions>
          <design:attributes>
            <design:identifier>
              <design:name>status</design:name>
              <design:position>4</design:position>
            </design:identifier>
            <design:nativeDataTypeCode>12</design:nativeDataTypeCode>
            <design:precision>1</design:precision>
            <design:scale>0</design:scale>
            <design:nullability>NotNullable</design:nullability>
            <design:uiHints>
              <design:displayName>status</design:displayName>
            </design:uiHints>
          </design:attributes>
          <design:usageHints>
            <design:label>status</design:label>
            <design:formattingHints>
              <design:displaySize>1</design:displaySize>
            </design:formattingHints>
          </design:usageHints>
        </design:resultColumnDefinitions>
        <design:resultColumnDefinitions>
          <design:attributes>
            <design:identifier>
              <design:name>project_plan_summary</design:name>
              <design:position>5</design:position>
            </design:identifier>
            <design:nativeDataTypeCode>12</design:nativeDataTypeCode>
            <design:precision>2147483647</design:precision>
            <design:scale>0</design:scale>
            <design:nullability>NotNullable</design:nullability>
            <design:uiHints>
              <design:displayName>project_plan_summary</design:displayName>
            </design:uiHints>
          </design:attributes>
          <design:usageHints>
            <design:label>project_plan_summary</design:label>
            <design:formattingHints>
              <design:displaySize>2147483647</design:displaySize>
            </design:formattingHints>
          </design:usageHints>
        </design:resultColumnDefinitions>
        <design:resultColumnDefinitions>
          <design:attributes>
            <design:identifier>
              <design:name>current_image</design:name>
              <design:position>6</design:position>
            </design:identifier>
            <design:nativeDataTypeCode>12</design:nativeDataTypeCode>
            <design:precision>100</design:precision>
            <design:scale>0</design:scale>
            <design:nullability>NotNullable</design:nullability>
            <design:uiHints>
              <design:displayName>current_image</design:displayName>
            </design:uiHints>
          </design:attributes>
          <design:usageHints>
            <design:label>current_image</design:label>
            <design:formattingHints>
              <design:displaySize>100</design:displaySize>
            </design:formattingHints>
          </design:usageHints>
        </design:resultColumnDefinitions>
        <design:resultColumnDefinitions>
          <design:attributes>
            <design:identifier>
              <design:name>current_image_caption</design:name>
              <design:position>7</design:position>
            </design:identifier>
            <design:nativeDataTypeCode>12</design:nativeDataTypeCode>
            <design:precision>50</design:precision>
            <design:scale>0</design:scale>
            <design:nullability>NotNullable</design:nullability>
            <design:uiHints>
              <design:displayName>current_image_caption</design:displayName>
            </design:uiHints>
          </design:attributes>
          <design:usageHints>
            <design:label>current_image_caption</design:label>
            <design:formattingHints>
              <design:displaySize>50</design:displaySize>
            </design:formattingHints>
          </design:usageHints>
        </design:resultColumnDefinitions>
        <design:resultColumnDefinitions>
          <design:attributes>
            <design:identifier>
              <design:name>goals_overview</design:name>
              <design:position>8</design:position>
            </design:identifier>
            <design:nativeDataTypeCode>12</design:nativeDataTypeCode>
            <design:precision>2147483647</design:precision>
            <design:scale>0</design:scale>
            <design:nullability>NotNullable</design:nullability>
            <design:uiHints>
              <design:displayName>goals_overview</design:displayName>
            </design:uiHints>
          </design:attributes>
          <design:usageHints>
            <design:label>goals_overview</design:label>
            <design:formattingHints>
              <design:displaySize>2147483647</design:displaySize>
            </design:formattingHints>
          </design:usageHints>
        </design:resultColumnDefinitions>
        <design:resultColumnDefinitions>
          <design:attributes>
            <design:identifier>
              <design:name>current_status</design:name>
              <design:position>9</design:position>
            </design:identifier>
            <design:nativeDataTypeCode>12</design:nativeDataTypeCode>
            <design:precision>2147483647</design:precision>
            <design:scale>0</design:scale>
            <design:nullability>NotNullable</design:nullability>
            <design:uiHints>
              <design:displayName>current_status</design:displayName>
            </design:uiHints>
          </design:attributes>
          <design:usageHints>
            <design:label>current_status</design:label>
            <design:formattingHints>
              <design:displaySize>2147483647</design:displaySize>
            </design:formattingHints>
          </design:usageHints>
        </design:resultColumnDefinitions>
        <design:resultColumnDefinitions>
          <design:attributes>
            <design:identifier>
              <design:name>project_plan</design:name>
              <design:position>10</design:position>
            </design:identifier>
            <design:nativeDataTypeCode>12</design:nativeDataTypeCode>
            <design:precision>2147483647</design:precision>
            <design:scale>0</design:scale>
            <design:nullability>NotNullable</design:nullability>
            <design:uiHints>
              <design:displayName>project_plan</design:displayName>
            </design:uiHints>
          </design:attributes>
          <design:usageHints>
            <design:label>project_plan</design:label>
            <design:formattingHints>
              <design:displaySize>2147483647</design:displaySize>
            </design:formattingHints>
          </design:usageHints>
        </design:resultColumnDefinitions>
        <design:resultColumnDefinitions>
          <design:attributes>
            <design:identifier>
              <design:name>sustainability</design:name>
              <design:position>11</design:position>
            </design:identifier>
            <design:nativeDataTypeCode>12</design:nativeDataTypeCode>
            <design:precision>2147483647</design:precision>
            <design:scale>0</design:scale>
            <design:nullability>NotNullable</design:nullability>
            <design:uiHints>
              <design:displayName>sustainability</design:displayName>
            </design:uiHints>
          </design:attributes>
          <design:usageHints>
            <design:label>sustainability</design:label>
            <design:formattingHints>
              <design:displaySize>2147483647</design:displaySize>
            </design:formattingHints>
          </design:usageHints>
        </design:resultColumnDefinitions>
        <design:resultColumnDefinitions>
          <design:attributes>
            <design:identifier>
              <design:name>background</design:name>
              <design:position>12</design:position>
            </design:identifier>
            <design:nativeDataTypeCode>12</design:nativeDataTypeCode>
            <design:precision>2147483647</design:precision>
            <design:scale>0</design:scale>
            <design:nullability>NotNullable</design:nullability>
            <design:uiHints>
              <design:displayName>background</design:displayName>
            </design:uiHints>
          </design:attributes>
          <design:usageHints>
            <design:label>background</design:label>
            <design:formattingHints>
              <design:displaySize>2147483647</design:displaySize>
            </design:formattingHints>
          </design:usageHints>
        </design:resultColumnDefinitions>
        <design:resultColumnDefinitions>
          <design:attributes>
            <design:identifier>
              <design:name>notes</design:name>
              <design:position>13</design:position>
            </design:identifier>
            <design:nativeDataTypeCode>12</design:nativeDataTypeCode>
            <design:precision>2147483647</design:precision>
            <design:scale>0</design:scale>
            <design:nullability>NotNullable</design:nullability>
            <design:uiHints>
              <design:displayName>notes</design:displayName>
            </design:uiHints>
          </design:attributes>
          <design:usageHints>
            <design:label>notes</design:label>
            <design:formattingHints>
              <design:displaySize>2147483647</design:displaySize>
            </design:formattingHints>
          </design:usageHints>
        </design:resultColumnDefinitions>
        <design:resultColumnDefinitions>
          <design:attributes>
            <design:identifier>
              <design:name>currency</design:name>
              <design:position>14</design:position>
            </design:identifier>
            <design:nativeDataTypeCode>12</design:nativeDataTypeCode>
            <design:precision>3</design:precision>
            <design:scale>0</design:scale>
            <design:nullability>NotNullable</design:nullability>
            <design:uiHints>
              <design:displayName>currency</design:displayName>
            </design:uiHints>
          </design:attributes>
          <design:usageHints>
            <design:label>currency</design:label>
            <design:formattingHints>
              <design:displaySize>3</design:displaySize>
            </design:formattingHints>
          </design:usageHints>
        </design:resultColumnDefinitions>
        <design:resultColumnDefinitions>
          <design:attributes>
            <design:identifier>
              <design:name>date_start_planned</design:name>
              <design:position>15</design:position>
            </design:identifier>
            <design:nativeDataTypeCode>91</design:nativeDataTypeCode>
            <design:precision>13</design:precision>
            <design:scale>0</design:scale>
            <design:nullability>Nullable</design:nullability>
            <design:uiHints>
              <design:displayName>date_start_planned</design:displayName>
            </design:uiHints>
          </design:attributes>
          <design:usageHints>
            <design:label>date_start_planned</design:label>
            <design:formattingHints>
              <design:displaySize>13</design:displaySize>
            </design:formattingHints>
          </design:usageHints>
        </design:resultColumnDefinitions>
        <design:resultColumnDefinitions>
          <design:attributes>
            <design:identifier>
              <design:name>date_end_planned</design:name>
              <design:position>16</design:position>
            </design:identifier>
            <design:nativeDataTypeCode>91</design:nativeDataTypeCode>
            <design:precision>13</design:precision>
            <design:scale>0</design:scale>
            <design:nullability>Nullable</design:nullability>
            <design:uiHints>
              <design:displayName>date_end_planned</design:displayName>
            </design:uiHints>
          </design:attributes>
          <design:usageHints>
            <design:label>date_end_planned</design:label>
            <design:formattingHints>
              <design:displaySize>13</design:displaySize>
            </design:formattingHints>
          </design:usageHints>
        </design:resultColumnDefinitions>
        <design:resultColumnDefinitions>
          <design:attributes>
            <design:identifier>
              <design:name>budget</design:name>
              <design:position>17</design:position>
            </design:identifier>
            <design:nativeDataTypeCode>2</design:nativeDataTypeCode>
            <design:precision>14</design:precision>
            <design:scale>2</design:scale>
            <design:nullability>Nullable</design:nullability>
            <design:uiHints>
              <design:displayName>budget</design:displayName>
            </design:uiHints>
          </design:attributes>
          <design:usageHints>
            <design:label>budget</design:label>
            <design:formattingHints>
              <design:displaySize>16</design:displaySize>
            </design:formattingHints>
          </design:usageHints>
        </design:resultColumnDefinitions>
        <design:resultColumnDefinitions>
          <design:attributes>
            <design:identifier>
              <design:name>funds</design:name>
              <design:position>18</design:position>
            </design:identifier>
            <design:nativeDataTypeCode>2</design:nativeDataTypeCode>
            <design:precision>14</design:precision>
            <design:scale>2</design:scale>
            <design:nullability>Nullable</design:nullability>
            <design:uiHints>
              <design:displayName>funds</design:displayName>
            </design:uiHints>
          </design:attributes>
          <design:usageHints>
            <design:label>funds</design:label>
            <design:formattingHints>
              <design:displaySize>16</design:displaySize>
            </design:formattingHints>
          </design:usageHints>
        </design:resultColumnDefinitions>
        <design:resultColumnDefinitions>
          <design:attributes>
            <design:identifier>
              <design:name>funds_needed</design:name>
              <design:position>19</design:position>
            </design:identifier>
            <design:nativeDataTypeCode>2</design:nativeDataTypeCode>
            <design:precision>14</design:precision>
            <design:scale>2</design:scale>
            <design:nullability>Nullable</design:nullability>
            <design:uiHints>
              <design:displayName>funds_needed</design:displayName>
            </design:uiHints>
          </design:attributes>
          <design:usageHints>
            <design:label>funds_needed</design:label>
            <design:formattingHints>
              <design:displaySize>16</design:displaySize>
            </design:formattingHints>
          </design:usageHints>
        </design:resultColumnDefinitions>
        <design:resultColumnDefinitions>
          <design:attributes>
            <design:identifier>
              <design:name>primary_location_id</design:name>
              <design:position>20</design:position>
            </design:identifier>
            <design:nativeDataTypeCode>4</design:nativeDataTypeCode>
            <design:precision>10</design:precision>
            <design:scale>0</design:scale>
            <design:nullability>Nullable</design:nullability>
            <design:uiHints>
              <design:displayName>primary_location_id</design:displayName>
            </design:uiHints>
          </design:attributes>
          <design:usageHints>
            <design:label>primary_location_id</design:label>
            <design:formattingHints>
              <design:displaySize>11</design:displaySize>
            </design:formattingHints>
          </design:usageHints>
        </design:resultColumnDefinitions>
        <design:resultColumnDefinitions>
          <design:attributes>
            <design:identifier>
              <design:name>language</design:name>
              <design:position>21</design:position>
            </design:identifier>
            <design:nativeDataTypeCode>12</design:nativeDataTypeCode>
            <design:precision>2</design:precision>
            <design:scale>0</design:scale>
            <design:nullability>NotNullable</design:nullability>
            <design:uiHints>
              <design:displayName>language</design:displayName>
            </design:uiHints>
          </design:attributes>
          <design:usageHints>
            <design:label>language</design:label>
            <design:formattingHints>
              <design:displaySize>2</design:displaySize>
            </design:formattingHints>
          </design:usageHints>
        </design:resultColumnDefinitions>
        <design:resultColumnDefinitions>
          <design:attributes>
            <design:identifier>
              <design:name>current_image_credit</design:name>
              <design:position>22</design:position>
            </design:identifier>
            <design:nativeDataTypeCode>12</design:nativeDataTypeCode>
            <design:precision>50</design:precision>
            <design:scale>0</design:scale>
            <design:nullability>NotNullable</design:nullability>
            <design:uiHints>
              <design:displayName>current_image_credit</design:displayName>
            </design:uiHints>
          </design:attributes>
          <design:usageHints>
            <design:label>current_image_credit</design:label>
            <design:formattingHints>
              <design:displaySize>50</design:displaySize>
            </design:formattingHints>
          </design:usageHints>
        </design:resultColumnDefinitions>
        <design:resultColumnDefinitions>
          <design:attributes>
            <design:identifier>
              <design:name>target_group</design:name>
              <design:position>23</design:position>
            </design:identifier>
            <design:nativeDataTypeCode>12</design:nativeDataTypeCode>
            <design:precision>2147483647</design:precision>
            <design:scale>0</design:scale>
            <design:nullability>NotNullable</design:nullability>
            <design:uiHints>
              <design:displayName>target_group</design:displayName>
            </design:uiHints>
          </design:attributes>
          <design:usageHints>
            <design:label>target_group</design:label>
            <design:formattingHints>
              <design:displaySize>2147483647</design:displaySize>
            </design:formattingHints>
          </design:usageHints>
        </design:resultColumnDefinitions>
        <design:resultColumnDefinitions>
          <design:attributes>
            <design:identifier>
              <design:name>created_at</design:name>
              <design:position>24</design:position>
            </design:identifier>
            <design:nativeDataTypeCode>93</design:nativeDataTypeCode>
            <design:precision>29</design:precision>
            <design:scale>6</design:scale>
            <design:nullability>Nullable</design:nullability>
            <design:uiHints>
              <design:displayName>created_at</design:displayName>
            </design:uiHints>
          </design:attributes>
          <design:usageHints>
            <design:label>created_at</design:label>
            <design:formattingHints>
              <design:displaySize>29</design:displaySize>
            </design:formattingHints>
          </design:usageHints>
        </design:resultColumnDefinitions>
        <design:resultColumnDefinitions>
          <design:attributes>
            <design:identifier>
              <design:name>last_modified_at</design:name>
              <design:position>25</design:position>
            </design:identifier>
            <design:nativeDataTypeCode>93</design:nativeDataTypeCode>
            <design:precision>29</design:precision>
            <design:scale>6</design:scale>
            <design:nullability>Nullable</design:nullability>
            <design:uiHints>
              <design:displayName>last_modified_at</design:displayName>
            </design:uiHints>
          </design:attributes>
          <design:usageHints>
            <design:label>last_modified_at</design:label>
            <design:formattingHints>
              <design:displaySize>29</design:displaySize>
            </design:formattingHints>
          </design:usageHints>
        </design:resultColumnDefinitions>
        <design:resultColumnDefinitions>
          <design:attributes>
            <design:identifier>
              <design:name>donate_button</design:name>
              <design:position>26</design:position>
            </design:identifier>
            <design:nativeDataTypeCode>-7</design:nativeDataTypeCode>
            <design:precision>1</design:precision>
            <design:scale>0</design:scale>
            <design:nullability>NotNullable</design:nullability>
            <design:uiHints>
              <design:displayName>donate_button</design:displayName>
            </design:uiHints>
          </design:attributes>
          <design:usageHints>
            <design:label>donate_button</design:label>
            <design:formattingHints>
              <design:displaySize>1</design:displaySize>
            </design:formattingHints>
          </design:usageHints>
        </design:resultColumnDefinitions>
        <design:resultColumnDefinitions>
          <design:attributes>
            <design:identifier>
              <design:name>sync_owner_id</design:name>
              <design:position>27</design:position>
            </design:identifier>
            <design:nativeDataTypeCode>4</design:nativeDataTypeCode>
            <design:precision>10</design:precision>
            <design:scale>0</design:scale>
            <design:nullability>Nullable</design:nullability>
            <design:uiHints>
              <design:displayName>sync_owner_id</design:displayName>
            </design:uiHints>
          </design:attributes>
          <design:usageHints>
            <design:label>sync_owner_id</design:label>
            <design:formattingHints>
              <design:displaySize>11</design:displaySize>
            </design:formattingHints>
          </design:usageHints>
        </design:resultColumnDefinitions>
        <design:resultColumnDefinitions>
          <design:attributes>
            <design:identifier>
              <design:name>date_start_actual</design:name>
              <design:position>28</design:position>
            </design:identifier>
            <design:nativeDataTypeCode>91</design:nativeDataTypeCode>
            <design:precision>13</design:precision>
            <design:scale>0</design:scale>
            <design:nullability>Nullable</design:nullability>
            <design:uiHints>
              <design:displayName>date_start_actual</design:displayName>
            </design:uiHints>
          </design:attributes>
          <design:usageHints>
            <design:label>date_start_actual</design:label>
            <design:formattingHints>
              <design:displaySize>13</design:displaySize>
            </design:formattingHints>
          </design:usageHints>
        </design:resultColumnDefinitions>
        <design:resultColumnDefinitions>
          <design:attributes>
            <design:identifier>
              <design:name>date_end_actual</design:name>
              <design:position>29</design:position>
            </design:identifier>
            <design:nativeDataTypeCode>91</design:nativeDataTypeCode>
            <design:precision>13</design:precision>
            <design:scale>0</design:scale>
            <design:nullability>Nullable</design:nullability>
            <design:uiHints>
              <design:displayName>date_end_actual</design:displayName>
            </design:uiHints>
          </design:attributes>
          <design:usageHints>
            <design:label>date_end_actual</design:label>
            <design:formattingHints>
              <design:displaySize>13</design:displaySize>
            </design:formattingHints>
          </design:usageHints>
        </design:resultColumnDefinitions>
        <design:resultColumnDefinitions>
          <design:attributes>
            <design:identifier>
              <design:name>hierarchy</design:name>
              <design:position>30</design:position>
            </design:identifier>
            <design:nativeDataTypeCode>4</design:nativeDataTypeCode>
            <design:precision>10</design:precision>
            <design:scale>0</design:scale>
            <design:nullability>Nullable</design:nullability>
            <design:uiHints>
              <design:displayName>hierarchy</design:displayName>
            </design:uiHints>
          </design:attributes>
          <design:usageHints>
            <design:label>hierarchy</design:label>
            <design:formattingHints>
              <design:displaySize>11</design:displaySize>
            </design:formattingHints>
          </design:usageHints>
        </design:resultColumnDefinitions>
        <design:resultColumnDefinitions>
          <design:attributes>
            <design:identifier>
              <design:name>project_scope</design:name>
              <design:position>31</design:position>
            </design:identifier>
            <design:nativeDataTypeCode>12</design:nativeDataTypeCode>
            <design:precision>2</design:precision>
            <design:scale>0</design:scale>
            <design:nullability>NotNullable</design:nullability>
            <design:uiHints>
              <design:displayName>project_scope</design:displayName>
            </design:uiHints>
          </design:attributes>
          <design:usageHints>
            <design:label>project_scope</design:label>
            <design:formattingHints>
              <design:displaySize>2</design:displaySize>
            </design:formattingHints>
          </design:usageHints>
        </design:resultColumnDefinitions>
        <design:resultColumnDefinitions>
          <design:attributes>
            <design:identifier>
              <design:name>capital_spend_percentage</design:name>
              <design:position>32</design:position>
            </design:identifier>
            <design:nativeDataTypeCode>2</design:nativeDataTypeCode>
            <design:precision>4</design:precision>
            <design:scale>1</design:scale>
            <design:nullability>Nullable</design:nullability>
            <design:uiHints>
              <design:displayName>capital_spend_percentage</design:displayName>
            </design:uiHints>
          </design:attributes>
          <design:usageHints>
            <design:label>capital_spend_percentage</design:label>
            <design:formattingHints>
              <design:displaySize>6</design:displaySize>
            </design:formattingHints>
          </design:usageHints>
        </design:resultColumnDefinitions>
        <design:resultColumnDefinitions>
          <design:attributes>
            <design:identifier>
              <design:name>collaboration_type</design:name>
              <design:position>33</design:position>
            </design:identifier>
            <design:nativeDataTypeCode>12</design:nativeDataTypeCode>
            <design:precision>1</design:precision>
            <design:scale>0</design:scale>
            <design:nullability>NotNullable</design:nullability>
            <design:uiHints>
              <design:displayName>collaboration_type</design:displayName>
            </design:uiHints>
          </design:attributes>
          <design:usageHints>
            <design:label>collaboration_type</design:label>
            <design:formattingHints>
              <design:displaySize>1</design:displaySize>
            </design:formattingHints>
          </design:usageHints>
        </design:resultColumnDefinitions>
        <design:resultColumnDefinitions>
          <design:attributes>
            <design:identifier>
              <design:name>default_aid_type</design:name>
              <design:position>34</design:position>
            </design:identifier>
            <design:nativeDataTypeCode>12</design:nativeDataTypeCode>
            <design:precision>3</design:precision>
            <design:scale>0</design:scale>
            <design:nullability>NotNullable</design:nullability>
            <design:uiHints>
              <design:displayName>default_aid_type</design:displayName>
            </design:uiHints>
          </design:attributes>
          <design:usageHints>
            <design:label>default_aid_type</design:label>
            <design:formattingHints>
              <design:displaySize>3</design:displaySize>
            </design:formattingHints>
          </design:usageHints>
        </design:resultColumnDefinitions>
        <design:resultColumnDefinitions>
          <design:attributes>
            <design:identifier>
              <design:name>default_finance_type</design:name>
              <design:position>35</design:position>
            </design:identifier>
            <design:nativeDataTypeCode>12</design:nativeDataTypeCode>
            <design:precision>3</design:precision>
            <design:scale>0</design:scale>
            <design:nullability>NotNullable</design:nullability>
            <design:uiHints>
              <design:displayName>default_finance_type</design:displayName>
            </design:uiHints>
          </design:attributes>
          <design:usageHints>
            <design:label>default_finance_type</design:label>
            <design:formattingHints>
              <design:displaySize>3</design:displaySize>
            </design:formattingHints>
          </design:usageHints>
        </design:resultColumnDefinitions>
        <design:resultColumnDefinitions>
          <design:attributes>
            <design:identifier>
              <design:name>default_flow_type</design:name>
              <design:position>36</design:position>
            </design:identifier>
            <design:nativeDataTypeCode>12</design:nativeDataTypeCode>
            <design:precision>2</design:precision>
            <design:scale>0</design:scale>
            <design:nullability>NotNullable</design:nullability>
            <design:uiHints>
              <design:displayName>default_flow_type</design:displayName>
            </design:uiHints>
          </design:attributes>
          <design:usageHints>
            <design:label>default_flow_type</design:label>
            <design:formattingHints>
              <design:displaySize>2</design:displaySize>
            </design:formattingHints>
          </design:usageHints>
        </design:resultColumnDefinitions>
        <design:resultColumnDefinitions>
          <design:attributes>
            <design:identifier>
              <design:name>default_tied_status</design:name>
              <design:position>37</design:position>
            </design:identifier>
            <design:nativeDataTypeCode>12</design:nativeDataTypeCode>
            <design:precision>1</design:precision>
            <design:scale>0</design:scale>
            <design:nullability>NotNullable</design:nullability>
            <design:uiHints>
              <design:displayName>default_tied_status</design:displayName>
            </design:uiHints>
          </design:attributes>
          <design:usageHints>
            <design:label>default_tied_status</design:label>
            <design:formattingHints>
              <design:displaySize>1</design:displaySize>
            </design:formattingHints>
          </design:usageHints>
        </design:resultColumnDefinitions>
        <design:resultColumnDefinitions>
          <design:attributes>
            <design:identifier>
              <design:name>last_update_id</design:name>
              <design:position>38</design:position>
            </design:identifier>
            <design:nativeDataTypeCode>4</design:nativeDataTypeCode>
            <design:precision>10</design:precision>
            <design:scale>0</design:scale>
            <design:nullability>Nullable</design:nullability>
            <design:uiHints>
              <design:displayName>last_update_id</design:displayName>
            </design:uiHints>
          </design:attributes>
          <design:usageHints>
            <design:label>last_update_id</design:label>
            <design:formattingHints>
              <design:displaySize>11</design:displaySize>
            </design:formattingHints>
          </design:usageHints>
        </design:resultColumnDefinitions>
        <design:resultColumnDefinitions>
          <design:attributes>
            <design:identifier>
              <design:name>iati_activity_id</design:name>
              <design:position>39</design:position>
            </design:identifier>
            <design:nativeDataTypeCode>12</design:nativeDataTypeCode>
            <design:precision>100</design:precision>
            <design:scale>0</design:scale>
            <design:nullability>Nullable</design:nullability>
            <design:uiHints>
              <design:displayName>iati_activity_id</design:displayName>
            </design:uiHints>
          </design:attributes>
          <design:usageHints>
            <design:label>iati_activity_id</design:label>
            <design:formattingHints>
              <design:displaySize>100</design:displaySize>
            </design:formattingHints>
          </design:usageHints>
        </design:resultColumnDefinitions>
        <design:resultColumnDefinitions>
          <design:attributes>
            <design:identifier>
              <design:name>sync_owner_secondary_reporter</design:name>
              <design:position>40</design:position>
            </design:identifier>
            <design:nativeDataTypeCode>-7</design:nativeDataTypeCode>
            <design:precision>1</design:precision>
            <design:scale>0</design:scale>
            <design:nullability>Nullable</design:nullability>
            <design:uiHints>
              <design:displayName>sync_owner_secondary_reporter</design:displayName>
            </design:uiHints>
          </design:attributes>
          <design:usageHints>
            <design:label>sync_owner_secondary_reporter</design:label>
            <design:formattingHints>
              <design:displaySize>1</design:displaySize>
            </design:formattingHints>
          </design:usageHints>
        </design:resultColumnDefinitions>
        <design:resultColumnDefinitions>
          <design:attributes>
            <design:identifier>
              <design:name>country_budget_vocabulary</design:name>
              <design:position>41</design:position>
            </design:identifier>
            <design:nativeDataTypeCode>12</design:nativeDataTypeCode>
            <design:precision>1</design:precision>
            <design:scale>0</design:scale>
            <design:nullability>NotNullable</design:nullability>
            <design:uiHints>
              <design:displayName>country_budget_vocabulary</design:displayName>
            </design:uiHints>
          </design:attributes>
          <design:usageHints>
            <design:label>country_budget_vocabulary</design:label>
            <design:formattingHints>
              <design:displaySize>1</design:displaySize>
            </design:formattingHints>
          </design:usageHints>
        </design:resultColumnDefinitions>
      </design:resultSetColumns>
      <design:criteria/>
    </design:resultSetDefinitions>
  </design:ResultSets>
</model:DesignValues>]]></xml-property>
        </oda-data-set>
        <oda-data-set extensionID="org.eclipse.birt.report.data.oda.jdbc.JdbcSelectDataSet" name="Partners" id="155">
            <property name="nullsOrdering">nulls lowest</property>
            <list-property name="columnHints">
                <structure>
                    <property name="columnName">name</property>
                    <property name="analysis">dimension</property>
                    <text-property name="displayName">name</text-property>
                    <text-property name="heading">name</text-property>
                </structure>
            </list-property>
            <list-property name="parameters">
                <structure>
                    <property name="name">projid</property>
                    <property name="paramName">ID</property>
                    <property name="nativeName"></property>
                    <property name="dataType">integer</property>
                    <property name="nativeDataType">4</property>
                    <property name="position">1</property>
                    <expression name="defaultValue" type="javascript">2849</expression>
                    <property name="isInput">true</property>
                    <property name="isOutput">false</property>
                </structure>
            </list-property>
            <structure name="cachedMetaData">
                <list-property name="resultSet">
                    <structure>
                        <property name="position">1</property>
                        <property name="name">name</property>
                        <property name="dataType">string</property>
                    </structure>
                </list-property>
            </structure>
<<<<<<< HEAD
            <property name="dataSource">RSR readonly</property>
=======
            <property name="dataSource">RSR-readonly</property>
>>>>>>> 222a5537
            <list-property name="resultSet">
                <structure>
                    <property name="position">1</property>
                    <property name="name">name</property>
                    <property name="nativeName">name</property>
                    <property name="dataType">string</property>
                    <property name="nativeDataType">12</property>
                </structure>
            </list-property>
            <xml-property name="queryText"><![CDATA[select distinct rsr_organisation.name
from rsr_partnership left join rsr_organisation on rsr_partnership.organisation_id=rsr_organisation.id
where rsr_partnership.project_id=?]]></xml-property>
        </oda-data-set>
        <oda-data-set extensionID="org.eclipse.birt.report.data.oda.jdbc.JdbcSelectDataSet" name="Child_projects" id="224">
            <property name="nullsOrdering">nulls lowest</property>
            <list-property name="columnHints">
                <structure>
                    <property name="columnName">id</property>
                    <property name="analysis">measure</property>
                    <text-property name="displayName">id</text-property>
                    <text-property name="heading">id</text-property>
                </structure>
                <structure>
                    <property name="columnName">title</property>
                    <property name="analysis">dimension</property>
                    <text-property name="displayName">title</text-property>
                    <text-property name="heading">title</text-property>
                </structure>
            </list-property>
            <list-property name="parameters">
                <structure>
                    <property name="name">child_of</property>
                    <property name="paramName">ID</property>
                    <property name="nativeName"></property>
                    <property name="dataType">integer</property>
                    <property name="nativeDataType">4</property>
                    <property name="position">1</property>
                    <expression name="defaultValue" type="javascript">2081</expression>
                    <property name="isInput">true</property>
                    <property name="isOutput">false</property>
                </structure>
                <structure>
                    <property name="name">has_as_parent</property>
                    <property name="paramName">ID</property>
                    <property name="nativeName"></property>
                    <property name="dataType">integer</property>
                    <property name="nativeDataType">4</property>
                    <property name="position">2</property>
                    <expression name="defaultValue" type="javascript">2081</expression>
                    <property name="isInput">true</property>
                    <property name="isOutput">false</property>
                </structure>
            </list-property>
            <structure name="cachedMetaData">
                <list-property name="resultSet">
                    <structure>
                        <property name="position">1</property>
                        <property name="name">id</property>
                        <property name="dataType">integer</property>
                    </structure>
                    <structure>
                        <property name="position">2</property>
                        <property name="name">title</property>
                        <property name="dataType">string</property>
                    </structure>
                </list-property>
            </structure>
<<<<<<< HEAD
            <property name="dataSource">RSR readonly</property>
=======
            <property name="dataSource">RSR-readonly</property>
>>>>>>> 222a5537
            <list-property name="resultSet">
                <structure>
                    <property name="position">1</property>
                    <property name="name">id</property>
                    <property name="nativeName">id</property>
                    <property name="dataType">integer</property>
                    <property name="nativeDataType">4</property>
                </structure>
                <structure>
                    <property name="position">2</property>
                    <property name="name">title</property>
                    <property name="nativeName">title</property>
                    <property name="dataType">string</property>
                    <property name="nativeDataType">12</property>
                </structure>
            </list-property>
            <xml-property name="queryText"><![CDATA[select rsr_project.id, rsr_project.title
from rsr_relatedproject left join rsr_project on rsr_relatedproject.related_project_id = rsr_project.id
where (rsr_relatedproject.relation = '2') and (rsr_relatedproject.project_id = ?) 
union
select rsr_project.id, rsr_project.title
from rsr_relatedproject left join rsr_project on rsr_relatedproject.project_id = rsr_project.id
where (rsr_relatedproject.relation = '1') and (rsr_relatedproject.related_project_id = ?)
]]></xml-property>
            <xml-property name="designerValues"><![CDATA[<?xml version="1.0" encoding="UTF-8"?>
<model:DesignValues xmlns:design="http://www.eclipse.org/datatools/connectivity/oda/design" xmlns:model="http://www.eclipse.org/birt/report/model/adapter/odaModel">
  <Version>2.0</Version>
  <DataSetParameters>
    <parameter>
      <design:ParameterDefinition>
        <design:inOutMode>In</design:inOutMode>
        <design:attributes>
          <design:identifier>
            <design:name></design:name>
            <design:position>1</design:position>
          </design:identifier>
          <design:nativeDataTypeCode>4</design:nativeDataTypeCode>
          <design:precision>0</design:precision>
          <design:scale>0</design:scale>
          <design:nullability>Unknown</design:nullability>
        </design:attributes>
      </design:ParameterDefinition>
    </parameter>
    <parameter>
      <design:ParameterDefinition>
        <design:inOutMode>In</design:inOutMode>
        <design:attributes>
          <design:identifier>
            <design:name></design:name>
            <design:position>2</design:position>
          </design:identifier>
          <design:nativeDataTypeCode>4</design:nativeDataTypeCode>
          <design:precision>0</design:precision>
          <design:scale>0</design:scale>
          <design:nullability>Unknown</design:nullability>
        </design:attributes>
      </design:ParameterDefinition>
    </parameter>
  </DataSetParameters>
</model:DesignValues>]]></xml-property>
        </oda-data-set>
        <oda-data-set extensionID="org.eclipse.birt.report.data.oda.jdbc.JdbcSelectDataSet" name="Parent_projects" id="239">
            <property name="nullsOrdering">nulls lowest</property>
            <list-property name="columnHints">
                <structure>
                    <property name="columnName">id</property>
                    <property name="analysis">measure</property>
                    <text-property name="displayName">id</text-property>
                    <text-property name="heading">id</text-property>
                </structure>
                <structure>
                    <property name="columnName">title</property>
                    <property name="analysis">dimension</property>
                    <text-property name="displayName">title</text-property>
                    <text-property name="heading">title</text-property>
                </structure>
            </list-property>
            <list-property name="parameters">
                <structure>
                    <property name="name">child_of</property>
                    <property name="paramName">ID</property>
                    <property name="nativeName"></property>
                    <property name="dataType">integer</property>
                    <property name="nativeDataType">4</property>
                    <property name="position">1</property>
                    <expression name="defaultValue" type="javascript">2081</expression>
                    <property name="isInput">true</property>
                    <property name="isOutput">false</property>
                </structure>
                <structure>
                    <property name="name">has_as_parent</property>
                    <property name="paramName">ID</property>
                    <property name="nativeName"></property>
                    <property name="dataType">integer</property>
                    <property name="nativeDataType">4</property>
                    <property name="position">2</property>
                    <expression name="defaultValue" type="javascript">2081</expression>
                    <property name="isInput">true</property>
                    <property name="isOutput">false</property>
                </structure>
            </list-property>
            <structure name="cachedMetaData">
                <list-property name="resultSet">
                    <structure>
                        <property name="position">1</property>
                        <property name="name">id</property>
                        <property name="dataType">integer</property>
                    </structure>
                    <structure>
                        <property name="position">2</property>
                        <property name="name">title</property>
                        <property name="dataType">string</property>
                    </structure>
                </list-property>
            </structure>
<<<<<<< HEAD
            <property name="dataSource">RSR readonly</property>
=======
            <property name="dataSource">RSR-readonly</property>
>>>>>>> 222a5537
            <list-property name="resultSet">
                <structure>
                    <property name="position">1</property>
                    <property name="name">id</property>
                    <property name="nativeName">id</property>
                    <property name="dataType">integer</property>
                    <property name="nativeDataType">4</property>
                </structure>
                <structure>
                    <property name="position">2</property>
                    <property name="name">title</property>
                    <property name="nativeName">title</property>
                    <property name="dataType">string</property>
                    <property name="nativeDataType">12</property>
                </structure>
            </list-property>
            <xml-property name="queryText"><![CDATA[select rsr_project.id, rsr_project.title
from rsr_relatedproject left join rsr_project on rsr_relatedproject.related_project_id = rsr_project.id
where (rsr_relatedproject.relation = '1') and (rsr_relatedproject.project_id = ?) 
union
select rsr_project.id, rsr_project.title
from rsr_relatedproject left join rsr_project on rsr_relatedproject.project_id = rsr_project.id
where (rsr_relatedproject.relation = '2') and (rsr_relatedproject.related_project_id = ?)
]]></xml-property>
            <xml-property name="designerValues"><![CDATA[<?xml version="1.0" encoding="UTF-8"?>
<model:DesignValues xmlns:design="http://www.eclipse.org/datatools/connectivity/oda/design" xmlns:model="http://www.eclipse.org/birt/report/model/adapter/odaModel">
  <Version>2.0</Version>
  <DataSetParameters>
    <parameter>
      <design:ParameterDefinition>
        <design:inOutMode>In</design:inOutMode>
        <design:attributes>
          <design:identifier>
            <design:name></design:name>
            <design:position>1</design:position>
          </design:identifier>
          <design:nativeDataTypeCode>4</design:nativeDataTypeCode>
          <design:precision>0</design:precision>
          <design:scale>0</design:scale>
          <design:nullability>Unknown</design:nullability>
        </design:attributes>
      </design:ParameterDefinition>
    </parameter>
    <parameter>
      <design:ParameterDefinition>
        <design:inOutMode>In</design:inOutMode>
        <design:attributes>
          <design:identifier>
            <design:name></design:name>
            <design:position>2</design:position>
          </design:identifier>
          <design:nativeDataTypeCode>4</design:nativeDataTypeCode>
          <design:precision>0</design:precision>
          <design:scale>0</design:scale>
          <design:nullability>Unknown</design:nullability>
        </design:attributes>
      </design:ParameterDefinition>
    </parameter>
  </DataSetParameters>
</model:DesignValues>]]></xml-property>
        </oda-data-set>
        <oda-data-set extensionID="org.eclipse.birt.report.data.oda.jdbc.JdbcSelectDataSet" name="Two_rows" id="259">
            <list-property name="columnHints">
                <structure>
                    <property name="columnName">number</property>
                    <property name="analysis">dimension</property>
                    <text-property name="displayName">number</text-property>
                    <text-property name="heading">number</text-property>
                </structure>
                <structure>
                    <property name="columnName">name</property>
                    <property name="analysis">dimension</property>
                    <text-property name="displayName">name</text-property>
                    <text-property name="heading">name</text-property>
                </structure>
            </list-property>
            <list-property name="parameters">
                <structure>
                    <property name="name">param_1</property>
                    <property name="nativeName"></property>
                    <property name="dataType">string</property>
                    <property name="nativeDataType">12</property>
                    <property name="position">1</property>
                    <expression name="defaultValue" type="javascript">33</expression>
                    <property name="isInput">true</property>
                    <property name="isOutput">false</property>
                </structure>
                <structure>
                    <property name="name">param_2</property>
                    <property name="nativeName"></property>
                    <property name="dataType">string</property>
                    <property name="nativeDataType">12</property>
                    <property name="position">2</property>
                    <expression name="defaultValue" type="javascript">67</expression>
                    <property name="isInput">true</property>
                    <property name="isOutput">false</property>
                </structure>
            </list-property>
            <structure name="cachedMetaData">
                <list-property name="resultSet">
                    <structure>
                        <property name="position">1</property>
                        <property name="name">number</property>
                        <property name="dataType">string</property>
                    </structure>
                    <structure>
                        <property name="position">2</property>
                        <property name="name">name</property>
                        <property name="dataType">string</property>
                    </structure>
                </list-property>
            </structure>
<<<<<<< HEAD
            <property name="dataSource">RSR readonly</property>
=======
            <property name="dataSource">RSR-readonly</property>
>>>>>>> 222a5537
            <list-property name="resultSet">
                <structure>
                    <property name="position">1</property>
                    <property name="name">number</property>
                    <property name="nativeName">number</property>
                    <property name="dataType">string</property>
                    <property name="nativeDataType">12</property>
                </structure>
                <structure>
                    <property name="position">2</property>
                    <property name="name">name</property>
                    <property name="nativeName">name</property>
                    <property name="dataType">string</property>
                    <property name="nativeDataType">12</property>
                </structure>
            </list-property>
            <xml-property name="queryText"><![CDATA[select ? as number, 'A' as name
union all
select ? as number, 'B' as name
]]></xml-property>
            <xml-property name="designerValues"><![CDATA[<?xml version="1.0" encoding="UTF-8"?>
<model:DesignValues xmlns:design="http://www.eclipse.org/datatools/connectivity/oda/design" xmlns:model="http://www.eclipse.org/birt/report/model/adapter/odaModel">
  <Version>2.0</Version>
  <DataSetParameters>
    <parameter>
      <design:ParameterDefinition>
        <design:inOutMode>In</design:inOutMode>
        <design:attributes>
          <design:identifier>
            <design:name></design:name>
            <design:position>1</design:position>
          </design:identifier>
          <design:nativeDataTypeCode>12</design:nativeDataTypeCode>
          <design:precision>0</design:precision>
          <design:scale>0</design:scale>
          <design:nullability>Unknown</design:nullability>
        </design:attributes>
      </design:ParameterDefinition>
    </parameter>
    <parameter>
      <design:ParameterDefinition>
        <design:inOutMode>In</design:inOutMode>
        <design:attributes>
          <design:identifier>
            <design:name></design:name>
            <design:position>2</design:position>
          </design:identifier>
          <design:nativeDataTypeCode>12</design:nativeDataTypeCode>
          <design:precision>0</design:precision>
          <design:scale>0</design:scale>
          <design:nullability>Unknown</design:nullability>
        </design:attributes>
      </design:ParameterDefinition>
    </parameter>
  </DataSetParameters>
  <design:ResultSets derivedMetaData="true">
    <design:resultSetDefinitions>
      <design:resultSetColumns>
        <design:resultColumnDefinitions>
          <design:attributes>
            <design:identifier>
              <design:name>seventeen</design:name>
              <design:position>1</design:position>
            </design:identifier>
            <design:nativeDataTypeCode>4</design:nativeDataTypeCode>
            <design:precision>10</design:precision>
            <design:scale>0</design:scale>
            <design:nullability>Unknown</design:nullability>
            <design:uiHints>
              <design:displayName>seventeen</design:displayName>
            </design:uiHints>
          </design:attributes>
          <design:usageHints>
            <design:label>seventeen</design:label>
            <design:formattingHints>
              <design:displaySize>11</design:displaySize>
            </design:formattingHints>
          </design:usageHints>
        </design:resultColumnDefinitions>
      </design:resultSetColumns>
      <design:criteria/>
    </design:resultSetDefinitions>
  </design:ResultSets>
</model:DesignValues>]]></xml-property>
        </oda-data-set>
        <oda-data-set extensionID="org.eclipse.birt.report.data.oda.jdbc.JdbcSelectDataSet" name="Four_rows" id="298">
            <property name="nullsOrdering">nulls lowest</property>
            <list-property name="columnHints">
                <structure>
                    <property name="columnName">number</property>
                    <property name="analysis">dimension</property>
                    <text-property name="displayName">number</text-property>
                    <text-property name="heading">number</text-property>
                </structure>
                <structure>
                    <property name="columnName">name</property>
                    <property name="analysis">dimension</property>
                    <text-property name="displayName">name</text-property>
                    <text-property name="heading">name</text-property>
                </structure>
            </list-property>
            <list-property name="parameters">
                <structure>
                    <property name="name">param_1</property>
                    <property name="nativeName"></property>
                    <property name="dataType">string</property>
                    <property name="nativeDataType">12</property>
                    <property name="position">1</property>
                    <expression name="defaultValue" type="javascript">33</expression>
                    <property name="isInput">true</property>
                    <property name="isOutput">false</property>
                </structure>
                <structure>
                    <property name="name">param_2</property>
                    <property name="nativeName"></property>
                    <property name="dataType">string</property>
                    <property name="nativeDataType">12</property>
                    <property name="position">2</property>
                    <expression name="defaultValue" type="javascript">0</expression>
                    <property name="isInput">true</property>
                    <property name="isOutput">false</property>
                </structure>
                <structure>
                    <property name="name">param_3</property>
                    <property name="nativeName"></property>
                    <property name="dataType">string</property>
                    <property name="nativeDataType">12</property>
                    <property name="position">3</property>
                    <expression name="defaultValue" type="javascript">0</expression>
                    <property name="isInput">true</property>
                    <property name="isOutput">false</property>
                </structure>
                <structure>
                    <property name="name">param_4</property>
                    <property name="nativeName"></property>
                    <property name="dataType">string</property>
                    <property name="nativeDataType">12</property>
                    <property name="position">4</property>
                    <expression name="defaultValue" type="javascript">67</expression>
                    <property name="isInput">true</property>
                    <property name="isOutput">false</property>
                </structure>
            </list-property>
            <structure name="cachedMetaData">
                <list-property name="resultSet">
                    <structure>
                        <property name="position">1</property>
                        <property name="name">number</property>
                        <property name="dataType">string</property>
                    </structure>
                    <structure>
                        <property name="position">2</property>
                        <property name="name">name</property>
                        <property name="dataType">string</property>
                    </structure>
                </list-property>
            </structure>
<<<<<<< HEAD
            <property name="dataSource">RSR readonly</property>
=======
            <property name="dataSource">RSR-readonly</property>
>>>>>>> 222a5537
            <list-property name="resultSet">
                <structure>
                    <property name="position">1</property>
                    <property name="name">number</property>
                    <property name="nativeName">number</property>
                    <property name="dataType">string</property>
                    <property name="nativeDataType">12</property>
                </structure>
                <structure>
                    <property name="position">2</property>
                    <property name="name">name</property>
                    <property name="nativeName">name</property>
                    <property name="dataType">string</property>
                    <property name="nativeDataType">12</property>
                </structure>
            </list-property>
            <xml-property name="queryText"><![CDATA[select ? as number, 'A' as name
union all
select ? as number, 'B' as name
union all
select ? as number, 'C' as name
union all
select ? as number, 'D' as name
]]></xml-property>
            <xml-property name="designerValues"><![CDATA[<?xml version="1.0" encoding="UTF-8"?>
<model:DesignValues xmlns:design="http://www.eclipse.org/datatools/connectivity/oda/design" xmlns:model="http://www.eclipse.org/birt/report/model/adapter/odaModel">
  <Version>2.0</Version>
  <DataSetParameters>
    <parameter>
      <design:ParameterDefinition>
        <design:inOutMode>In</design:inOutMode>
        <design:attributes>
          <design:identifier>
            <design:name></design:name>
            <design:position>1</design:position>
          </design:identifier>
          <design:nativeDataTypeCode>12</design:nativeDataTypeCode>
          <design:precision>0</design:precision>
          <design:scale>0</design:scale>
          <design:nullability>Unknown</design:nullability>
        </design:attributes>
      </design:ParameterDefinition>
    </parameter>
    <parameter>
      <design:ParameterDefinition>
        <design:inOutMode>In</design:inOutMode>
        <design:attributes>
          <design:identifier>
            <design:name></design:name>
            <design:position>2</design:position>
          </design:identifier>
          <design:nativeDataTypeCode>12</design:nativeDataTypeCode>
          <design:precision>0</design:precision>
          <design:scale>0</design:scale>
          <design:nullability>Unknown</design:nullability>
        </design:attributes>
      </design:ParameterDefinition>
    </parameter>
    <parameter>
      <design:ParameterDefinition>
        <design:inOutMode>In</design:inOutMode>
        <design:attributes>
          <design:identifier>
            <design:name></design:name>
            <design:position>3</design:position>
          </design:identifier>
          <design:nativeDataTypeCode>12</design:nativeDataTypeCode>
          <design:precision>0</design:precision>
          <design:scale>0</design:scale>
          <design:nullability>Unknown</design:nullability>
        </design:attributes>
      </design:ParameterDefinition>
    </parameter>
    <parameter>
      <design:ParameterDefinition>
        <design:inOutMode>In</design:inOutMode>
        <design:attributes>
          <design:identifier>
            <design:name></design:name>
            <design:position>4</design:position>
          </design:identifier>
          <design:nativeDataTypeCode>12</design:nativeDataTypeCode>
          <design:precision>0</design:precision>
          <design:scale>0</design:scale>
          <design:nullability>Unknown</design:nullability>
        </design:attributes>
      </design:ParameterDefinition>
    </parameter>
  </DataSetParameters>
  <design:ResultSets derivedMetaData="true">
    <design:resultSetDefinitions>
      <design:resultSetColumns>
        <design:resultColumnDefinitions>
          <design:attributes>
            <design:identifier>
              <design:name>seventeen</design:name>
              <design:position>1</design:position>
            </design:identifier>
            <design:nativeDataTypeCode>4</design:nativeDataTypeCode>
            <design:precision>10</design:precision>
            <design:scale>0</design:scale>
            <design:nullability>Unknown</design:nullability>
            <design:uiHints>
              <design:displayName>seventeen</design:displayName>
            </design:uiHints>
          </design:attributes>
          <design:usageHints>
            <design:label>seventeen</design:label>
            <design:formattingHints>
              <design:displaySize>11</design:displaySize>
            </design:formattingHints>
          </design:usageHints>
        </design:resultColumnDefinitions>
      </design:resultSetColumns>
      <design:criteria/>
    </design:resultSetDefinitions>
  </design:ResultSets>
</model:DesignValues>]]></xml-property>
        </oda-data-set>
    </data-sets>
    <styles>
        <style name="report" id="38">
            <property name="fontFamily">sans-serif</property>
            <property name="fontSize">10pt</property>
        </style>
        <style name="crosstab" id="41">
            <property name="borderBottomColor">#CCCCCC</property>
            <property name="borderBottomStyle">solid</property>
            <property name="borderBottomWidth">1pt</property>
            <property name="borderLeftColor">#CCCCCC</property>
            <property name="borderLeftStyle">solid</property>
            <property name="borderLeftWidth">1pt</property>
            <property name="borderRightColor">#CCCCCC</property>
            <property name="borderRightStyle">solid</property>
            <property name="borderRightWidth">1pt</property>
            <property name="borderTopColor">#CCCCCC</property>
            <property name="borderTopStyle">solid</property>
            <property name="borderTopWidth">1pt</property>
        </style>
        <style name="crosstab-cell" id="42">
            <property name="borderBottomColor">#CCCCCC</property>
            <property name="borderBottomStyle">solid</property>
            <property name="borderBottomWidth">1pt</property>
            <property name="borderLeftColor">#CCCCCC</property>
            <property name="borderLeftStyle">solid</property>
            <property name="borderLeftWidth">1pt</property>
            <property name="borderRightColor">#CCCCCC</property>
            <property name="borderRightStyle">solid</property>
            <property name="borderRightWidth">1pt</property>
            <property name="borderTopColor">#CCCCCC</property>
            <property name="borderTopStyle">solid</property>
            <property name="borderTopWidth">1pt</property>
        </style>
        <style name="Sectionheader" id="265">
            <property name="fontFamily">sans-serif</property>
            <property name="fontSize">18pt</property>
            <property name="fontWeight">bolder</property>
            <property name="color">#D87E26</property>
        </style>
        <style name="NewStyle" id="290">
            <structure name="numberFormat">
                <property name="category">Currency</property>
                <property name="pattern">#,##0.00{RoundingMode=HALF_UP}</property>
            </structure>
        </style>
        <style name="ResultNumber" id="291">
            <structure name="numberFormat">
                <property name="category">Currency</property>
                <property name="pattern">#,##0{RoundingMode=HALF_UP}</property>
            </structure>
        </style>
        <style name="progress_low" id="293">
            <property name="fontFamily">sans-serif</property>
            <property name="fontSize">12pt</property>
            <property name="color">#D95E75</property>
        </style>
        <style name="progress_middle" id="295">
            <property name="fontFamily">sans-serif</property>
            <property name="fontSize">12pt</property>
            <property name="color">#E17A0C</property>
        </style>
        <style name="progress_high" id="297">
            <property name="fontFamily">sans-serif</property>
            <property name="fontSize">12pt</property>
            <property name="color">#34B573</property>
        </style>
    </styles>
    <page-setup>
        <simple-master-page name="Simple MasterPage" id="2">
            <page-footer>
                <grid id="3">
                    <property name="width">100%</property>
                    <column id="4"/>
                    <row id="5">
                        <cell id="6">
                            <text name="footer" id="7">
                                <property name="fontStyle">italic</property>
                                <property name="marginTop">10pt</property>
                                <property name="marginLeft">8pt</property>
                                <property name="contentType">html</property>
                                <text-property name="content"><![CDATA[Akvo RSR <value-of format="dd-MMM-yyyy">new Date()</value-of>]]></text-property>
                            </text>
                        </cell>
                    </row>
                </grid>
            </page-footer>
        </simple-master-page>
    </page-setup>
    <body>
        <text-data id="110">
            <property name="fontSize">18pt</property>
            <property name="fontWeight">bold</property>
            <property name="color">#586978</property>
            <property name="paddingTop">8pt</property>
            <property name="paddingLeft">8pt</property>
            <property name="paddingBottom">8pt</property>
            <property name="paddingRight">8pt</property>
            <property name="dataSet">Project</property>
            <list-property name="boundDataColumns">
                <structure>
                    <property name="name">title</property>
                    <text-property name="displayName">title</text-property>
                    <expression name="expression" type="javascript">dataSetRow["title"]</expression>
                    <property name="dataType">string</property>
                </structure>
            </list-property>
            <method name="onPrepare"><![CDATA[reportContext.setGlobalVariable("debug",false);
reportContext.setGlobalVariable("show_dials",true);
reportContext.setGlobalVariable("show_bars",true);
]]></method>
            <expression name="valueExpr">row["title"]</expression>
            <property name="contentType">html</property>
        </text-data>
        <grid id="299">
            <property name="marginLeft">8pt</property>
            <property name="height">1.8020833333333333in</property>
            <property name="width">3.7083333333333335in</property>
            <property name="dataSet">Project</property>
            <list-property name="boundDataColumns">
                <structure>
                    <property name="name">date_start_planned</property>
                    <text-property name="displayName">date_start_planned</text-property>
                    <expression name="expression" type="javascript">dataSetRow["date_start_planned"]</expression>
                    <property name="dataType">date</property>
                </structure>
                <structure>
                    <property name="name">date_end_planned</property>
                    <text-property name="displayName">date_end_planned</text-property>
                    <expression name="expression" type="javascript">dataSetRow["date_end_planned"]</expression>
                    <property name="dataType">date</property>
                </structure>
                <structure>
                    <property name="name">date_start_actual</property>
                    <text-property name="displayName">date_start_actual</text-property>
                    <expression name="expression" type="javascript">dataSetRow["date_start_actual"]</expression>
                    <property name="dataType">date</property>
                </structure>
                <structure>
                    <property name="name">date_end_actual</property>
                    <text-property name="displayName">date_end_actual</text-property>
                    <expression name="expression" type="javascript">dataSetRow["date_end_actual"]</expression>
                    <property name="dataType">date</property>
                </structure>
            </list-property>
            <column id="300">
                <property name="width">1.6666666666666667in</property>
            </column>
            <column id="301">
                <property name="textAlign">right</property>
                <property name="width">0.9375in</property>
            </column>
            <column id="317">
                <property name="textAlign">center</property>
                <property name="width">0.16666666666666666in</property>
            </column>
            <column id="314">
                <property name="textAlign">right</property>
                <property name="width">0.9375in</property>
            </column>
            <row id="302">
                <cell id="303">
                    <label id="308">
                        <text-property name="text">Project period (planned):</text-property>
                    </label>
                </cell>
                <cell id="304">
                    <text-data id="310">
                        <property name="paddingLeft">1pt</property>
                        <property name="paddingBottom">1pt</property>
                        <property name="paddingRight">1pt</property>
                        <property name="textAlign">center</property>
                        <property name="dataSet">Project</property>
                        <list-property name="boundDataColumns">
                            <structure>
                                <property name="name">date_start_planned</property>
                                <text-property name="displayName">date_start_planned</text-property>
                                <expression name="expression" type="javascript">dataSetRow["date_start_planned"]</expression>
                                <property name="dataType">date</property>
                            </structure>
                            <structure>
                                <property name="name">date_end_planned</property>
                                <text-property name="displayName">date_end_planned</text-property>
                                <expression name="expression" type="javascript">dataSetRow["date_end_planned"]</expression>
                                <property name="dataType">date</property>
                            </structure>
                            <structure>
                                <property name="name">date_start_actual</property>
                                <text-property name="displayName">date_start_actual</text-property>
                                <expression name="expression" type="javascript">dataSetRow["date_start_actual"]</expression>
                                <property name="dataType">date</property>
                            </structure>
                            <structure>
                                <property name="name">date_end_actual</property>
                                <text-property name="displayName">date_end_actual</text-property>
                                <expression name="expression" type="javascript">dataSetRow["date_end_actual"]</expression>
                                <property name="dataType">date</property>
                            </structure>
                        </list-property>
                        <method name="onCreate"><![CDATA[//remember time span of the project 
reportContext.setGlobalVariable("actual_start",this.getRowData().getExpressionValue("row[date_start_actual]"));
reportContext.setGlobalVariable("actual_end",this.getRowData().getExpressionValue("row[date_end_actual]"));
reportContext.setGlobalVariable("planned_start",this.getRowData().getExpressionValue("row[date_start_planned]"));
reportContext.setGlobalVariable("planned_end",this.getRowData().getExpressionValue("row[date_end_planned]"));
]]></method>
                        <expression name="valueExpr">(row["date_start_planned"] ? Formatter.format(row["date_start_planned"], "d-MMM-yyyy") : "")</expression>
                        <property name="contentType">html</property>
                    </text-data>
                </cell>
                <cell id="315">
                    <text-data id="319">
                        <property name="paddingLeft">1pt</property>
                        <property name="paddingBottom">1pt</property>
                        <property name="paddingRight">1pt</property>
                        <property name="textAlign">center</property>
                        <property name="dataSet">Project</property>
                        <list-property name="boundDataColumns">
                            <structure>
                                <property name="name">date_start_planned</property>
                                <text-property name="displayName">date_start_planned</text-property>
                                <expression name="expression" type="javascript">dataSetRow["date_start_planned"]</expression>
                                <property name="dataType">date</property>
                            </structure>
                            <structure>
                                <property name="name">date_end_planned</property>
                                <text-property name="displayName">date_end_planned</text-property>
                                <expression name="expression" type="javascript">dataSetRow["date_end_planned"]</expression>
                                <property name="dataType">date</property>
                            </structure>
                            <structure>
                                <property name="name">date_start_actual</property>
                                <text-property name="displayName">date_start_actual</text-property>
                                <expression name="expression" type="javascript">dataSetRow["date_start_actual"]</expression>
                                <property name="dataType">date</property>
                            </structure>
                            <structure>
                                <property name="name">date_end_actual</property>
                                <text-property name="displayName">date_end_actual</text-property>
                                <expression name="expression" type="javascript">dataSetRow["date_end_actual"]</expression>
                                <property name="dataType">date</property>
                            </structure>
                        </list-property>
                        <method name="onCreate"><![CDATA[//remember time span of the project 
reportContext.setGlobalVariable("actual_start",this.getRowData().getExpressionValue("row[date_start_actual]"));
reportContext.setGlobalVariable("actual_end",this.getRowData().getExpressionValue("row[date_end_actual]"));
reportContext.setGlobalVariable("planned_start",this.getRowData().getExpressionValue("row[date_start_planned]"));
reportContext.setGlobalVariable("planned_end",this.getRowData().getExpressionValue("row[date_end_planned]"));
]]></method>
                        <expression name="valueExpr">(row["date_start_planned"] || row["date_end_planned"]) ? "--" : ""</expression>
                        <property name="contentType">html</property>
                    </text-data>
                </cell>
                <cell id="312">
                    <text-data id="318">
                        <property name="paddingLeft">1pt</property>
                        <property name="paddingBottom">1pt</property>
                        <property name="paddingRight">1pt</property>
                        <property name="textAlign">center</property>
                        <property name="dataSet">Project</property>
                        <list-property name="boundDataColumns">
                            <structure>
                                <property name="name">date_start_planned</property>
                                <text-property name="displayName">date_start_planned</text-property>
                                <expression name="expression" type="javascript">dataSetRow["date_start_planned"]</expression>
                                <property name="dataType">date</property>
                            </structure>
                            <structure>
                                <property name="name">date_end_planned</property>
                                <text-property name="displayName">date_end_planned</text-property>
                                <expression name="expression" type="javascript">dataSetRow["date_end_planned"]</expression>
                                <property name="dataType">date</property>
                            </structure>
                            <structure>
                                <property name="name">date_start_actual</property>
                                <text-property name="displayName">date_start_actual</text-property>
                                <expression name="expression" type="javascript">dataSetRow["date_start_actual"]</expression>
                                <property name="dataType">date</property>
                            </structure>
                            <structure>
                                <property name="name">date_end_actual</property>
                                <text-property name="displayName">date_end_actual</text-property>
                                <expression name="expression" type="javascript">dataSetRow["date_end_actual"]</expression>
                                <property name="dataType">date</property>
                            </structure>
                        </list-property>
                        <method name="onCreate"><![CDATA[//remember time span of the project 
reportContext.setGlobalVariable("actual_start",this.getRowData().getExpressionValue("row[date_start_actual]"));
reportContext.setGlobalVariable("actual_end",this.getRowData().getExpressionValue("row[date_end_actual]"));
reportContext.setGlobalVariable("planned_start",this.getRowData().getExpressionValue("row[date_start_planned]"));
reportContext.setGlobalVariable("planned_end",this.getRowData().getExpressionValue("row[date_end_planned]"));
]]></method>
                        <expression name="valueExpr">row["date_end_planned"] ? Formatter.format(row["date_end_planned"], "d-MMM-yyyy") : ""</expression>
                        <property name="contentType">html</property>
                    </text-data>
                </cell>
            </row>
            <row id="305">
                <cell id="306">
                    <label id="309">
                        <text-property name="text">Project period (actual):</text-property>
                    </label>
                </cell>
                <cell id="307">
                    <text-data id="311">
                        <property name="paddingLeft">1pt</property>
                        <property name="paddingBottom">1pt</property>
                        <property name="paddingRight">1pt</property>
                        <property name="textAlign">center</property>
                        <property name="dataSet">Project</property>
                        <list-property name="boundDataColumns">
                            <structure>
                                <property name="name">date_start_planned</property>
                                <text-property name="displayName">date_start_planned</text-property>
                                <expression name="expression" type="javascript">dataSetRow["date_start_planned"]</expression>
                                <property name="dataType">date</property>
                            </structure>
                            <structure>
                                <property name="name">date_end_planned</property>
                                <text-property name="displayName">date_end_planned</text-property>
                                <expression name="expression" type="javascript">dataSetRow["date_end_planned"]</expression>
                                <property name="dataType">date</property>
                            </structure>
                            <structure>
                                <property name="name">date_start_actual</property>
                                <text-property name="displayName">date_start_actual</text-property>
                                <expression name="expression" type="javascript">dataSetRow["date_start_actual"]</expression>
                                <property name="dataType">date</property>
                            </structure>
                            <structure>
                                <property name="name">date_end_actual</property>
                                <text-property name="displayName">date_end_actual</text-property>
                                <expression name="expression" type="javascript">dataSetRow["date_end_actual"]</expression>
                                <property name="dataType">date</property>
                            </structure>
                        </list-property>
                        <method name="onCreate"><![CDATA[//remember time span of the project 
reportContext.setGlobalVariable("actual_start",this.getRowData().getExpressionValue("row[date_start_actual]"));
reportContext.setGlobalVariable("actual_end",this.getRowData().getExpressionValue("row[date_end_actual]"));
reportContext.setGlobalVariable("planned_start",this.getRowData().getExpressionValue("row[date_start_planned]"));
reportContext.setGlobalVariable("planned_end",this.getRowData().getExpressionValue("row[date_end_planned]"));
]]></method>
                        <expression name="valueExpr">row["date_start_actual"] ? Formatter.format(row["date_start_actual"], "d-MMM-yyyy") : ""</expression>
                        <property name="contentType">html</property>
                    </text-data>
                </cell>
                <cell id="316">
                    <text-data id="320">
                        <property name="paddingLeft">1pt</property>
                        <property name="paddingBottom">1pt</property>
                        <property name="paddingRight">1pt</property>
                        <property name="textAlign">center</property>
                        <property name="dataSet">Project</property>
                        <list-property name="boundDataColumns">
                            <structure>
                                <property name="name">date_start_planned</property>
                                <text-property name="displayName">date_start_planned</text-property>
                                <expression name="expression" type="javascript">dataSetRow["date_start_planned"]</expression>
                                <property name="dataType">date</property>
                            </structure>
                            <structure>
                                <property name="name">date_end_planned</property>
                                <text-property name="displayName">date_end_planned</text-property>
                                <expression name="expression" type="javascript">dataSetRow["date_end_planned"]</expression>
                                <property name="dataType">date</property>
                            </structure>
                            <structure>
                                <property name="name">date_start_actual</property>
                                <text-property name="displayName">date_start_actual</text-property>
                                <expression name="expression" type="javascript">dataSetRow["date_start_actual"]</expression>
                                <property name="dataType">date</property>
                            </structure>
                            <structure>
                                <property name="name">date_end_actual</property>
                                <text-property name="displayName">date_end_actual</text-property>
                                <expression name="expression" type="javascript">dataSetRow["date_end_actual"]</expression>
                                <property name="dataType">date</property>
                            </structure>
                        </list-property>
                        <method name="onCreate"><![CDATA[//remember time span of the project 
reportContext.setGlobalVariable("actual_start",this.getRowData().getExpressionValue("row[date_start_actual]"));
reportContext.setGlobalVariable("actual_end",this.getRowData().getExpressionValue("row[date_end_actual]"));
reportContext.setGlobalVariable("planned_start",this.getRowData().getExpressionValue("row[date_start_planned]"));
reportContext.setGlobalVariable("planned_end",this.getRowData().getExpressionValue("row[date_end_planned]"));
]]></method>
                        <expression name="valueExpr">(row["date_start_actual"] || row["date_end_actual"]) ? " -- " : ""</expression>
                        <property name="contentType">html</property>
                    </text-data>
                </cell>
                <cell id="313">
                    <text-data id="321">
                        <property name="paddingLeft">1pt</property>
                        <property name="paddingBottom">1pt</property>
                        <property name="paddingRight">1pt</property>
                        <property name="textAlign">center</property>
                        <property name="dataSet">Project</property>
                        <list-property name="boundDataColumns">
                            <structure>
                                <property name="name">date_start_planned</property>
                                <text-property name="displayName">date_start_planned</text-property>
                                <expression name="expression" type="javascript">dataSetRow["date_start_planned"]</expression>
                                <property name="dataType">date</property>
                            </structure>
                            <structure>
                                <property name="name">date_end_planned</property>
                                <text-property name="displayName">date_end_planned</text-property>
                                <expression name="expression" type="javascript">dataSetRow["date_end_planned"]</expression>
                                <property name="dataType">date</property>
                            </structure>
                            <structure>
                                <property name="name">date_start_actual</property>
                                <text-property name="displayName">date_start_actual</text-property>
                                <expression name="expression" type="javascript">dataSetRow["date_start_actual"]</expression>
                                <property name="dataType">date</property>
                            </structure>
                            <structure>
                                <property name="name">date_end_actual</property>
                                <text-property name="displayName">date_end_actual</text-property>
                                <expression name="expression" type="javascript">dataSetRow["date_end_actual"]</expression>
                                <property name="dataType">date</property>
                            </structure>
                        </list-property>
                        <method name="onCreate"><![CDATA[//remember time span of the project 
reportContext.setGlobalVariable("actual_start",this.getRowData().getExpressionValue("row[date_start_actual]"));
reportContext.setGlobalVariable("actual_end",this.getRowData().getExpressionValue("row[date_end_actual]"));
reportContext.setGlobalVariable("planned_start",this.getRowData().getExpressionValue("row[date_start_planned]"));
reportContext.setGlobalVariable("planned_end",this.getRowData().getExpressionValue("row[date_end_planned]"));
]]></method>
                        <expression name="valueExpr">row["date_end_actual"] ? Formatter.format(row["date_end_actual"], "d-MMM-yyyy") : ""</expression>
                        <property name="contentType">html</property>
                    </text-data>
                </cell>
            </row>
            <row id="325">
                <list-property name="visibility">
                    <structure>
                        <property name="format">all</property>
                        <expression name="valueExpr" type="javascript">params["StartDate"].value.toString() == "1900-01-01"&#13;
&amp;&amp;&#13;
params["EndDate"].value.toString() == "2099-12-31"</expression>
                    </structure>
                </list-property>
                <cell id="326">
                    <label id="330">
                        <text-property name="text">Selected periods:</text-property>
                    </label>
                </cell>
                <cell id="327">
                    <text-data id="331">
                        <property name="textAlign">center</property>
                        <expression name="valueExpr">Formatter.format(params["StartDate"].value, "d-MMM-yyyy")</expression>
                        <property name="contentType">html</property>
                    </text-data>
                </cell>
                <cell id="328">
                    <text-data id="336">
                        <expression name="valueExpr">" -- "</expression>
                        <property name="contentType">html</property>
                    </text-data>
                </cell>
                <cell id="329">
                    <text-data id="332">
                        <property name="textAlign">center</property>
                        <expression name="valueExpr">Formatter.format(params["EndDate"].value, "d-MMM-yyyy")</expression>
                        <property name="contentType">html</property>
                    </text-data>
                </cell>
            </row>
        </grid>
        <grid id="123">
            <property name="backgroundColor">#EDEFE1</property>
            <property name="marginTop">8pt</property>
            <property name="marginLeft">0pt</property>
            <property name="marginBottom">0pt</property>
            <property name="width">7.947916666666667in</property>
            <column id="124">
                <property name="width">4.291666666666667in</property>
            </column>
            <column id="125">
                <property name="width">3.65625in</property>
            </column>
            <row id="126">
                <cell id="127">
                    <property name="verticalAlign">middle</property>
                    <label id="132">
                        <property name="style">Sectionheader</property>
                        <property name="fontSize">18pt</property>
                        <property name="fontWeight">bold</property>
                        <property name="marginTop">0pt</property>
                        <property name="paddingTop">8pt</property>
                        <property name="paddingLeft">8pt</property>
                        <property name="paddingBottom">8pt</property>
                        <property name="paddingRight">8pt</property>
                        <structure name="toc">
                            <expression name="expressionValue" type="javascript">"Project Summary"</expression>
                        </structure>
                        <text-property name="text">Project summary</text-property>
                    </label>
                </cell>
                <cell id="128">
                    <property name="verticalAlign">middle</property>
                    <label id="133">
                        <property name="style">Sectionheader</property>
                        <property name="fontSize">18pt</property>
                        <property name="fontWeight">bold</property>
                        <property name="paddingTop">8pt</property>
                        <property name="paddingLeft">8pt</property>
                        <property name="paddingBottom">8pt</property>
                        <property name="paddingRight">8pt</property>
                        <text-property name="text">Partners</text-property>
                    </label>
                </cell>
            </row>
            <row id="129">
                <cell id="130">
                    <property name="colSpan">1</property>
                    <property name="rowSpan">3</property>
                    <text-data id="134">
                        <property name="fontSize">12pt</property>
                        <property name="marginTop">0pt</property>
                        <property name="paddingTop">8pt</property>
                        <property name="paddingLeft">8pt</property>
                        <property name="paddingBottom">8pt</property>
                        <property name="paddingRight">8pt</property>
                        <property name="dataSet">Project</property>
                        <list-property name="boundDataColumns">
                            <structure>
                                <property name="name">project_plan_summary</property>
                                <text-property name="displayName">project_plan_summary</text-property>
                                <expression name="expression" type="javascript">dataSetRow["project_plan_summary"]</expression>
                                <property name="dataType">string</property>
                            </structure>
                        </list-property>
                        <method name="onPrepare"><![CDATA[
]]></method>
                        <method name="onRender"><![CDATA[
]]></method>
                        <expression name="valueExpr">row["project_plan_summary"]</expression>
                        <property name="contentType">html</property>
                    </text-data>
                </cell>
                <cell id="131">
                    <table name="partner_table" id="170">
                        <property name="dataSet">Partners</property>
                        <list-property name="boundDataColumns">
                            <structure>
                                <property name="name">name</property>
                                <text-property name="displayName">name</text-property>
                                <expression name="expression" type="javascript">dataSetRow["name"]</expression>
                                <property name="dataType">string</property>
                            </structure>
                        </list-property>
                        <column id="177"/>
                        <detail>
                            <row id="173">
                                <cell id="174">
                                    <data id="179">
                                        <property name="fontSize">14pt</property>
                                        <property name="fontWeight">bold</property>
                                        <property name="paddingTop">1pt</property>
                                        <property name="paddingLeft">8pt</property>
                                        <property name="paddingBottom">1pt</property>
                                        <property name="paddingRight">8pt</property>
                                        <property name="resultSetColumn">name</property>
                                    </data>
                                </cell>
                            </row>
                        </detail>
                    </table>
                </cell>
            </row>
            <row id="251">
                <cell id="253">
                    <label id="147">
                        <property name="style">Sectionheader</property>
                        <property name="fontSize">18pt</property>
                        <property name="fontWeight">bold</property>
                        <property name="marginLeft">0pt</property>
                        <property name="paddingTop">8pt</property>
                        <property name="paddingLeft">8pt</property>
                        <property name="paddingBottom">8pt</property>
                        <property name="paddingRight">8pt</property>
                        <text-property name="text">Location</text-property>
                    </label>
                </cell>
            </row>
            <row id="254">
                <cell id="256">
                    <property name="verticalAlign">top</property>
                    <text-data id="152">
                        <property name="fontSize">14pt</property>
                        <property name="fontWeight">bold</property>
                        <property name="marginTop">0pt</property>
                        <property name="marginLeft">0pt</property>
                        <property name="paddingTop">0pt</property>
                        <property name="paddingLeft">8pt</property>
                        <property name="paddingBottom">8pt</property>
                        <property name="paddingRight">8pt</property>
                        <property name="dataSet">Project</property>
                        <list-property name="boundDataColumns">
                            <structure>
                                <property name="name">countryname</property>
                                <text-property name="displayName">countryname</text-property>
                                <expression name="expression" type="javascript">dataSetRow["countryname"]</expression>
                                <property name="dataType">string</property>
                            </structure>
                            <structure>
                                <property name="name">city</property>
                                <expression name="expression" type="javascript">dataSetRow["city"]</expression>
                                <property name="dataType">string</property>
                                <property name="allowExport">true</property>
                            </structure>
                        </list-property>
                        <expression name="valueExpr">(row ["city"] ? row ["city"] +  ", " : "") + (row["countryname"] ? row["countryname"] : "")</expression>
                        <property name="contentType">html</property>
                    </text-data>
                </cell>
            </row>
        </grid>
        <table name="parent_table" id="240">
            <property name="dataSet">Parent_projects</property>
            <list-property name="boundDataColumns">
                <structure>
                    <property name="name">title</property>
                    <text-property name="displayName">title</text-property>
                    <expression name="expression" type="javascript">dataSetRow["title"]</expression>
                    <property name="dataType">string</property>
                </structure>
                <structure>
                    <property name="name">id</property>
                    <expression name="expression" type="javascript">dataSetRow["id"]</expression>
                    <property name="dataType">integer</property>
                    <property name="allowExport">true</property>
                </structure>
            </list-property>
            <column id="249"/>
            <header>
                <row id="241">
                    <cell id="242">
                        <label id="243">
                            <property name="style">Sectionheader</property>
                            <property name="fontSize">18pt</property>
                            <property name="fontWeight">bold</property>
                            <property name="marginTop">8pt</property>
                            <property name="paddingTop">8pt</property>
                            <property name="paddingLeft">8pt</property>
                            <property name="paddingBottom">8pt</property>
                            <property name="paddingRight">8pt</property>
                            <property name="textAlign">left</property>
                            <list-property name="visibility">
                                <structure>
                                    <property name="format">all</property>
                                    <expression name="valueExpr" type="javascript">(Total.count() &lt; 1)</expression>
                                </structure>
                            </list-property>
                            <text-property name="text">Parent project</text-property>
                        </label>
                    </cell>
                </row>
            </header>
            <detail>
                <row id="244">
                    <cell id="245">
                        <data id="246">
                            <property name="fontSize">14pt</property>
                            <property name="fontWeight">bold</property>
                            <property name="paddingTop">8pt</property>
                            <property name="paddingLeft">8pt</property>
                            <property name="paddingBottom">8pt</property>
                            <property name="paddingRight">8pt</property>
                            <property name="resultSetColumn">title</property>
                            <list-property name="action">
                                <structure>
                                    <property name="linkType">none</property>
                                </structure>
                            </list-property>
                        </data>
                    </cell>
                </row>
            </detail>
            <footer>
                <row id="247">
                    <cell id="248"/>
                </row>
            </footer>
        </table>
        <table name="child_table" id="228">
            <property name="dataSet">Child_projects</property>
            <list-property name="boundDataColumns">
                <structure>
                    <property name="name">title</property>
                    <text-property name="displayName">title</text-property>
                    <expression name="expression" type="javascript">dataSetRow["title"]</expression>
                    <property name="dataType">string</property>
                </structure>
                <structure>
                    <property name="name">Aggregation</property>
                    <property name="dataType">integer</property>
                    <property name="aggregateFunction">COUNT</property>
                    <list-property name="arguments">
                        <structure>
                            <property name="name">Expression</property>
                        </structure>
                    </list-property>
                    <property name="allowExport">true</property>
                </structure>
            </list-property>
            <column id="235"/>
            <header>
                <row id="229">
                    <cell id="230">
                        <label id="237">
                            <property name="style">Sectionheader</property>
                            <property name="fontSize">18pt</property>
                            <property name="fontWeight">bold</property>
                            <property name="marginTop">8pt</property>
                            <property name="paddingTop">8pt</property>
                            <property name="paddingLeft">8pt</property>
                            <property name="paddingBottom">8pt</property>
                            <property name="paddingRight">8pt</property>
                            <property name="textAlign">left</property>
                            <list-property name="visibility">
                                <structure>
                                    <property name="format">all</property>
                                    <expression name="valueExpr" type="javascript">(Total.count() &lt; 1)</expression>
                                </structure>
                            </list-property>
                            <text-property name="text">Child projects</text-property>
                        </label>
                    </cell>
                </row>
            </header>
            <detail>
                <row id="231">
                    <cell id="232">
                        <data id="238">
                            <property name="fontSize">14pt</property>
                            <property name="fontWeight">bold</property>
                            <property name="paddingTop">8pt</property>
                            <property name="paddingLeft">8pt</property>
                            <property name="paddingBottom">8pt</property>
                            <property name="paddingRight">8pt</property>
                            <property name="resultSetColumn">title</property>
                        </data>
                    </cell>
                </row>
            </detail>
            <footer>
                <row id="233">
                    <cell id="234"/>
                </row>
            </footer>
        </table>
        <table name="results_table" id="13">
            <property name="marginTop">8pt</property>
            <property name="marginLeft">8pt</property>
            <property name="width">7.833333333333333in</property>
            <property name="dataSet">Results_indicators_periods</property>
            <list-property name="boundDataColumns">
                <structure>
                    <property name="name">period_start</property>
                    <text-property name="displayName">period_start</text-property>
                    <expression name="expression" type="javascript">dataSetRow["period_start"]</expression>
                    <property name="dataType">date</property>
                </structure>
                <structure>
                    <property name="name">actual_value</property>
                    <text-property name="displayName">actual_value</text-property>
                    <expression name="expression" type="javascript">dataSetRow["actual_value"]</expression>
                    <property name="dataType">string</property>
                    <property name="allowExport">true</property>
                </structure>
                <structure>
                    <property name="name">target_value</property>
                    <text-property name="displayName">target_value</text-property>
                    <expression name="expression" type="javascript">dataSetRow["target_value"]</expression>
                    <property name="dataType">string</property>
                </structure>
                <structure>
                    <property name="name">baseline_value</property>
                    <text-property name="displayName">baseline_value</text-property>
                    <expression name="expression" type="javascript">dataSetRow["baseline_value"]</expression>
                    <property name="dataType">string</property>
                </structure>
                <structure>
                    <property name="name">title</property>
                    <text-property name="displayName">title</text-property>
                    <expression name="expression" type="javascript">dataSetRow["title"]</expression>
                    <property name="dataType">string</property>
                </structure>
                <structure>
                    <property name="name">period_end</property>
                    <text-property name="displayName">period_end</text-property>
                    <expression name="expression" type="javascript">dataSetRow["period_end"]</expression>
                    <property name="dataType">date</property>
                </structure>
                <structure>
                    <property name="name">actual_comment</property>
                    <text-property name="displayName">actual_comment</text-property>
                    <expression name="expression" type="javascript">dataSetRow["actual_comment"]</expression>
                    <property name="dataType">string</property>
                </structure>
                <structure>
                    <property name="name">indicator_title</property>
                    <text-property name="displayName">indicator_title</text-property>
                    <expression name="expression" type="javascript">dataSetRow["indicator_title"]</expression>
                    <property name="dataType">string</property>
                </structure>
                <structure>
                    <property name="name">baseline_year</property>
                    <text-property name="displayName">baseline_year</text-property>
                    <expression name="expression" type="javascript">dataSetRow["baseline_year"]</expression>
                    <property name="dataType">integer</property>
                </structure>
                <structure>
                    <property name="name">baseline_comment</property>
                    <text-property name="displayName">baseline_comment</text-property>
                    <expression name="expression" type="javascript">dataSetRow["baseline_comment"]</expression>
                    <property name="dataType">string</property>
                </structure>
                <structure>
                    <property name="name">progress_pct</property>
                    <text-property name="displayName">progress_pct</text-property>
                    <expression name="expression" type="javascript">akvoProgress(row["actual_value"], row["target_value"], row["baseline_value"]);</expression>
                    <property name="dataType">integer</property>
                    <property name="allowExport">true</property>
                </structure>
                <structure>
                    <property name="name">result_sort</property>
                    <text-property name="displayName">result_sort</text-property>
                    <expression name="expression" type="javascript">dataSetRow["result_order"]</expression>
                    <property name="dataType">integer</property>
                    <property name="allowExport">true</property>
                </structure>
                <structure>
                    <property name="name">indicator_sort</property>
                    <text-property name="displayName">indicator_sort</text-property>
                    <expression name="expression" type="javascript">dataSetRow["indicator_order"]</expression>
                    <property name="dataType">integer</property>
                    <property name="allowExport">true</property>
                </structure>
                <structure>
                    <property name="name">result_pk</property>
                    <text-property name="displayName">result_pk</text-property>
                    <expression name="expression" type="javascript">dataSetRow["result_pk"]</expression>
                    <property name="dataType">integer</property>
                    <property name="allowExport">true</property>
                </structure>
                <structure>
                    <property name="name">indicator_pk</property>
                    <text-property name="displayName">indicator_pk</text-property>
                    <expression name="expression" type="javascript">dataSetRow["indicator_pk"]</expression>
                    <property name="dataType">integer</property>
                    <property name="allowExport">true</property>
                </structure>
                <structure>
                    <property name="name">actual_fmt</property>
                    <text-property name="displayName">actual_fmt</text-property>
                    <expression name="expression" type="javascript">dataSetRow["measure"]  == "2" &amp;&amp; dataSetRow["numerator"]  != null &amp;&amp; dataSetRow["denominator"] != null &amp;&amp; dataSetRow["denominator"] != 0.0  &#13;
?&#13;
Formatter.format(Number(dataSetRow["numerator"])/Number(dataSetRow["denominator"]),"#,##0{RoundingMode=HALF_UP}")+"%"&#13;
:&#13;
isNaN(parseFloat(dataSetRow["actual_value"]))&#13;
?&#13;
dataSetRow["actual_value"]&#13;
:&#13;
Formatter.format(Number(dataSetRow["actual_value"]),"#,##0{RoundingMode=HALF_UP}")</expression>
                    <property name="dataType">string</property>
                    <property name="allowExport">true</property>
                </structure>
                <structure>
                    <property name="name">target_fmt</property>
                    <text-property name="displayName">target_fmt</text-property>
                    <expression name="expression" type="javascript">isNaN(dataSetRow["target_value"]) ?&#13;
dataSetRow["target_value"]&#13;
:&#13;
dataSetRow["measure"]  == "2"&#13;
?&#13;
Formatter.format(Number(dataSetRow["target_value"]),"#,##0{RoundingMode=HALF_UP}")+"%"&#13;
:&#13;
Formatter.format(Number(dataSetRow["target_value"]),"#,##0{RoundingMode=HALF_UP}")</expression>
                    <property name="dataType">string</property>
                    <property name="allowExport">true</property>
                </structure>
                <structure>
                    <property name="name">measure</property>
                    <text-property name="displayName">measure</text-property>
                    <expression name="expression" type="javascript">dataSetRow["measure"]</expression>
                    <property name="dataType">integer</property>
                    <property name="allowExport">true</property>
                </structure>
                <structure>
                    <property name="name">numerator</property>
                    <text-property name="displayName">numerator</text-property>
                    <expression name="expression" type="javascript">dataSetRow["numerator"]</expression>
                    <property name="dataType">float</property>
                    <property name="allowExport">true</property>
                </structure>
                <structure>
                    <property name="name">denominator</property>
                    <text-property name="displayName">denominator</text-property>
                    <expression name="expression" type="javascript">dataSetRow["denominator"]</expression>
                    <property name="dataType">float</property>
                    <property name="allowExport">true</property>
                </structure>
            </list-property>
            <method name="onCreate"><![CDATA[var allan = 7;
]]></method>
            <property name="pageBreakInterval">50</property>
            <column id="275">
                <property name="width">1.2708333333333333in</property>
            </column>
            <column id="35">
                <property name="width">3.0729166666666665in</property>
            </column>
            <column id="167">
                <property name="width">1.8958333333333333in</property>
            </column>
            <column id="37">
                <property name="width">1.5625in</property>
            </column>
            <header>
                <row id="14">
                    <cell id="267">
                        <property name="colSpan">2</property>
                        <property name="rowSpan">1</property>
                        <label id="151">
                            <property name="style">Sectionheader</property>
                            <property name="fontSize">18pt</property>
                            <property name="fontWeight">bold</property>
                            <property name="paddingTop">8pt</property>
                            <property name="paddingLeft">0pt</property>
                            <property name="paddingBottom">8pt</property>
                            <property name="paddingRight">8pt</property>
                            <property name="textAlign">left</property>
                            <list-property name="visibility">
                                <structure>
                                    <property name="format">all</property>
                                    <expression name="valueExpr" type="javascript">(Total.count() &lt; 1)</expression>
                                </structure>
                            </list-property>
                            <text-property name="text">Results</text-property>
                        </label>
                    </cell>
                    <cell id="160">
                        <text-data id="217">
                            <property name="textAlign">left</property>
                            <list-property name="visibility">
                                <structure>
                                    <property name="format">all</property>
                                    <expression name="valueExpr" type="javascript">true</expression>
                                </structure>
                            </list-property>
                            <expression name="valueExpr">var a=1,b=1;&#13;
reportContext.getGlobalVariable('debug')</expression>
                            <property name="contentType">html</property>
                        </text-data>
                    </cell>
                    <cell id="17"/>
                </row>
            </header>
            <group id="18">
                <property name="groupName">ResultTableGroup</property>
                <expression name="keyExpr" type="javascript">row["result_pk"]</expression>
                <structure name="toc">
                    <expression name="expressionValue" type="javascript">row["title"]</expression>
                </structure>
                <list-property name="sort">
                    <structure>
                        <expression name="key" type="javascript">row["result_sort"]</expression>
                        <property name="direction">asc</property>
                        <property name="strength">-1</property>
                    </structure>
                    <structure>
                        <expression name="key" type="javascript">row["result_pk"]</expression>
                        <property name="direction">asc</property>
                        <property name="strength">-1</property>
                    </structure>
                </list-property>
                <header>
                    <row id="19">
                        <cell id="268">
                            <property name="colSpan">4</property>
                            <property name="rowSpan">1</property>
                            <text-data id="159">
                                <property name="fontSize">14pt</property>
                                <property name="fontWeight">bold</property>
                                <property name="color">#6D8FAF</property>
                                <property name="paddingTop">8pt</property>
                                <property name="paddingLeft">0pt</property>
                                <property name="paddingBottom">1pt</property>
                                <property name="paddingRight">8pt</property>
                                <expression name="valueExpr">b=1, "Result " + a++;</expression>
                                <property name="contentType">html</property>
                            </text-data>
                            <data id="145">
                                <property name="fontSize">14pt</property>
                                <property name="paddingLeft">0pt</property>
                                <property name="paddingBottom">8pt</property>
                                <property name="paddingRight">8pt</property>
                                <property name="resultSetColumn">title</property>
                            </data>
                        </cell>
                    </row>
                </header>
                <footer>
                    <row id="23">
                        <cell id="273"/>
                        <cell id="24"/>
                        <cell id="165"/>
                        <cell id="26"/>
                    </row>
                </footer>
            </group>
            <group id="74">
                <property name="groupName">IndicatorTableGroup</property>
                <expression name="keyExpr" type="javascript">row["indicator_pk"]</expression>
                <structure name="toc">
                    <expression name="expressionValue" type="javascript">row["indicator_title"]</expression>
                </structure>
                <property name="hideDetail">false</property>
                <list-property name="sort">
                    <structure>
                        <expression name="key" type="javascript">row["indicator_sort"]</expression>
                        <property name="direction">asc</property>
                        <property name="strength">-1</property>
                    </structure>
                    <structure>
                        <expression name="key" type="javascript">row["indicator_pk"]</expression>
                        <property name="direction">asc</property>
                        <property name="strength">-1</property>
                    </structure>
                </list-property>
                <header>
                    <row id="75">
                        <property name="backgroundColor">#F0F0F0</property>
                        <list-property name="visibility">
                            <structure>
                                <property name="format">all</property>
                                <expression name="valueExpr" type="javascript">!row["indicator_title"]</expression>
                            </structure>
                        </list-property>
                        <cell id="269">
                            <property name="colSpan">4</property>
                            <property name="rowSpan">1</property>
                            <property name="paddingTop">0pt</property>
                            <property name="paddingLeft">0pt</property>
                            <property name="paddingBottom">4pt</property>
                            <property name="paddingRight">0pt</property>
                            <grid id="192">
                                <property name="width">7.875in</property>
                                <column id="277">
                                    <property name="width">1.4479166666666667in</property>
                                </column>
                                <column id="193">
                                    <property name="width">2.90625in</property>
                                </column>
                                <column id="194">
                                    <property name="width">1.875in</property>
                                </column>
                                <column id="195">
                                    <property name="width">1.6458333333333333in</property>
                                </column>
                                <row id="279">
                                    <property name="backgroundColor">silver</property>
                                    <cell id="280">
                                        <property name="paddingTop">0pt</property>
                                        <property name="paddingLeft">0pt</property>
                                        <property name="paddingBottom">4pt</property>
                                        <property name="paddingRight">0pt</property>
                                        <text-data id="213">
                                            <property name="backgroundColor">gray</property>
                                            <property name="fontSize">12pt</property>
                                            <property name="fontWeight">bold</property>
                                            <property name="color">white</property>
                                            <property name="paddingLeft">8pt</property>
                                            <property name="paddingRight">8pt</property>
                                            <property name="display">inline</property>
                                            <expression name="valueExpr">"INDICATOR " + b++</expression>
                                            <property name="contentType">html</property>
                                        </text-data>
                                    </cell>
                                    <cell id="281">
                                        <property name="colSpan">3</property>
                                        <property name="rowSpan">1</property>
                                        <text-data id="278">
                                            <property name="fontSize">12pt</property>
                                            <property name="color">#000000</property>
                                            <property name="paddingLeft">8pt</property>
                                            <property name="display">inline</property>
                                            <expression name="valueExpr">row["indicator_title"]</expression>
                                            <property name="contentType">html</property>
                                        </text-data>
                                    </cell>
                                </row>
                                <row id="284">
                                    <cell id="285">
                                        <property name="colSpan">4</property>
                                        <property name="rowSpan">1</property>
                                        <text-data id="263">
                                            <property name="color">#000000</property>
                                            <property name="paddingLeft">8pt</property>
                                            <property name="paddingBottom">8pt</property>
                                            <list-property name="visibility">
                                                <structure>
                                                    <property name="format">all</property>
                                                    <expression name="valueExpr" type="javascript">!(row["baseline_value"] &amp;&amp; row["baseline_year"])</expression>
                                                </structure>
                                            </list-property>
                                            <expression name="valueExpr">"Baseline: " + row["baseline_value"] + " " + (row["baseline_year"] ? "(" + row["baseline_year"] + ")" : "")&#13;
+ "  " + row["baseline_comment"]</expression>
                                            <property name="contentType">html</property>
                                        </text-data>
                                    </cell>
                                </row>
                                <row id="202">
                                    <cell id="276"/>
                                    <cell id="203">
                                        <label id="186">
                                            <property name="fontWeight">bold</property>
                                            <property name="fontStyle">italic</property>
                                            <property name="textAlign">center</property>
                                            <text-property name="text">Period</text-property>
                                        </label>
                                    </cell>
                                    <cell id="204">
                                        <property name="color">#F0F0F0</property>
                                        <label id="169">
                                            <property name="fontWeight">bold</property>
                                            <property name="fontStyle">italic</property>
                                            <property name="color">black</property>
                                            <property name="textAlign">center</property>
                                            <text-property name="text">Actual</text-property>
                                        </label>
                                    </cell>
                                    <cell id="205">
                                        <label id="188">
                                            <property name="fontWeight">bold</property>
                                            <property name="fontStyle">italic</property>
                                            <property name="textAlign">center</property>
                                            <text-property name="text">Target</text-property>
                                        </label>
                                    </cell>
                                </row>
                            </grid>
                        </cell>
                    </row>
                </header>
                <footer>
                    <row id="79">
                        <property name="pageBreakBefore">avoid</property>
                        <cell id="272">
                            <property name="colSpan">4</property>
                            <property name="rowSpan">1</property>
                            <property name="paddingTop">0pt</property>
                            <property name="paddingLeft">0pt</property>
                            <property name="paddingBottom">8pt</property>
                            <property name="paddingRight">0pt</property>
                            <label id="211">
                                <property name="backgroundColor">silver</property>
                                <property name="paddingTop">0pt</property>
                                <property name="paddingLeft">8pt</property>
                                <property name="pageBreakBefore">avoid</property>
                                <list-property name="visibility">
                                    <structure>
                                        <property name="format">all</property>
                                        <expression name="valueExpr" type="javascript">!row["indicator_title"]</expression>
                                    </structure>
                                </list-property>
                                <text-property name="text"> </text-property>
                            </label>
                        </cell>
                    </row>
                </footer>
            </group>
            <detail>
                <row id="27">
                    <property name="backgroundColor">#F0F0F0</property>
                    <list-property name="visibility">
                        <structure>
                            <property name="format">all</property>
                            <expression name="valueExpr" type="javascript">!row["indicator_title"]</expression>
                        </structure>
                    </list-property>
                    <cell id="270">
                        <property name="paddingTop">1pt</property>
                        <property name="paddingLeft">8pt</property>
                        <property name="paddingBottom">1pt</property>
                        <property name="paddingRight">8pt</property>
                        <property name="textAlign">center</property>
                        <property name="verticalAlign">middle</property>
                        <text-data name="percentage" id="215">
                            <property name="fontFamily">sans-serif</property>
                            <property name="fontSize">8pt</property>
                            <property name="fontWeight">normal</property>
                            <property name="borderBottomStyle">none</property>
                            <property name="borderLeftStyle">none</property>
                            <property name="borderRightStyle">none</property>
                            <property name="borderTopStyle">none</property>
                            <property name="marginTop">0pt</property>
                            <property name="marginLeft">0pt</property>
                            <property name="marginBottom">-35pt</property>
                            <property name="paddingTop">12pt</property>
                            <property name="paddingBottom">12pt</property>
                            <property name="textAlign">center</property>
                            <property name="display">block</property>
                            <expression name="valueExpr">(row["progress_pct"] != null)&#13;
?&#13;
 row["progress_pct"] + "%"&#13;
 :&#13;
 ""</expression>
                            <property name="contentType">html</property>
                        </text-data>
                        <extended-item extensionName="Chart" name="clock" id="266">
                            <xml-property name="xmlRepresentation"><![CDATA[<model:ChartWithoutAxes xmlns:xsi="http://www.w3.org/2001/XMLSchema-instance" xmlns:attribute="http://www.birt.eclipse.org/ChartModelAttribute" xmlns:layout="http://www.birt.eclipse.org/ChartModelLayout" xmlns:model="http://www.birt.eclipse.org/ChartModel" xmlns:type="http://www.birt.eclipse.org/ChartModelType">
  <Version>2.6.1</Version>
  <Type>Pie Chart</Type>
  <SubType>Standard</SubType>
  <Block>
    <Children xsi:type="layout:TitleBlock">
      <Bounds>
        <Left>0.0</Left>
        <Top>0.0</Top>
        <Width>0.0</Width>
        <Height>0.0</Height>
      </Bounds>
      <Insets>
        <Top>24.0</Top>
        <Left>3.0</Left>
        <Bottom>3.0</Bottom>
        <Right>3.0</Right>
      </Insets>
      <Row>-1</Row>
      <Column>-1</Column>
      <Rowspan>-1</Rowspan>
      <Columnspan>-1</Columnspan>
      <Outline>
        <Style>Solid</Style>
        <Thickness>1</Thickness>
        <Color>
          <Transparency>255</Transparency>
          <Red>0</Red>
          <Green>0</Green>
          <Blue>0</Blue>
        </Color>
        <Visible>false</Visible>
      </Outline>
      <Visible>false</Visible>
      <Label>
        <Caption>
          <Value>77%</Value>
          <Font>
            <Size>16.0</Size>
            <Bold>true</Bold>
            <Alignment>
              <horizontalAlignment>Center</horizontalAlignment>
              <verticalAlignment>Center</verticalAlignment>
            </Alignment>
          </Font>
        </Caption>
        <Background xsi:type="attribute:ColorDefinition">
          <Transparency>0</Transparency>
          <Red>255</Red>
          <Green>255</Green>
          <Blue>255</Blue>
        </Background>
        <Outline>
          <Style>Solid</Style>
          <Thickness>1</Thickness>
          <Color>
            <Transparency>255</Transparency>
            <Red>0</Red>
            <Green>0</Green>
            <Blue>0</Blue>
          </Color>
        </Outline>
        <Insets>
          <Top>0.0</Top>
          <Left>2.0</Left>
          <Bottom>0.0</Bottom>
          <Right>3.0</Right>
        </Insets>
        <Visible>true</Visible>
      </Label>
    </Children>
    <Children xsi:type="layout:Plot">
      <Bounds>
        <Left>0.0</Left>
        <Top>0.0</Top>
        <Width>0.0</Width>
        <Height>0.0</Height>
      </Bounds>
      <Insets>
        <Top>1.0</Top>
        <Left>1.0</Left>
        <Bottom>1.0</Bottom>
        <Right>1.0</Right>
      </Insets>
      <Row>-1</Row>
      <Column>-1</Column>
      <Rowspan>-1</Rowspan>
      <Columnspan>-1</Columnspan>
      <Outline>
        <Style>Solid</Style>
        <Thickness>1</Thickness>
        <Color>
          <Transparency>255</Transparency>
          <Red>0</Red>
          <Green>0</Green>
          <Blue>0</Blue>
        </Color>
        <Visible>false</Visible>
      </Outline>
      <Visible>true</Visible>
      <HorizontalSpacing>0</HorizontalSpacing>
      <VerticalSpacing>0</VerticalSpacing>
      <ClientArea>
        <Outline>
          <Style>Solid</Style>
          <Thickness>0</Thickness>
          <Color>
            <Transparency>255</Transparency>
            <Red>0</Red>
            <Green>0</Green>
            <Blue>0</Blue>
          </Color>
          <Visible>false</Visible>
        </Outline>
        <Insets>
          <Top>0.0</Top>
          <Left>0.0</Left>
          <Bottom>0.0</Bottom>
          <Right>0.0</Right>
        </Insets>
      </ClientArea>
    </Children>
    <Children xsi:type="layout:Legend">
      <Bounds>
        <Left>0.0</Left>
        <Top>0.0</Top>
        <Width>0.0</Width>
        <Height>0.0</Height>
      </Bounds>
      <Insets>
        <Top>3.0</Top>
        <Left>3.0</Left>
        <Bottom>3.0</Bottom>
        <Right>3.0</Right>
      </Insets>
      <Row>-1</Row>
      <Column>-1</Column>
      <Rowspan>-1</Rowspan>
      <Columnspan>-1</Columnspan>
      <Outline>
        <Style>Solid</Style>
        <Thickness>1</Thickness>
        <Color>
          <Transparency>255</Transparency>
          <Red>0</Red>
          <Green>0</Green>
          <Blue>0</Blue>
        </Color>
        <Visible>false</Visible>
      </Outline>
      <Visible>false</Visible>
      <ClientArea>
        <Outline>
          <Style>Solid</Style>
          <Thickness>0</Thickness>
          <Color>
            <Transparency>255</Transparency>
            <Red>0</Red>
            <Green>0</Green>
            <Blue>0</Blue>
          </Color>
          <Visible>false</Visible>
        </Outline>
        <Insets>
          <Top>2.0</Top>
          <Left>2.0</Left>
          <Bottom>2.0</Bottom>
          <Right>2.0</Right>
        </Insets>
      </ClientArea>
      <Text>
        <Value></Value>
        <Font>
          <Alignment/>
        </Font>
      </Text>
      <Orientation>Vertical</Orientation>
      <Direction>Top_Bottom</Direction>
      <Separator>
        <Style>Solid</Style>
        <Thickness>1</Thickness>
        <Color>
          <Transparency>255</Transparency>
          <Red>0</Red>
          <Green>0</Green>
          <Blue>0</Blue>
        </Color>
        <Visible>true</Visible>
      </Separator>
      <Position>Right</Position>
      <ItemType>Categories</ItemType>
      <Title>
        <Caption>
          <Value></Value>
          <Font>
            <Alignment/>
          </Font>
        </Caption>
        <Background xsi:type="attribute:ColorDefinition">
          <Transparency>0</Transparency>
          <Red>255</Red>
          <Green>255</Green>
          <Blue>255</Blue>
        </Background>
        <Outline>
          <Style>Solid</Style>
          <Thickness>1</Thickness>
          <Color>
            <Transparency>255</Transparency>
            <Red>0</Red>
            <Green>0</Green>
            <Blue>0</Blue>
          </Color>
          <Visible>false</Visible>
        </Outline>
        <Insets>
          <Top>0.0</Top>
          <Left>2.0</Left>
          <Bottom>0.0</Bottom>
          <Right>3.0</Right>
        </Insets>
        <Visible>false</Visible>
      </Title>
      <TitlePosition>Above</TitlePosition>
    </Children>
    <Bounds>
      <Left>0.0</Left>
      <Top>0.0</Top>
      <Width>212.0</Width>
      <Height>130.0</Height>
    </Bounds>
    <Insets>
      <Top>3.0</Top>
      <Left>3.0</Left>
      <Bottom>3.0</Bottom>
      <Right>3.0</Right>
    </Insets>
    <Row>-1</Row>
    <Column>-1</Column>
    <Rowspan>-1</Rowspan>
    <Columnspan>-1</Columnspan>
    <Outline>
      <Style>Solid</Style>
      <Thickness>1</Thickness>
      <Color>
        <Transparency>255</Transparency>
        <Red>0</Red>
        <Green>0</Green>
        <Blue>0</Blue>
      </Color>
      <Visible>false</Visible>
    </Outline>
    <Background xsi:type="attribute:ColorDefinition">
      <Transparency>0</Transparency>
      <Red>255</Red>
      <Green>255</Green>
      <Blue>255</Blue>
    </Background>
    <Visible>true</Visible>
  </Block>
  <Dimension>Two_Dimensional</Dimension>
  <Units>Points</Units>
  <SeriesThickness>10.0</SeriesThickness>
  <GridColumnCount>0</GridColumnCount>
  <ExtendedProperties>
    <Name>enable.area.alt</Name>
    <Value>false</Value>
  </ExtendedProperties>
  <SampleData>
    <BaseSampleData>
      <DataSetRepresentation>'A','B','C','D','E'</DataSetRepresentation>
    </BaseSampleData>
    <OrthogonalSampleData>
      <DataSetRepresentation>6,4,12,8,10</DataSetRepresentation>
      <SeriesDefinitionIndex>0</SeriesDefinitionIndex>
    </OrthogonalSampleData>
  </SampleData>
  <Interactivity>
    <Enable>false</Enable>
  </Interactivity>
  <EmptyMessage>
    <Caption>
      <Value>This chart contains no data.</Value>
      <Font>
        <Alignment>
          <horizontalAlignment>Center</horizontalAlignment>
          <verticalAlignment>Center</verticalAlignment>
        </Alignment>
      </Font>
    </Caption>
    <Background xsi:type="attribute:ColorDefinition">
      <Transparency>64</Transparency>
      <Red>127</Red>
      <Green>127</Green>
      <Blue>127</Blue>
    </Background>
    <Outline>
      <Color>
        <Transparency>128</Transparency>
        <Red>127</Red>
        <Green>127</Green>
        <Blue>127</Blue>
      </Color>
      <Visible>true</Visible>
    </Outline>
    <Insets>
      <Top>10.0</Top>
      <Left>10.0</Left>
      <Bottom>10.0</Bottom>
      <Right>10.0</Right>
    </Insets>
    <Visible>false</Visible>
  </EmptyMessage>
  <SeriesDefinitions>
    <Query>
      <Definition></Definition>
    </Query>
    <SeriesPalette>
      <Entries xsi:type="attribute:ColorDefinition">
        <Transparency>255</Transparency>
        <Red>217</Red>
        <Green>94</Green>
        <Blue>117</Blue>
      </Entries>
      <Entries xsi:type="attribute:ColorDefinition">
        <Transparency>255</Transparency>
        <Red>225</Red>
        <Green>122</Green>
        <Blue>12</Blue>
      </Entries>
      <Entries xsi:type="attribute:ColorDefinition">
        <Transparency>255</Transparency>
        <Red>52</Red>
        <Green>181</Green>
        <Blue>115</Blue>
      </Entries>
      <Entries xsi:type="attribute:ColorDefinition">
        <Transparency>255</Transparency>
        <Red>192</Red>
        <Green>192</Green>
        <Blue>192</Blue>
      </Entries>
    </SeriesPalette>
    <SeriesDefinitions>
      <Query>
        <Definition></Definition>
      </Query>
      <SeriesPalette>
        <Entries xsi:type="attribute:ColorDefinition">
          <Transparency>255</Transparency>
          <Red>217</Red>
          <Green>94</Green>
          <Blue>117</Blue>
        </Entries>
        <Entries xsi:type="attribute:ColorDefinition">
          <Transparency>255</Transparency>
          <Red>225</Red>
          <Green>122</Green>
          <Blue>12</Blue>
        </Entries>
        <Entries xsi:type="attribute:ColorDefinition">
          <Transparency>255</Transparency>
          <Red>52</Red>
          <Green>181</Green>
          <Blue>115</Blue>
        </Entries>
        <Entries xsi:type="attribute:ColorDefinition">
          <Transparency>255</Transparency>
          <Red>192</Red>
          <Green>192</Green>
          <Blue>192</Blue>
        </Entries>
      </SeriesPalette>
      <Series xsi:type="type:PieSeries">
        <Visible>true</Visible>
        <Label>
          <Caption>
            <Value></Value>
            <Font>
              <Alignment/>
            </Font>
          </Caption>
          <Background xsi:type="attribute:ColorDefinition">
            <Transparency>0</Transparency>
            <Red>255</Red>
            <Green>255</Green>
            <Blue>255</Blue>
          </Background>
          <Outline>
            <Style>Solid</Style>
            <Thickness>1</Thickness>
            <Color>
              <Transparency>255</Transparency>
              <Red>0</Red>
              <Green>0</Green>
              <Blue>0</Blue>
            </Color>
            <Visible>false</Visible>
          </Outline>
          <Insets>
            <Top>0.0</Top>
            <Left>2.0</Left>
            <Bottom>0.0</Bottom>
            <Right>3.0</Right>
          </Insets>
          <Visible>false</Visible>
        </Label>
        <DataDefinition>
          <Definition>row[&quot;number&quot;]</Definition>
          <Grouping>
            <GroupType>Text</GroupType>
            <AggregateExpression>Sum</AggregateExpression>
          </Grouping>
        </DataDefinition>
        <DataPoint>
          <Components>
            <Type>Orthogonal_Value</Type>
          </Components>
          <Separator>, </Separator>
        </DataPoint>
        <LabelPosition>Outside</LabelPosition>
        <Stacked>false</Stacked>
        <Triggers>
          <Condition>onmouseover</Condition>
          <Action>
            <Type>Show_Tooltip</Type>
            <Value xsi:type="attribute:TooltipValue">
              <Text></Text>
              <Delay>200</Delay>
            </Value>
          </Action>
        </Triggers>
        <Translucent>true</Translucent>
        <Explosion>0</Explosion>
        <Title>
          <Caption>
            <Value></Value>
            <Font>
              <Size>16.0</Size>
              <Bold>true</Bold>
              <Alignment/>
            </Font>
          </Caption>
          <Background xsi:type="attribute:ColorDefinition">
            <Transparency>0</Transparency>
            <Red>255</Red>
            <Green>255</Green>
            <Blue>255</Blue>
          </Background>
          <Outline>
            <Style>Solid</Style>
            <Thickness>1</Thickness>
            <Color>
              <Transparency>255</Transparency>
              <Red>0</Red>
              <Green>0</Green>
              <Blue>0</Blue>
            </Color>
            <Visible>false</Visible>
          </Outline>
          <Insets>
            <Top>0.0</Top>
            <Left>2.0</Left>
            <Bottom>0.0</Bottom>
            <Right>3.0</Right>
          </Insets>
          <Visible>false</Visible>
        </Title>
        <TitlePosition>Right</TitlePosition>
        <LeaderLineAttributes>
          <Style>Solid</Style>
          <Thickness>1</Thickness>
          <Visible>true</Visible>
        </LeaderLineAttributes>
        <LeaderLineLength>10.0</LeaderLineLength>
        <SliceOutline>
          <Transparency>0</Transparency>
          <Red>255</Red>
          <Green>255</Green>
          <Blue>255</Blue>
        </SliceOutline>
        <Ratio>1.0</Ratio>
        <Rotation>90.0</Rotation>
        <InnerRadius>66.0</InnerRadius>
      </Series>
      <Grouping>
        <GroupType>Text</GroupType>
        <AggregateExpression>Sum</AggregateExpression>
      </Grouping>
    </SeriesDefinitions>
    <Series>
      <Visible>true</Visible>
      <Label>
        <Caption>
          <Value></Value>
          <Font>
            <Alignment/>
          </Font>
        </Caption>
        <Background xsi:type="attribute:ColorDefinition">
          <Transparency>0</Transparency>
          <Red>255</Red>
          <Green>255</Green>
          <Blue>255</Blue>
        </Background>
        <Outline>
          <Style>Solid</Style>
          <Thickness>1</Thickness>
          <Color>
            <Transparency>255</Transparency>
            <Red>0</Red>
            <Green>0</Green>
            <Blue>0</Blue>
          </Color>
          <Visible>false</Visible>
        </Outline>
        <Insets>
          <Top>0.0</Top>
          <Left>2.0</Left>
          <Bottom>0.0</Bottom>
          <Right>3.0</Right>
        </Insets>
        <Visible>false</Visible>
      </Label>
      <DataDefinition>
        <Definition>row[&quot;name&quot;]</Definition>
      </DataDefinition>
      <DataPoint>
        <Components>
          <Type>Orthogonal_Value</Type>
        </Components>
        <Separator>, </Separator>
      </DataPoint>
      <LabelPosition>Outside</LabelPosition>
      <Stacked>false</Stacked>
    </Series>
    <Grouping>
      <Enabled>true</Enabled>
      <GroupType>Text</GroupType>
      <AggregateExpression>Sum</AggregateExpression>
    </Grouping>
    <SortKey/>
  </SeriesDefinitions>
  <Coverage>1.0</Coverage>
</model:ChartWithoutAxes>
]]></xml-property>
                            <property name="outputFormat">SVG</property>
                            <property name="inheritColumns">false</property>
                            <property name="display">block</property>
                            <property name="borderTopStyle">none</property>
                            <property name="borderLeftStyle">none</property>
                            <property name="borderBottomStyle">none</property>
                            <property name="borderRightStyle">none</property>
                            <property name="marginTop">0pt</property>
                            <property name="marginBottom">0pt</property>
                            <property name="height">38pt</property>
                            <property name="width">38pt</property>
                            <property name="dataSet">Four_rows</property>
                            <list-property name="visibility">
                                <structure>
                                    <property name="format">all</property>
                                    <expression name="valueExpr" type="javascript">null == row._outer["progress_pct"]</expression>
                                </structure>
                            </list-property>
                            <list-property name="paramBindings">
                                <structure>
                                    <property name="paramName">param_1</property>
                                    <simple-property-list name="expression">
                                        <value type="javascript">(row["progress_pct"] &lt; 33)&#13;
?&#13;
Math.max(row["progress_pct"],0)&#13;
:&#13;
0</value>
                                    </simple-property-list>
                                </structure>
                                <structure>
                                    <property name="paramName">param_2</property>
                                    <simple-property-list name="expression">
                                        <value>(row["progress_pct"] >= 33 &amp;&amp; row["progress_pct"] &lt; 67)&#13;
?&#13;
row["progress_pct"]&#13;
:&#13;
0</value>
                                    </simple-property-list>
                                </structure>
                                <structure>
                                    <property name="paramName">param_3</property>
                                    <simple-property-list name="expression">
                                        <value type="javascript">(row["progress_pct"] >= 67)&#13;
?&#13;
Math.min(row["progress_pct"],100)&#13;
:&#13;
0</value>
                                    </simple-property-list>
                                </structure>
                                <structure>
                                    <property name="paramName">param_4</property>
                                    <simple-property-list name="expression">
                                        <value type="javascript">100-Math.max(Math.min(row["progress_pct"],100),0)</value>
                                    </simple-property-list>
                                </structure>
                            </list-property>
                            <list-property name="boundDataColumns">
                                <structure>
                                    <property name="name">number</property>
                                    <expression name="expression" type="javascript">dataSetRow["number"]</expression>
                                    <property name="dataType">string</property>
                                </structure>
                                <structure>
                                    <property name="name">name</property>
                                    <expression name="expression" type="javascript">dataSetRow["name"]</expression>
                                    <property name="dataType">string</property>
                                </structure>
                            </list-property>
                            <property name="style">progress_low</property>
                        </extended-item>
                    </cell>
                    <cell id="28">
                        <property name="paddingTop">1pt</property>
                        <property name="paddingLeft">8pt</property>
                        <property name="paddingBottom">1pt</property>
                        <property name="paddingRight">8pt</property>
                        <property name="verticalAlign">middle</property>
                        <text-data id="214">
                            <property name="fontSize">12pt</property>
                            <property name="textAlign">center</property>
                            <expression name="valueExpr">akvoDateRange(row["period_start"],row["period_end"])</expression>
                            <property name="contentType">html</property>
                        </text-data>
                    </cell>
                    <cell id="163">
                        <property name="verticalAlign">middle</property>
                        <data id="106">
                            <property name="fontSize">12pt</property>
                            <property name="fontWeight">bold</property>
                            <property name="marginTop">4pt</property>
                            <property name="marginBottom">4pt</property>
                            <property name="paddingLeft">1pt</property>
                            <structure name="numberFormat">
                                <property name="category">Unformatted</property>
                            </structure>
                            <property name="textAlign">center</property>
                            <list-property name="highlightRules">
                                <structure>
                                    <property name="operator">lt</property>
                                    <expression name="testExpr" type="javascript">row["progress_pct"]</expression>
                                    <simple-property-list name="value1">
                                        <value type="javascript">33</value>
                                    </simple-property-list>
                                    <property name="style">progress_low</property>
                                </structure>
                                <structure>
                                    <property name="operator">between</property>
                                    <expression name="testExpr" type="javascript">row["progress_pct"]</expression>
                                    <simple-property-list name="value1">
                                        <value type="javascript">33</value>
                                    </simple-property-list>
                                    <expression name="value2" type="javascript">66</expression>
                                    <property name="style">progress_middle</property>
                                </structure>
                                <structure>
                                    <property name="operator">ge</property>
                                    <expression name="testExpr" type="javascript">row["progress_pct"]</expression>
                                    <simple-property-list name="value1">
                                        <value type="javascript">66</value>
                                    </simple-property-list>
                                    <property name="style">progress_high</property>
                                </structure>
                            </list-property>
                            <property name="resultSetColumn">actual_fmt</property>
                        </data>
                    </cell>
                    <cell id="30">
                        <property name="verticalAlign">middle</property>
                        <data id="108">
                            <property name="fontSize">12pt</property>
                            <property name="fontWeight">bold</property>
                            <property name="marginTop">4pt</property>
                            <property name="marginBottom">4pt</property>
                            <property name="paddingLeft">1pt</property>
                            <property name="textAlign">center</property>
                            <property name="resultSetColumn">target_fmt</property>
                        </data>
                    </cell>
                </row>
                <row id="218">
                    <property name="backgroundColor">#F0F0F0</property>
                    <property name="pageBreakBefore">avoid</property>
                    <list-property name="visibility">
                        <structure>
                            <property name="format">all</property>
                            <expression name="valueExpr" type="javascript">!row["actual_comment"]</expression>
                        </structure>
                    </list-property>
                    <cell id="271">
                        <property name="colSpan">4</property>
                        <property name="rowSpan">1</property>
                        <property name="paddingTop">1pt</property>
                        <property name="paddingLeft">16pt</property>
                        <property name="paddingBottom">1pt</property>
                        <property name="paddingRight">8pt</property>
                        <text-data id="223">
                            <property name="style">progress_high</property>
                            <property name="fontSize">10pt</property>
                            <property name="fontWeight">normal</property>
                            <list-property name="highlightRules">
                                <structure>
                                    <property name="operator">between</property>
                                    <expression name="testExpr" type="javascript">Finance.percent(row["target_value_number"],row["actual_value_number"],-1)</expression>
                                    <simple-property-list name="value1">
                                        <value type="javascript">0.0</value>
                                    </simple-property-list>
                                    <expression name="value2" type="javascript">33.0</expression>
                                    <property name="style">progress_low</property>
                                </structure>
                                <structure>
                                    <property name="operator">between</property>
                                    <expression name="testExpr" type="javascript">Finance.percent(row["target_value_number"],row["actual_value_number"],-1)</expression>
                                    <simple-property-list name="value1">
                                        <value type="javascript">33</value>
                                    </simple-property-list>
                                    <expression name="value2" type="javascript">66</expression>
                                    <property name="style">progress_middle</property>
                                </structure>
                                <structure>
                                    <property name="operator">ge</property>
                                    <expression name="testExpr" type="javascript">Finance.percent(row["target_value_number"],row["actual_value_number"],-1)</expression>
                                    <simple-property-list name="value1">
                                        <value type="javascript">66</value>
                                    </simple-property-list>
                                    <property name="style">progress_high</property>
                                </structure>
                            </list-property>
                            <expression name="valueExpr">row["actual_comment"]</expression>
                            <property name="contentType">html</property>
                        </text-data>
                    </cell>
                </row>
            </detail>
            <footer>
                <row id="31">
                    <cell id="274"/>
                    <cell id="32"/>
                    <cell id="166"/>
                    <cell id="34"/>
                </row>
            </footer>
        </table>
    </body>
</report><|MERGE_RESOLUTION|>--- conflicted
+++ resolved
@@ -116,11 +116,7 @@
         </scalar-parameter>
     </parameters>
     <data-sources>
-<<<<<<< HEAD
-        <oda-data-source extensionID="org.eclipse.birt.report.data.oda.jdbc" name="RSR readonly" id="122">
-=======
         <oda-data-source extensionID="org.eclipse.birt.report.data.oda.jdbc" name="RSR-readonly" id="49">
->>>>>>> 222a5537
             <list-property name="privateDriverProperties">
                 <ex-property>
                     <name>metadataBidiFormatStr</name>
@@ -394,11 +390,7 @@
                     </structure>
                 </list-property>
             </structure>
-<<<<<<< HEAD
-            <property name="dataSource">RSR readonly</property>
-=======
             <property name="dataSource">RSR-readonly</property>
->>>>>>> 222a5537
             <list-property name="resultSet">
                 <structure>
                     <property name="position">1</property>
@@ -534,32 +526,6 @@
                     <property name="nativeDataType">2</property>
                 </structure>
             </list-property>
-<<<<<<< HEAD
-            <xml-property name="queryText"><![CDATA[select rsr_result.title,
- rsr_result.id as result_pk,
- rsr_result.order as result_order,
- rsr_indicator.title as indicator_title,
- rsr_indicator.id as indicator_pk,
- rsr_indicator.baseline_year,
- rsr_indicator.baseline_comment,
- rsr_indicator.baseline_value,
- rsr_indicator.order as indicator_order,
- rsr_indicatorperiod.id as indicatorperiod_pk,
- rsr_indicatorperiod.actual_value,
- rsr_indicatorperiod.actual_comment,
- rsr_indicatorperiod.target_value,
- rsr_indicatorperiod.target_comment,
- rsr_indicatorperiod.period_start,
- rsr_indicatorperiod.period_end
-from rsr_result
-left join rsr_indicator on result_id=rsr_result.id
-left join rsr_indicatorperiod on indicator_id=rsr_indicator.id
-where rsr_result.project_id = ?
-order by result_order, result_pk, indicator_order, indicator_pk, rsr_indicatorperiod.period_start]]></xml-property>
-            <xml-property name="designerValues"><![CDATA[<?xml version="1.0" encoding="UTF-8"?>
-<model:DesignValues xmlns:design="http://www.eclipse.org/datatools/connectivity/oda/design" xmlns:model="http://www.eclipse.org/birt/report/model/adapter/odaModel">
-  <Version>2.0</Version>
-=======
             <xml-property name="queryText"><![CDATA[select r.title,
  r.id as result_pk,
  r.order as result_order,
@@ -621,7 +587,6 @@
       </design:ParameterDefinition>
     </parameter>
   </DataSetParameters>
->>>>>>> 222a5537
   <design:ResultSets derivedMetaData="true">
     <design:resultSetDefinitions>
       <design:resultSetColumns>
@@ -1986,11 +1951,7 @@
                     </structure>
                 </list-property>
             </structure>
-<<<<<<< HEAD
-            <property name="dataSource">RSR readonly</property>
-=======
             <property name="dataSource">RSR-readonly</property>
->>>>>>> 222a5537
             <list-property name="resultSet">
                 <structure>
                     <property name="position">1</property>
@@ -3204,11 +3165,7 @@
                     </structure>
                 </list-property>
             </structure>
-<<<<<<< HEAD
-            <property name="dataSource">RSR readonly</property>
-=======
             <property name="dataSource">RSR-readonly</property>
->>>>>>> 222a5537
             <list-property name="resultSet">
                 <structure>
                     <property name="position">1</property>
@@ -3276,11 +3233,7 @@
                     </structure>
                 </list-property>
             </structure>
-<<<<<<< HEAD
-            <property name="dataSource">RSR readonly</property>
-=======
             <property name="dataSource">RSR-readonly</property>
->>>>>>> 222a5537
             <list-property name="resultSet">
                 <structure>
                     <property name="position">1</property>
@@ -3396,11 +3349,7 @@
                     </structure>
                 </list-property>
             </structure>
-<<<<<<< HEAD
-            <property name="dataSource">RSR readonly</property>
-=======
             <property name="dataSource">RSR-readonly</property>
->>>>>>> 222a5537
             <list-property name="resultSet">
                 <structure>
                     <property name="position">1</property>
@@ -3513,11 +3462,7 @@
                     </structure>
                 </list-property>
             </structure>
-<<<<<<< HEAD
-            <property name="dataSource">RSR readonly</property>
-=======
             <property name="dataSource">RSR-readonly</property>
->>>>>>> 222a5537
             <list-property name="resultSet">
                 <structure>
                     <property name="position">1</property>
@@ -3675,11 +3620,7 @@
                     </structure>
                 </list-property>
             </structure>
-<<<<<<< HEAD
-            <property name="dataSource">RSR readonly</property>
-=======
             <property name="dataSource">RSR-readonly</property>
->>>>>>> 222a5537
             <list-property name="resultSet">
                 <structure>
                     <property name="position">1</property>
@@ -5012,551 +4953,551 @@
                             <property name="contentType">html</property>
                         </text-data>
                         <extended-item extensionName="Chart" name="clock" id="266">
-                            <xml-property name="xmlRepresentation"><![CDATA[<model:ChartWithoutAxes xmlns:xsi="http://www.w3.org/2001/XMLSchema-instance" xmlns:attribute="http://www.birt.eclipse.org/ChartModelAttribute" xmlns:layout="http://www.birt.eclipse.org/ChartModelLayout" xmlns:model="http://www.birt.eclipse.org/ChartModel" xmlns:type="http://www.birt.eclipse.org/ChartModelType">
-  <Version>2.6.1</Version>
-  <Type>Pie Chart</Type>
-  <SubType>Standard</SubType>
-  <Block>
-    <Children xsi:type="layout:TitleBlock">
-      <Bounds>
-        <Left>0.0</Left>
-        <Top>0.0</Top>
-        <Width>0.0</Width>
-        <Height>0.0</Height>
-      </Bounds>
-      <Insets>
-        <Top>24.0</Top>
-        <Left>3.0</Left>
-        <Bottom>3.0</Bottom>
-        <Right>3.0</Right>
-      </Insets>
-      <Row>-1</Row>
-      <Column>-1</Column>
-      <Rowspan>-1</Rowspan>
-      <Columnspan>-1</Columnspan>
-      <Outline>
-        <Style>Solid</Style>
-        <Thickness>1</Thickness>
-        <Color>
-          <Transparency>255</Transparency>
-          <Red>0</Red>
-          <Green>0</Green>
-          <Blue>0</Blue>
-        </Color>
-        <Visible>false</Visible>
-      </Outline>
-      <Visible>false</Visible>
-      <Label>
-        <Caption>
-          <Value>77%</Value>
-          <Font>
-            <Size>16.0</Size>
-            <Bold>true</Bold>
-            <Alignment>
-              <horizontalAlignment>Center</horizontalAlignment>
-              <verticalAlignment>Center</verticalAlignment>
-            </Alignment>
-          </Font>
-        </Caption>
-        <Background xsi:type="attribute:ColorDefinition">
-          <Transparency>0</Transparency>
-          <Red>255</Red>
-          <Green>255</Green>
-          <Blue>255</Blue>
-        </Background>
-        <Outline>
-          <Style>Solid</Style>
-          <Thickness>1</Thickness>
-          <Color>
-            <Transparency>255</Transparency>
-            <Red>0</Red>
-            <Green>0</Green>
-            <Blue>0</Blue>
-          </Color>
-        </Outline>
-        <Insets>
-          <Top>0.0</Top>
-          <Left>2.0</Left>
-          <Bottom>0.0</Bottom>
-          <Right>3.0</Right>
-        </Insets>
-        <Visible>true</Visible>
-      </Label>
-    </Children>
-    <Children xsi:type="layout:Plot">
-      <Bounds>
-        <Left>0.0</Left>
-        <Top>0.0</Top>
-        <Width>0.0</Width>
-        <Height>0.0</Height>
-      </Bounds>
-      <Insets>
-        <Top>1.0</Top>
-        <Left>1.0</Left>
-        <Bottom>1.0</Bottom>
-        <Right>1.0</Right>
-      </Insets>
-      <Row>-1</Row>
-      <Column>-1</Column>
-      <Rowspan>-1</Rowspan>
-      <Columnspan>-1</Columnspan>
-      <Outline>
-        <Style>Solid</Style>
-        <Thickness>1</Thickness>
-        <Color>
-          <Transparency>255</Transparency>
-          <Red>0</Red>
-          <Green>0</Green>
-          <Blue>0</Blue>
-        </Color>
-        <Visible>false</Visible>
-      </Outline>
-      <Visible>true</Visible>
-      <HorizontalSpacing>0</HorizontalSpacing>
-      <VerticalSpacing>0</VerticalSpacing>
-      <ClientArea>
-        <Outline>
-          <Style>Solid</Style>
-          <Thickness>0</Thickness>
-          <Color>
-            <Transparency>255</Transparency>
-            <Red>0</Red>
-            <Green>0</Green>
-            <Blue>0</Blue>
-          </Color>
-          <Visible>false</Visible>
-        </Outline>
-        <Insets>
-          <Top>0.0</Top>
-          <Left>0.0</Left>
-          <Bottom>0.0</Bottom>
-          <Right>0.0</Right>
-        </Insets>
-      </ClientArea>
-    </Children>
-    <Children xsi:type="layout:Legend">
-      <Bounds>
-        <Left>0.0</Left>
-        <Top>0.0</Top>
-        <Width>0.0</Width>
-        <Height>0.0</Height>
-      </Bounds>
-      <Insets>
-        <Top>3.0</Top>
-        <Left>3.0</Left>
-        <Bottom>3.0</Bottom>
-        <Right>3.0</Right>
-      </Insets>
-      <Row>-1</Row>
-      <Column>-1</Column>
-      <Rowspan>-1</Rowspan>
-      <Columnspan>-1</Columnspan>
-      <Outline>
-        <Style>Solid</Style>
-        <Thickness>1</Thickness>
-        <Color>
-          <Transparency>255</Transparency>
-          <Red>0</Red>
-          <Green>0</Green>
-          <Blue>0</Blue>
-        </Color>
-        <Visible>false</Visible>
-      </Outline>
-      <Visible>false</Visible>
-      <ClientArea>
-        <Outline>
-          <Style>Solid</Style>
-          <Thickness>0</Thickness>
-          <Color>
-            <Transparency>255</Transparency>
-            <Red>0</Red>
-            <Green>0</Green>
-            <Blue>0</Blue>
-          </Color>
-          <Visible>false</Visible>
-        </Outline>
-        <Insets>
-          <Top>2.0</Top>
-          <Left>2.0</Left>
-          <Bottom>2.0</Bottom>
-          <Right>2.0</Right>
-        </Insets>
-      </ClientArea>
-      <Text>
-        <Value></Value>
-        <Font>
-          <Alignment/>
-        </Font>
-      </Text>
-      <Orientation>Vertical</Orientation>
-      <Direction>Top_Bottom</Direction>
-      <Separator>
-        <Style>Solid</Style>
-        <Thickness>1</Thickness>
-        <Color>
-          <Transparency>255</Transparency>
-          <Red>0</Red>
-          <Green>0</Green>
-          <Blue>0</Blue>
-        </Color>
-        <Visible>true</Visible>
-      </Separator>
-      <Position>Right</Position>
-      <ItemType>Categories</ItemType>
-      <Title>
-        <Caption>
-          <Value></Value>
-          <Font>
-            <Alignment/>
-          </Font>
-        </Caption>
-        <Background xsi:type="attribute:ColorDefinition">
-          <Transparency>0</Transparency>
-          <Red>255</Red>
-          <Green>255</Green>
-          <Blue>255</Blue>
-        </Background>
-        <Outline>
-          <Style>Solid</Style>
-          <Thickness>1</Thickness>
-          <Color>
-            <Transparency>255</Transparency>
-            <Red>0</Red>
-            <Green>0</Green>
-            <Blue>0</Blue>
-          </Color>
-          <Visible>false</Visible>
-        </Outline>
-        <Insets>
-          <Top>0.0</Top>
-          <Left>2.0</Left>
-          <Bottom>0.0</Bottom>
-          <Right>3.0</Right>
-        </Insets>
-        <Visible>false</Visible>
-      </Title>
-      <TitlePosition>Above</TitlePosition>
-    </Children>
-    <Bounds>
-      <Left>0.0</Left>
-      <Top>0.0</Top>
-      <Width>212.0</Width>
-      <Height>130.0</Height>
-    </Bounds>
-    <Insets>
-      <Top>3.0</Top>
-      <Left>3.0</Left>
-      <Bottom>3.0</Bottom>
-      <Right>3.0</Right>
-    </Insets>
-    <Row>-1</Row>
-    <Column>-1</Column>
-    <Rowspan>-1</Rowspan>
-    <Columnspan>-1</Columnspan>
-    <Outline>
-      <Style>Solid</Style>
-      <Thickness>1</Thickness>
-      <Color>
-        <Transparency>255</Transparency>
-        <Red>0</Red>
-        <Green>0</Green>
-        <Blue>0</Blue>
-      </Color>
-      <Visible>false</Visible>
-    </Outline>
-    <Background xsi:type="attribute:ColorDefinition">
-      <Transparency>0</Transparency>
-      <Red>255</Red>
-      <Green>255</Green>
-      <Blue>255</Blue>
-    </Background>
-    <Visible>true</Visible>
-  </Block>
-  <Dimension>Two_Dimensional</Dimension>
-  <Units>Points</Units>
-  <SeriesThickness>10.0</SeriesThickness>
-  <GridColumnCount>0</GridColumnCount>
-  <ExtendedProperties>
-    <Name>enable.area.alt</Name>
-    <Value>false</Value>
-  </ExtendedProperties>
-  <SampleData>
-    <BaseSampleData>
-      <DataSetRepresentation>'A','B','C','D','E'</DataSetRepresentation>
-    </BaseSampleData>
-    <OrthogonalSampleData>
-      <DataSetRepresentation>6,4,12,8,10</DataSetRepresentation>
-      <SeriesDefinitionIndex>0</SeriesDefinitionIndex>
-    </OrthogonalSampleData>
-  </SampleData>
-  <Interactivity>
-    <Enable>false</Enable>
-  </Interactivity>
-  <EmptyMessage>
-    <Caption>
-      <Value>This chart contains no data.</Value>
-      <Font>
-        <Alignment>
-          <horizontalAlignment>Center</horizontalAlignment>
-          <verticalAlignment>Center</verticalAlignment>
-        </Alignment>
-      </Font>
-    </Caption>
-    <Background xsi:type="attribute:ColorDefinition">
-      <Transparency>64</Transparency>
-      <Red>127</Red>
-      <Green>127</Green>
-      <Blue>127</Blue>
-    </Background>
-    <Outline>
-      <Color>
-        <Transparency>128</Transparency>
-        <Red>127</Red>
-        <Green>127</Green>
-        <Blue>127</Blue>
-      </Color>
-      <Visible>true</Visible>
-    </Outline>
-    <Insets>
-      <Top>10.0</Top>
-      <Left>10.0</Left>
-      <Bottom>10.0</Bottom>
-      <Right>10.0</Right>
-    </Insets>
-    <Visible>false</Visible>
-  </EmptyMessage>
-  <SeriesDefinitions>
-    <Query>
-      <Definition></Definition>
-    </Query>
-    <SeriesPalette>
-      <Entries xsi:type="attribute:ColorDefinition">
-        <Transparency>255</Transparency>
-        <Red>217</Red>
-        <Green>94</Green>
-        <Blue>117</Blue>
-      </Entries>
-      <Entries xsi:type="attribute:ColorDefinition">
-        <Transparency>255</Transparency>
-        <Red>225</Red>
-        <Green>122</Green>
-        <Blue>12</Blue>
-      </Entries>
-      <Entries xsi:type="attribute:ColorDefinition">
-        <Transparency>255</Transparency>
-        <Red>52</Red>
-        <Green>181</Green>
-        <Blue>115</Blue>
-      </Entries>
-      <Entries xsi:type="attribute:ColorDefinition">
-        <Transparency>255</Transparency>
-        <Red>192</Red>
-        <Green>192</Green>
-        <Blue>192</Blue>
-      </Entries>
-    </SeriesPalette>
-    <SeriesDefinitions>
-      <Query>
-        <Definition></Definition>
-      </Query>
-      <SeriesPalette>
-        <Entries xsi:type="attribute:ColorDefinition">
-          <Transparency>255</Transparency>
-          <Red>217</Red>
-          <Green>94</Green>
-          <Blue>117</Blue>
-        </Entries>
-        <Entries xsi:type="attribute:ColorDefinition">
-          <Transparency>255</Transparency>
-          <Red>225</Red>
-          <Green>122</Green>
-          <Blue>12</Blue>
-        </Entries>
-        <Entries xsi:type="attribute:ColorDefinition">
-          <Transparency>255</Transparency>
-          <Red>52</Red>
-          <Green>181</Green>
-          <Blue>115</Blue>
-        </Entries>
-        <Entries xsi:type="attribute:ColorDefinition">
-          <Transparency>255</Transparency>
-          <Red>192</Red>
-          <Green>192</Green>
-          <Blue>192</Blue>
-        </Entries>
-      </SeriesPalette>
-      <Series xsi:type="type:PieSeries">
-        <Visible>true</Visible>
-        <Label>
-          <Caption>
-            <Value></Value>
-            <Font>
-              <Alignment/>
-            </Font>
-          </Caption>
-          <Background xsi:type="attribute:ColorDefinition">
-            <Transparency>0</Transparency>
-            <Red>255</Red>
-            <Green>255</Green>
-            <Blue>255</Blue>
-          </Background>
-          <Outline>
-            <Style>Solid</Style>
-            <Thickness>1</Thickness>
-            <Color>
-              <Transparency>255</Transparency>
-              <Red>0</Red>
-              <Green>0</Green>
-              <Blue>0</Blue>
-            </Color>
-            <Visible>false</Visible>
-          </Outline>
-          <Insets>
-            <Top>0.0</Top>
-            <Left>2.0</Left>
-            <Bottom>0.0</Bottom>
-            <Right>3.0</Right>
-          </Insets>
-          <Visible>false</Visible>
-        </Label>
-        <DataDefinition>
-          <Definition>row[&quot;number&quot;]</Definition>
-          <Grouping>
-            <GroupType>Text</GroupType>
-            <AggregateExpression>Sum</AggregateExpression>
-          </Grouping>
-        </DataDefinition>
-        <DataPoint>
-          <Components>
-            <Type>Orthogonal_Value</Type>
-          </Components>
-          <Separator>, </Separator>
-        </DataPoint>
-        <LabelPosition>Outside</LabelPosition>
-        <Stacked>false</Stacked>
-        <Triggers>
-          <Condition>onmouseover</Condition>
-          <Action>
-            <Type>Show_Tooltip</Type>
-            <Value xsi:type="attribute:TooltipValue">
-              <Text></Text>
-              <Delay>200</Delay>
-            </Value>
-          </Action>
-        </Triggers>
-        <Translucent>true</Translucent>
-        <Explosion>0</Explosion>
-        <Title>
-          <Caption>
-            <Value></Value>
-            <Font>
-              <Size>16.0</Size>
-              <Bold>true</Bold>
-              <Alignment/>
-            </Font>
-          </Caption>
-          <Background xsi:type="attribute:ColorDefinition">
-            <Transparency>0</Transparency>
-            <Red>255</Red>
-            <Green>255</Green>
-            <Blue>255</Blue>
-          </Background>
-          <Outline>
-            <Style>Solid</Style>
-            <Thickness>1</Thickness>
-            <Color>
-              <Transparency>255</Transparency>
-              <Red>0</Red>
-              <Green>0</Green>
-              <Blue>0</Blue>
-            </Color>
-            <Visible>false</Visible>
-          </Outline>
-          <Insets>
-            <Top>0.0</Top>
-            <Left>2.0</Left>
-            <Bottom>0.0</Bottom>
-            <Right>3.0</Right>
-          </Insets>
-          <Visible>false</Visible>
-        </Title>
-        <TitlePosition>Right</TitlePosition>
-        <LeaderLineAttributes>
-          <Style>Solid</Style>
-          <Thickness>1</Thickness>
-          <Visible>true</Visible>
-        </LeaderLineAttributes>
-        <LeaderLineLength>10.0</LeaderLineLength>
-        <SliceOutline>
-          <Transparency>0</Transparency>
-          <Red>255</Red>
-          <Green>255</Green>
-          <Blue>255</Blue>
-        </SliceOutline>
-        <Ratio>1.0</Ratio>
-        <Rotation>90.0</Rotation>
-        <InnerRadius>66.0</InnerRadius>
-      </Series>
-      <Grouping>
-        <GroupType>Text</GroupType>
-        <AggregateExpression>Sum</AggregateExpression>
-      </Grouping>
-    </SeriesDefinitions>
-    <Series>
-      <Visible>true</Visible>
-      <Label>
-        <Caption>
-          <Value></Value>
-          <Font>
-            <Alignment/>
-          </Font>
-        </Caption>
-        <Background xsi:type="attribute:ColorDefinition">
-          <Transparency>0</Transparency>
-          <Red>255</Red>
-          <Green>255</Green>
-          <Blue>255</Blue>
-        </Background>
-        <Outline>
-          <Style>Solid</Style>
-          <Thickness>1</Thickness>
-          <Color>
-            <Transparency>255</Transparency>
-            <Red>0</Red>
-            <Green>0</Green>
-            <Blue>0</Blue>
-          </Color>
-          <Visible>false</Visible>
-        </Outline>
-        <Insets>
-          <Top>0.0</Top>
-          <Left>2.0</Left>
-          <Bottom>0.0</Bottom>
-          <Right>3.0</Right>
-        </Insets>
-        <Visible>false</Visible>
-      </Label>
-      <DataDefinition>
-        <Definition>row[&quot;name&quot;]</Definition>
-      </DataDefinition>
-      <DataPoint>
-        <Components>
-          <Type>Orthogonal_Value</Type>
-        </Components>
-        <Separator>, </Separator>
-      </DataPoint>
-      <LabelPosition>Outside</LabelPosition>
-      <Stacked>false</Stacked>
-    </Series>
-    <Grouping>
-      <Enabled>true</Enabled>
-      <GroupType>Text</GroupType>
-      <AggregateExpression>Sum</AggregateExpression>
-    </Grouping>
-    <SortKey/>
-  </SeriesDefinitions>
-  <Coverage>1.0</Coverage>
-</model:ChartWithoutAxes>
+                            <xml-property name="xmlRepresentation"><![CDATA[<model:ChartWithoutAxes xmlns:xsi="http://www.w3.org/2001/XMLSchema-instance" xmlns:attribute="http://www.birt.eclipse.org/ChartModelAttribute" xmlns:layout="http://www.birt.eclipse.org/ChartModelLayout" xmlns:model="http://www.birt.eclipse.org/ChartModel" xmlns:type="http://www.birt.eclipse.org/ChartModelType">
+  <Version>2.6.1</Version>
+  <Type>Pie Chart</Type>
+  <SubType>Standard</SubType>
+  <Block>
+    <Children xsi:type="layout:TitleBlock">
+      <Bounds>
+        <Left>0.0</Left>
+        <Top>0.0</Top>
+        <Width>0.0</Width>
+        <Height>0.0</Height>
+      </Bounds>
+      <Insets>
+        <Top>24.0</Top>
+        <Left>3.0</Left>
+        <Bottom>3.0</Bottom>
+        <Right>3.0</Right>
+      </Insets>
+      <Row>-1</Row>
+      <Column>-1</Column>
+      <Rowspan>-1</Rowspan>
+      <Columnspan>-1</Columnspan>
+      <Outline>
+        <Style>Solid</Style>
+        <Thickness>1</Thickness>
+        <Color>
+          <Transparency>255</Transparency>
+          <Red>0</Red>
+          <Green>0</Green>
+          <Blue>0</Blue>
+        </Color>
+        <Visible>false</Visible>
+      </Outline>
+      <Visible>false</Visible>
+      <Label>
+        <Caption>
+          <Value>77%</Value>
+          <Font>
+            <Size>16.0</Size>
+            <Bold>true</Bold>
+            <Alignment>
+              <horizontalAlignment>Center</horizontalAlignment>
+              <verticalAlignment>Center</verticalAlignment>
+            </Alignment>
+          </Font>
+        </Caption>
+        <Background xsi:type="attribute:ColorDefinition">
+          <Transparency>0</Transparency>
+          <Red>255</Red>
+          <Green>255</Green>
+          <Blue>255</Blue>
+        </Background>
+        <Outline>
+          <Style>Solid</Style>
+          <Thickness>1</Thickness>
+          <Color>
+            <Transparency>255</Transparency>
+            <Red>0</Red>
+            <Green>0</Green>
+            <Blue>0</Blue>
+          </Color>
+        </Outline>
+        <Insets>
+          <Top>0.0</Top>
+          <Left>2.0</Left>
+          <Bottom>0.0</Bottom>
+          <Right>3.0</Right>
+        </Insets>
+        <Visible>true</Visible>
+      </Label>
+    </Children>
+    <Children xsi:type="layout:Plot">
+      <Bounds>
+        <Left>0.0</Left>
+        <Top>0.0</Top>
+        <Width>0.0</Width>
+        <Height>0.0</Height>
+      </Bounds>
+      <Insets>
+        <Top>1.0</Top>
+        <Left>1.0</Left>
+        <Bottom>1.0</Bottom>
+        <Right>1.0</Right>
+      </Insets>
+      <Row>-1</Row>
+      <Column>-1</Column>
+      <Rowspan>-1</Rowspan>
+      <Columnspan>-1</Columnspan>
+      <Outline>
+        <Style>Solid</Style>
+        <Thickness>1</Thickness>
+        <Color>
+          <Transparency>255</Transparency>
+          <Red>0</Red>
+          <Green>0</Green>
+          <Blue>0</Blue>
+        </Color>
+        <Visible>false</Visible>
+      </Outline>
+      <Visible>true</Visible>
+      <HorizontalSpacing>0</HorizontalSpacing>
+      <VerticalSpacing>0</VerticalSpacing>
+      <ClientArea>
+        <Outline>
+          <Style>Solid</Style>
+          <Thickness>0</Thickness>
+          <Color>
+            <Transparency>255</Transparency>
+            <Red>0</Red>
+            <Green>0</Green>
+            <Blue>0</Blue>
+          </Color>
+          <Visible>false</Visible>
+        </Outline>
+        <Insets>
+          <Top>0.0</Top>
+          <Left>0.0</Left>
+          <Bottom>0.0</Bottom>
+          <Right>0.0</Right>
+        </Insets>
+      </ClientArea>
+    </Children>
+    <Children xsi:type="layout:Legend">
+      <Bounds>
+        <Left>0.0</Left>
+        <Top>0.0</Top>
+        <Width>0.0</Width>
+        <Height>0.0</Height>
+      </Bounds>
+      <Insets>
+        <Top>3.0</Top>
+        <Left>3.0</Left>
+        <Bottom>3.0</Bottom>
+        <Right>3.0</Right>
+      </Insets>
+      <Row>-1</Row>
+      <Column>-1</Column>
+      <Rowspan>-1</Rowspan>
+      <Columnspan>-1</Columnspan>
+      <Outline>
+        <Style>Solid</Style>
+        <Thickness>1</Thickness>
+        <Color>
+          <Transparency>255</Transparency>
+          <Red>0</Red>
+          <Green>0</Green>
+          <Blue>0</Blue>
+        </Color>
+        <Visible>false</Visible>
+      </Outline>
+      <Visible>false</Visible>
+      <ClientArea>
+        <Outline>
+          <Style>Solid</Style>
+          <Thickness>0</Thickness>
+          <Color>
+            <Transparency>255</Transparency>
+            <Red>0</Red>
+            <Green>0</Green>
+            <Blue>0</Blue>
+          </Color>
+          <Visible>false</Visible>
+        </Outline>
+        <Insets>
+          <Top>2.0</Top>
+          <Left>2.0</Left>
+          <Bottom>2.0</Bottom>
+          <Right>2.0</Right>
+        </Insets>
+      </ClientArea>
+      <Text>
+        <Value></Value>
+        <Font>
+          <Alignment/>
+        </Font>
+      </Text>
+      <Orientation>Vertical</Orientation>
+      <Direction>Top_Bottom</Direction>
+      <Separator>
+        <Style>Solid</Style>
+        <Thickness>1</Thickness>
+        <Color>
+          <Transparency>255</Transparency>
+          <Red>0</Red>
+          <Green>0</Green>
+          <Blue>0</Blue>
+        </Color>
+        <Visible>true</Visible>
+      </Separator>
+      <Position>Right</Position>
+      <ItemType>Categories</ItemType>
+      <Title>
+        <Caption>
+          <Value></Value>
+          <Font>
+            <Alignment/>
+          </Font>
+        </Caption>
+        <Background xsi:type="attribute:ColorDefinition">
+          <Transparency>0</Transparency>
+          <Red>255</Red>
+          <Green>255</Green>
+          <Blue>255</Blue>
+        </Background>
+        <Outline>
+          <Style>Solid</Style>
+          <Thickness>1</Thickness>
+          <Color>
+            <Transparency>255</Transparency>
+            <Red>0</Red>
+            <Green>0</Green>
+            <Blue>0</Blue>
+          </Color>
+          <Visible>false</Visible>
+        </Outline>
+        <Insets>
+          <Top>0.0</Top>
+          <Left>2.0</Left>
+          <Bottom>0.0</Bottom>
+          <Right>3.0</Right>
+        </Insets>
+        <Visible>false</Visible>
+      </Title>
+      <TitlePosition>Above</TitlePosition>
+    </Children>
+    <Bounds>
+      <Left>0.0</Left>
+      <Top>0.0</Top>
+      <Width>212.0</Width>
+      <Height>130.0</Height>
+    </Bounds>
+    <Insets>
+      <Top>3.0</Top>
+      <Left>3.0</Left>
+      <Bottom>3.0</Bottom>
+      <Right>3.0</Right>
+    </Insets>
+    <Row>-1</Row>
+    <Column>-1</Column>
+    <Rowspan>-1</Rowspan>
+    <Columnspan>-1</Columnspan>
+    <Outline>
+      <Style>Solid</Style>
+      <Thickness>1</Thickness>
+      <Color>
+        <Transparency>255</Transparency>
+        <Red>0</Red>
+        <Green>0</Green>
+        <Blue>0</Blue>
+      </Color>
+      <Visible>false</Visible>
+    </Outline>
+    <Background xsi:type="attribute:ColorDefinition">
+      <Transparency>0</Transparency>
+      <Red>255</Red>
+      <Green>255</Green>
+      <Blue>255</Blue>
+    </Background>
+    <Visible>true</Visible>
+  </Block>
+  <Dimension>Two_Dimensional</Dimension>
+  <Units>Points</Units>
+  <SeriesThickness>10.0</SeriesThickness>
+  <GridColumnCount>0</GridColumnCount>
+  <ExtendedProperties>
+    <Name>enable.area.alt</Name>
+    <Value>false</Value>
+  </ExtendedProperties>
+  <SampleData>
+    <BaseSampleData>
+      <DataSetRepresentation>'A','B','C','D','E'</DataSetRepresentation>
+    </BaseSampleData>
+    <OrthogonalSampleData>
+      <DataSetRepresentation>6,4,12,8,10</DataSetRepresentation>
+      <SeriesDefinitionIndex>0</SeriesDefinitionIndex>
+    </OrthogonalSampleData>
+  </SampleData>
+  <Interactivity>
+    <Enable>false</Enable>
+  </Interactivity>
+  <EmptyMessage>
+    <Caption>
+      <Value>This chart contains no data.</Value>
+      <Font>
+        <Alignment>
+          <horizontalAlignment>Center</horizontalAlignment>
+          <verticalAlignment>Center</verticalAlignment>
+        </Alignment>
+      </Font>
+    </Caption>
+    <Background xsi:type="attribute:ColorDefinition">
+      <Transparency>64</Transparency>
+      <Red>127</Red>
+      <Green>127</Green>
+      <Blue>127</Blue>
+    </Background>
+    <Outline>
+      <Color>
+        <Transparency>128</Transparency>
+        <Red>127</Red>
+        <Green>127</Green>
+        <Blue>127</Blue>
+      </Color>
+      <Visible>true</Visible>
+    </Outline>
+    <Insets>
+      <Top>10.0</Top>
+      <Left>10.0</Left>
+      <Bottom>10.0</Bottom>
+      <Right>10.0</Right>
+    </Insets>
+    <Visible>false</Visible>
+  </EmptyMessage>
+  <SeriesDefinitions>
+    <Query>
+      <Definition></Definition>
+    </Query>
+    <SeriesPalette>
+      <Entries xsi:type="attribute:ColorDefinition">
+        <Transparency>255</Transparency>
+        <Red>217</Red>
+        <Green>94</Green>
+        <Blue>117</Blue>
+      </Entries>
+      <Entries xsi:type="attribute:ColorDefinition">
+        <Transparency>255</Transparency>
+        <Red>225</Red>
+        <Green>122</Green>
+        <Blue>12</Blue>
+      </Entries>
+      <Entries xsi:type="attribute:ColorDefinition">
+        <Transparency>255</Transparency>
+        <Red>52</Red>
+        <Green>181</Green>
+        <Blue>115</Blue>
+      </Entries>
+      <Entries xsi:type="attribute:ColorDefinition">
+        <Transparency>255</Transparency>
+        <Red>192</Red>
+        <Green>192</Green>
+        <Blue>192</Blue>
+      </Entries>
+    </SeriesPalette>
+    <SeriesDefinitions>
+      <Query>
+        <Definition></Definition>
+      </Query>
+      <SeriesPalette>
+        <Entries xsi:type="attribute:ColorDefinition">
+          <Transparency>255</Transparency>
+          <Red>217</Red>
+          <Green>94</Green>
+          <Blue>117</Blue>
+        </Entries>
+        <Entries xsi:type="attribute:ColorDefinition">
+          <Transparency>255</Transparency>
+          <Red>225</Red>
+          <Green>122</Green>
+          <Blue>12</Blue>
+        </Entries>
+        <Entries xsi:type="attribute:ColorDefinition">
+          <Transparency>255</Transparency>
+          <Red>52</Red>
+          <Green>181</Green>
+          <Blue>115</Blue>
+        </Entries>
+        <Entries xsi:type="attribute:ColorDefinition">
+          <Transparency>255</Transparency>
+          <Red>192</Red>
+          <Green>192</Green>
+          <Blue>192</Blue>
+        </Entries>
+      </SeriesPalette>
+      <Series xsi:type="type:PieSeries">
+        <Visible>true</Visible>
+        <Label>
+          <Caption>
+            <Value></Value>
+            <Font>
+              <Alignment/>
+            </Font>
+          </Caption>
+          <Background xsi:type="attribute:ColorDefinition">
+            <Transparency>0</Transparency>
+            <Red>255</Red>
+            <Green>255</Green>
+            <Blue>255</Blue>
+          </Background>
+          <Outline>
+            <Style>Solid</Style>
+            <Thickness>1</Thickness>
+            <Color>
+              <Transparency>255</Transparency>
+              <Red>0</Red>
+              <Green>0</Green>
+              <Blue>0</Blue>
+            </Color>
+            <Visible>false</Visible>
+          </Outline>
+          <Insets>
+            <Top>0.0</Top>
+            <Left>2.0</Left>
+            <Bottom>0.0</Bottom>
+            <Right>3.0</Right>
+          </Insets>
+          <Visible>false</Visible>
+        </Label>
+        <DataDefinition>
+          <Definition>row[&quot;number&quot;]</Definition>
+          <Grouping>
+            <GroupType>Text</GroupType>
+            <AggregateExpression>Sum</AggregateExpression>
+          </Grouping>
+        </DataDefinition>
+        <DataPoint>
+          <Components>
+            <Type>Orthogonal_Value</Type>
+          </Components>
+          <Separator>, </Separator>
+        </DataPoint>
+        <LabelPosition>Outside</LabelPosition>
+        <Stacked>false</Stacked>
+        <Triggers>
+          <Condition>onmouseover</Condition>
+          <Action>
+            <Type>Show_Tooltip</Type>
+            <Value xsi:type="attribute:TooltipValue">
+              <Text></Text>
+              <Delay>200</Delay>
+            </Value>
+          </Action>
+        </Triggers>
+        <Translucent>true</Translucent>
+        <Explosion>0</Explosion>
+        <Title>
+          <Caption>
+            <Value></Value>
+            <Font>
+              <Size>16.0</Size>
+              <Bold>true</Bold>
+              <Alignment/>
+            </Font>
+          </Caption>
+          <Background xsi:type="attribute:ColorDefinition">
+            <Transparency>0</Transparency>
+            <Red>255</Red>
+            <Green>255</Green>
+            <Blue>255</Blue>
+          </Background>
+          <Outline>
+            <Style>Solid</Style>
+            <Thickness>1</Thickness>
+            <Color>
+              <Transparency>255</Transparency>
+              <Red>0</Red>
+              <Green>0</Green>
+              <Blue>0</Blue>
+            </Color>
+            <Visible>false</Visible>
+          </Outline>
+          <Insets>
+            <Top>0.0</Top>
+            <Left>2.0</Left>
+            <Bottom>0.0</Bottom>
+            <Right>3.0</Right>
+          </Insets>
+          <Visible>false</Visible>
+        </Title>
+        <TitlePosition>Right</TitlePosition>
+        <LeaderLineAttributes>
+          <Style>Solid</Style>
+          <Thickness>1</Thickness>
+          <Visible>true</Visible>
+        </LeaderLineAttributes>
+        <LeaderLineLength>10.0</LeaderLineLength>
+        <SliceOutline>
+          <Transparency>0</Transparency>
+          <Red>255</Red>
+          <Green>255</Green>
+          <Blue>255</Blue>
+        </SliceOutline>
+        <Ratio>1.0</Ratio>
+        <Rotation>90.0</Rotation>
+        <InnerRadius>66.0</InnerRadius>
+      </Series>
+      <Grouping>
+        <GroupType>Text</GroupType>
+        <AggregateExpression>Sum</AggregateExpression>
+      </Grouping>
+    </SeriesDefinitions>
+    <Series>
+      <Visible>true</Visible>
+      <Label>
+        <Caption>
+          <Value></Value>
+          <Font>
+            <Alignment/>
+          </Font>
+        </Caption>
+        <Background xsi:type="attribute:ColorDefinition">
+          <Transparency>0</Transparency>
+          <Red>255</Red>
+          <Green>255</Green>
+          <Blue>255</Blue>
+        </Background>
+        <Outline>
+          <Style>Solid</Style>
+          <Thickness>1</Thickness>
+          <Color>
+            <Transparency>255</Transparency>
+            <Red>0</Red>
+            <Green>0</Green>
+            <Blue>0</Blue>
+          </Color>
+          <Visible>false</Visible>
+        </Outline>
+        <Insets>
+          <Top>0.0</Top>
+          <Left>2.0</Left>
+          <Bottom>0.0</Bottom>
+          <Right>3.0</Right>
+        </Insets>
+        <Visible>false</Visible>
+      </Label>
+      <DataDefinition>
+        <Definition>row[&quot;name&quot;]</Definition>
+      </DataDefinition>
+      <DataPoint>
+        <Components>
+          <Type>Orthogonal_Value</Type>
+        </Components>
+        <Separator>, </Separator>
+      </DataPoint>
+      <LabelPosition>Outside</LabelPosition>
+      <Stacked>false</Stacked>
+    </Series>
+    <Grouping>
+      <Enabled>true</Enabled>
+      <GroupType>Text</GroupType>
+      <AggregateExpression>Sum</AggregateExpression>
+    </Grouping>
+    <SortKey/>
+  </SeriesDefinitions>
+  <Coverage>1.0</Coverage>
+</model:ChartWithoutAxes>
 ]]></xml-property>
                             <property name="outputFormat">SVG</property>
                             <property name="inheritColumns">false</property>
