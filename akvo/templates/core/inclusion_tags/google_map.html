{% load i18n %}
<<<<<<< HEAD

<script src="http://maps.google.com/maps/api/js?sensor=false"></script>
<script>

    function loadGoogleMap() {

        var latitude = {{ object.primary_location.latitude }};
        var longitude = {{ object.primary_location.longitude }};
        var zoom = {{ zoom }};

        var mapData = {
            coordinates: new google.maps.LatLng(latitude, longitude),
=======
<div id="map_canvas" style="width:{{width}}px;height:{{height}}px;"></div>
<script type="text/javascript" src="http://maps.google.com/maps/api/js?sensor=false"></script>
<script type="text/javascript" charset="utf-8">
    var googleMap = {
        canvas: document.getElementById('map_canvas'),
        options: {
            zoom: {{zoom}},
            center: new google.maps.LatLng({{object.primary_location.latitude}},
                                           {{object.primary_location.longitude}}),
>>>>>>> d0461712
            mapTypeId: google.maps.MapTypeId.ROADMAP,
            scrollwheel: false,
            streetViewControl: false
<<<<<<< HEAD
        };

        var mapCanvas = document.getElementById('map_canvas');

        var map = new google.maps.Map(mapCanvas, mapOptions);

        var marker = new google.maps.Marker({
            {% if marker_icon %}
                icon: '{{ marker_icon }}',
            {% endif %}
            map: map,
            position: mapData.coordinates,
            clickable: false,
            // title: '{{ object.title }}'
        });

    }

	window.onload = loadGoogleMap;

</script>

<div id="map_canvas" style="width: {{ width }}px; height: {{ height }}px;"></div>
=======
        },
        load: function() {
            var map = new google.maps.Map(this.canvas, this.options);
            var marker = new google.maps.Marker({
                {% if marker_icon %}
                    icon: '{{marker_icon}}',
                {% endif %}
                map: map,
                position: this.options.center,
                clickable: false,
            })
        }
    };
    window.onload = googleMap.load();
</script>
>>>>>>> d0461712
<|MERGE_RESOLUTION|>--- conflicted
+++ resolved
@@ -1,18 +1,4 @@
 {% load i18n %}
-<<<<<<< HEAD
-
-<script src="http://maps.google.com/maps/api/js?sensor=false"></script>
-<script>
-
-    function loadGoogleMap() {
-
-        var latitude = {{ object.primary_location.latitude }};
-        var longitude = {{ object.primary_location.longitude }};
-        var zoom = {{ zoom }};
-
-        var mapData = {
-            coordinates: new google.maps.LatLng(latitude, longitude),
-=======
 <div id="map_canvas" style="width:{{width}}px;height:{{height}}px;"></div>
 <script type="text/javascript" src="http://maps.google.com/maps/api/js?sensor=false"></script>
 <script type="text/javascript" charset="utf-8">
@@ -22,35 +8,9 @@
             zoom: {{zoom}},
             center: new google.maps.LatLng({{object.primary_location.latitude}},
                                            {{object.primary_location.longitude}}),
->>>>>>> d0461712
             mapTypeId: google.maps.MapTypeId.ROADMAP,
             scrollwheel: false,
             streetViewControl: false
-<<<<<<< HEAD
-        };
-
-        var mapCanvas = document.getElementById('map_canvas');
-
-        var map = new google.maps.Map(mapCanvas, mapOptions);
-
-        var marker = new google.maps.Marker({
-            {% if marker_icon %}
-                icon: '{{ marker_icon }}',
-            {% endif %}
-            map: map,
-            position: mapData.coordinates,
-            clickable: false,
-            // title: '{{ object.title }}'
-        });
-
-    }
-
-	window.onload = loadGoogleMap;
-
-</script>
-
-<div id="map_canvas" style="width: {{ width }}px; height: {{ height }}px;"></div>
-=======
         },
         load: function() {
             var map = new google.maps.Map(this.canvas, this.options);
@@ -65,5 +25,4 @@
         }
     };
     window.onload = googleMap.load();
-</script>
->>>>>>> d0461712
+</script>