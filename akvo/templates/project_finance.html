--- conflicted
+++ resolved
@@ -26,12 +26,6 @@
                 <div class="col-sm-4 currentFunders">
                     <h4 class="">{% trans "Current funders" %}:</h4>
                     <dl class="dl-horizontal">
-<<<<<<< HEAD
-                        <dt><a href="{% url 'organisation-main' partnership.organisation.pk %}">{% img partnership.organisation 80 60 partnership.organisation.name %}</a></dt>
-                        <dd>
-                            <a href="{% url 'organisation-main' partnership.organisation.pk %}">{{partnership.organisation}}</a>{% endif %}{% if partnership.funding_amount %}<br><span class="currency">{{project.get_currency_display}}</span>{{partnership.funding_amount|floatformat:0|intcomma}}
-                        </dd>
-=======
                         {% for partnership in project.funding_partnerships %}
                             <dt class="funders"><a href="{% url 'organisation-main' partnership.organisation.pk %}">{% img partnership.organisation 80 60 partnership.organisation.name %}</a></dt>
                             <dd class="funders">
@@ -46,9 +40,8 @@
                                 {% endif %}
                             </dd>
                         {% empty %}
-                            <dt></dt><dd>{% trans 'No funders' %}</dd>
+                            <dt>{% trans 'No funders' %}</dt><dd></dd>
                         {% endfor %}
->>>>>>> 4706e734
                         {% if pledged %}
                             <dt class="totalFinance">{% trans "Total" %}:</dt><dd class="totalFinance currencyAmount"><span class="currency">{{project.get_currency_display}}</span>{{pledged|floatformat:0|intcomma}}</dd>
                         {% endif %}
