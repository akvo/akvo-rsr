{% extends "base.html" %}

{% load compressed i18n rsr_utils humanize %}

{% block title %}{{project.title}}{% endblock title%}

{% block maincontent %}
<article class="touch-navbar project-container">
    {% include "partials/project_header.html" %}
    <section class="projectFinancial">
	    <div class="container">
	    	<div class="row verticalPadding">
                <div class="col-sm-4">
                    <h4 class="">{% trans "Project financial details" %}:</h4>
                    <dl class="dl-horizontal">
                        {% for budget_item in project.budget_items.all %}
<<<<<<< HEAD
                        {% if 'other' in budget_item.label.label and budget_item.other_extra %}
                        <dt>{{budget_item.other_extra}}:</dt><dd><span class="currency">{{project.get_currency_display}}</span>{{budget_item.amount|floatformat|intcomma}}</dd>
                        {% else %}
                        <dt>{{budget_item.label.label}}:</dt><dd><span class="currency">{{project.get_currency_display}}</span>{{budget_item.amount|floatformat|intcomma}}</dd>
                        {% endif %}
=======
                        <dt>{{budget_item.label.label}}:</dt><dd class="currencyAmount"><span class="currency">{{project.get_currency_display}}</span>{{budget_item.amount|floatformat:2|intcomma}}</dd>
>>>>>>> 24bfe628
                        {% endfor %}
                        <dt class="totalFinance">{% trans "Total" %}:</dt><dd class="totalFinance currencyAmount"><span class="currency">{{project.get_currency_display}}</span>{{project.budget|floatformat:2|intcomma}}</dd>
                    </dl>
                </div>
                <div class="col-sm-4">
                    <h4 class="">{% trans "Project funding" %}:</h4>
                    <dl class="dl-horizontal">
                        <dt>{% trans "Budget" %}:</dt><dd class="currencyAmount"><span class="currency">{{project.get_currency_display}}</span>{{project.budget|floatformat:2|intcomma}}</dd>
                        <dt>{% trans "Funded" %}:</dt><dd class="currencyAmount"><span class="currency">{{project.get_currency_display}}</span>{{project.funds|floatformat:2|intcomma}}</dd>
                        <dt class="totalFinance">{% trans "Funds needed" %}:</dt><dd class="totalFinance currencyAmount"><span class="currency"> {{project.get_currency_display}}</span>{{project.funds_needed|floatformat:2|intcomma}}</dd>
                    </dl>
                </div>
                <div class="col-sm-4">
                    <h4 class="">{% trans "Current funders" %}:</h4>
                    {% for partnership in project.funding_partnerships %}
                    <dl class="dl-horizontal">
                        <dt><a href="{% url 'organisation-main' partnership.organisation.pk %}">{% img partnership.organisation 80 60 partnership.organisation.name %}</a></dt>
                        <dd>
                            <a href="{% url 'organisation-main' partnership.organisation.pk %}">{{partnership.organisation}}</a>
                            {% if partnership.funding_amount %}
                            <br><span class="currency">{{project.get_currency_display}}</span>{{partnership.funding_amount|floatformat:2|intcomma}}
                            {% endif %}
                        </dd>
                    </dl>
                    {% endfor %}
                    <h4>{% trans "Donations" %}:</h4>
                    <dl class="dl-horizontal">
                        {% for donation in project.all_donations %}
                        <dt>{% if donation.is_anonymous %}{% trans "Anonymous" %}{% else %}{{donation.name}}{% endif %}:</dt><dd class="currencyAmount"><span class="currency">{{project.get_currency_display}}</span>{{donation.amount|floatformat:2|intcomma}}</dd>
                        {% empty %}
                        <dt>{% trans "No donations" %}</dt><dd></dd>
                        {% endfor %}
                        {% if project.all_donations %}
                        <dt class="totalFinance">{% trans "Total" %}:</dt><dd class="totalFinance currencyAmount"><span class="currency">{{project.get_currency_display}}</span>{{project.all_donations_amount|floatformat:2|intcomma}}</dd>
                        {% endif %}
                    </dl>
                </div>
			</div>
			<div class="row verticalPadding">
	    		<h4 class="">{% trans "Project transactions" %}:</h4>
                {% if project.transactions.all %}
                <dl class="dl-horizontal">
                    {% for transaction in project.transactions.all %}
                    <dt>{% if transaction.description %}{{transaction.description}}{% else %}{{transaction.iati_transaction_type}}{% endif %}:</dt><dd class="currencyAmount"><span class="currency">{{project.get_currency_display}}</span>{{transaction.value|floatformat:2|intcomma}}</dd>
                    {% endfor %}
                </dl>
                {% else %}
	    		<p class="small noInfoBlock"><i class="noItem">{% trans "No transactions for this project" %}</i></p>
                {% endif %}
			</div>
	    </div>
	</section>
    {% include "partials/project_footer.html" %}
</article>
{% endblock maincontent %}<|MERGE_RESOLUTION|>--- conflicted
+++ resolved
@@ -14,15 +14,12 @@
                     <h4 class="">{% trans "Project financial details" %}:</h4>
                     <dl class="dl-horizontal">
                         {% for budget_item in project.budget_items.all %}
-<<<<<<< HEAD
                         {% if 'other' in budget_item.label.label and budget_item.other_extra %}
                         <dt>{{budget_item.other_extra}}:</dt><dd><span class="currency">{{project.get_currency_display}}</span>{{budget_item.amount|floatformat|intcomma}}</dd>
                         {% else %}
                         <dt>{{budget_item.label.label}}:</dt><dd><span class="currency">{{project.get_currency_display}}</span>{{budget_item.amount|floatformat|intcomma}}</dd>
                         {% endif %}
-=======
                         <dt>{{budget_item.label.label}}:</dt><dd class="currencyAmount"><span class="currency">{{project.get_currency_display}}</span>{{budget_item.amount|floatformat:2|intcomma}}</dd>
->>>>>>> 24bfe628
                         {% endfor %}
                         <dt class="totalFinance">{% trans "Total" %}:</dt><dd class="totalFinance currencyAmount"><span class="currency">{{project.get_currency_display}}</span>{{project.budget|floatformat:2|intcomma}}</dd>
                     </dl>
