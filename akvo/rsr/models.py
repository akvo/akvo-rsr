# -*- coding: utf-8 -*-

# Akvo RSR is covered by the GNU Affero General Public License.
# See more details in the license.txt file located at the root folder of the Akvo RSR module. 
# For additional details on the GNU license please see < http://www.gnu.org/licenses/agpl.html >.

import urllib2
import string
import re
from datetime import date, datetime

from django import forms
from django.conf import settings
from django.db import models
from django.db.models import Sum # added by Paul
from django.conf import settings # added by Daniel
from django.contrib import admin
from django.contrib.auth.models import Group, User
from django.contrib.sites.models import Site
#from django.core import validators
from django.core.mail import send_mail
from django.template import loader, Context
from django.template.loader import render_to_string
from django.utils.safestring import mark_safe
from django.utils.translation import ugettext_lazy as _


from registration.models import RegistrationProfile, RegistrationManager

from akvo.settings import MEDIA_ROOT

from utils import RSR_LIMITED_CHANGE
from utils import GROUP_RSR_PARTNER_ADMINS
from utils import GROUP_RSR_PARTNER_EDITORS
from utils import groups_from_user

CONTINENTS = (
    (1, u'Africa'),
    (2, u'Asia'),
    (3, u'Australia'),
    (4, u'Europe'),
    (5, u'North America'),
    (6, u'South America'),
)
class Country(models.Model):
    
    country_name                = models.CharField(_(u'country name'), max_length=50)
    continent                   = models.IntegerField(u'continent', choices=CONTINENTS)

    def __unicode__(self):
        return self.country_name

    class Meta:
        verbose_name = u'country'
        verbose_name_plural = u'countries'

#def funding_aggregate(projects, organisation=None):
#    '''
#    Create funding aggregate data about a collection of projects in a queryset.
#    '''
#    # calculate sum of all project budgets
#    f = Funding.objects.all().filter(project__in = projects)
#    funding_total = 0 #total requested funding for projects
#    for field in ('employment', 'building', 'training', 'maintenance', 'other', ):
#        funding_total += sum(f.values_list(field, flat=True))
#    # get all funding partners to the projects
#    fp = FundingPartner.objects.all().filter(project__in = projects)
#    # how much has ben pledged so far?
#    #how much has been pledged in total these projects?
#    total_pledged = pledged = sum(fp.values_list('funding_amount', flat=True))
#    if organisation:
#        #how much has been pledged by a certain org for these projects?
#        pledged = sum(fp.filter(funding_organisation__exact = organisation).values_list('funding_amount', flat=True))
#    # return sum of funds needed, amount pledged (by the org if supplied), and how much is still needed
#    return funding_total, pledged, funding_total - total_pledged

# Paul's attempt at refactoring funding_aggregate() with django aggregates:
# Filter out NoneType returns!
def funding_aggregate(projects, organisation=None):
    '''
    Create funding aggregate data about a collection of projects in a queryset.
    '''
    # calculate sum of all project budgets
    f = Funding.objects.filter(project__in = projects).exclude(employment__isnull=True,
                                                               building__isnull=True,
                                                               training__isnull=True,
                                                               maintenance__isnull=True,
                                                               other__isnull=True)
    funding_total = 0
    if f:
        for field in ('employment', 'building', 'training', 'maintenance', 'other', ):
            qs = f.aggregate(Sum(field))
            total = sum(qs.values())
            funding_total += total
    else:
        funding_total = funding_total
    # get all funding partners to the projects
    fp = FundingPartner.objects.all().filter(project__in = projects).exclude(funding_amount__isnull=True)
    # how much has been pledged so far?
    # how much has been pledged in total to these projects?
    total_pledged = 0
    if fp:
        qs = fp.aggregate(total_pledged=Sum('funding_amount'))
        total_pledged += qs['total_pledged']
        pledged = total_pledged
    else:
        total_pledged = pledged = total_pledged
    if organisation:
    # how much has been pledged by a certain org for these projects?
        fo = fp.filter(funding_organisation__exact = organisation).exclude(funding_amount__isnull=True)
        if fo:
            qs = fo.aggregate(pledged=Sum('funding_amount'))
            pledged += qs['pledged']
        else:
            pledged = pledged
    # how much has been donated to these projects?
    donated = 0
    d = Funding.objects.filter(project__in = projects).exclude(project__paypalinvoice__amount__isnull=True)
    if d:
        qs = f.aggregate(donated=Sum('project__paypalinvoice__amount'))
        donated += qs['donated']
    else:
        donated = donated
    #return funding_total, pledged, donated, funding_total - (total_pledged + donated)
    return funding_total, (pledged + donated), funding_total - (total_pledged + donated)


class Organisation(models.Model):
    """
    There are three types of organisations in RSR, called Field partner,
    Support partner and Funding partner respectively.
    """
    ORG_TYPE_NGO = 'N'
    ORG_TYPE_GOV = 'G'
    ORG_TYPE_COM = 'C'
    ORG_TYPE_KNO = 'K'
    ORG_TYPES = (
        (ORG_TYPE_NGO, u'NGO'),
        (ORG_TYPE_GOV, u'Governmental'),
        (ORG_TYPE_COM, u'Commercial'),
        (ORG_TYPE_KNO, u'Knowledge institution'),
    )
    #ORG_TYPES_DICT = dict(ORG_TYPES)

    #type                        = models.CharField(max_length=1, choices=PARNER_TYPES)
    field_partner               = models.BooleanField(_(u'field partner'))
    support_partner             = models.BooleanField(_(u'support partner'))
    funding_partner             = models.BooleanField(_(u'funding partner'))

    name                        = models.CharField(max_length=25)
    long_name                   = models.CharField(blank=True, max_length=75)
    organisation_type           = models.CharField(_(u'organisation type'), max_length=1, choices=ORG_TYPES)
    logo                        = models.ImageField(blank=True, upload_to='img/%Y/%m/%d')
    city                        = models.CharField(max_length=25)
    state                       = models.CharField(max_length=15)
    country                     = models.ForeignKey(Country, verbose_name=_(u'country'))
    url                         = models.URLField(blank=True, verify_exists = False)
    map                         = models.ImageField(blank=True, upload_to='img/%Y/%m/%d')
    
    address_1                   = models.CharField(blank=True, max_length=35)
    address_2                   = models.CharField(blank=True, max_length=35)
    postcode                    = models.CharField(blank=True, max_length=10)
    phone                       = models.CharField(blank=True, max_length=20)
    mobile                      = models.CharField(blank=True, max_length=20)
    fax                         = models.CharField(blank=True, max_length=20)
    contact_person              = models.CharField(blank=True, max_length=30)
    contact_email               = models.CharField(blank=True, max_length=50)
    description                 = models.TextField(blank=True)
    
    def __unicode__(self):
        return self.name

    def partner_types(self):
        pt = ""
        if self.field_partner: pt += "F"
        if self.support_partner: pt += "S"
        if self.funding_partner: pt += "M"
        return pt
    
    def website(self):
        return '<a href="%s">%s</a>' % (self.url, self.url,)
    website.allow_tags = True
    
    #def show_organisation_type(self):
    #    return ORG_TYPES_DICT[self.organisation_type]
    
    def published_projects(self):
        '''
        returns a queryset with published projects that has self as any kind of partner
        '''
        projs = Project.objects.published()
        return (projs.filter(supportpartner__support_organisation=self.id) | \
                 projs.filter(fieldpartner__field_organisation=self.id) | \
                 projs.filter(fundingpartner__funding_organisation=self.id)).distinct()

    def all_projects(self):
        '''
        returns a queryset with all projects that has self as any kind of partner
        '''
        projs = Project.objects.all()
        return (projs.filter(supportpartner__support_organisation=self.id) | \
                 projs.filter(fieldpartner__field_organisation=self.id) | \
                 projs.filter(fundingpartner__funding_organisation=self.id)).distinct()

    def partners(self):
        '''
        returns a queryset of all organisations that self has at least one project in common with, excluding self
        '''
        projects = self.published_projects()
        all = Organisation.objects.all()
        return (all.filter(field_partners__project__in = projects.values('pk').query) | \
                all.filter(support_partners__project__in = projects.values('pk').query) | \
                all.filter(funding_partners__project__in = projects.values('pk').query)).exclude(id__exact=self.id).distinct()
    
    def funding(self):
        funding_total, funding_pledged, funding_needed = funding_aggregate(self.published_projects(), organisation=self)
        return {'total': funding_total, 'pledged': funding_pledged, 'still_needed': funding_needed}
    
    class Meta:
        ordering = ['name']
        permissions = (
            ("%s_organisation" % RSR_LIMITED_CHANGE, u'RSR limited change organisation'),
        )
        

class OrganisationAccount(models.Model):
    """
    This model keps track of organisation account levels and other relevant data.
    The reason for having this in a separate model form Organisation is to hide
    it from the org admins.
    """
    ACCOUNT_LEVEL = (
        ('free', _('Free')),
        ('plus', _('Plus')),
        ('premium', _('Premium')),
    )
    organisation    = models.OneToOneField(Organisation, primary_key=True)
    account_level   = models.CharField(max_length=12, choices=ACCOUNT_LEVEL, default='free')


class ProjectManager(models.Manager):
    def published(self):
        return super(ProjectManager, self).get_query_set().filter(publishingstatus__status='published')

    def unpublished(self):
        return super(ProjectManager, self).get_query_set().filter(publishingstatus__status='unpublished')


CURRENCY_CHOICES = (
    #('USD', 'US dollars'),
    #('EUR', '&#8364;'),
    ('EUR', '€'),
    #('GBP', 'British pounds'),
)

STATUSES = (
    ('N', _('None')),
    ('A', _('Active')),
    ('H', _('Need funding')),
    ('C', _('Complete')),
    ('L', _('Cancelled')),
)
#STATUSES_DICT = dict(STATUSES) #used to output STATUSES text
STATUSES_COLORS = {'N':'black', 'A':'green', 'H':'orange', 'C':'grey', 'L':'red', }

class Project(models.Model):
    name                        = models.CharField(max_length=45, help_text='')
    subtitle                    = models.CharField(max_length=75)
    status                      = models.CharField(_('status'), max_length=1, choices=STATUSES, default='N')
    city                        = models.CharField(max_length=25)
    state                       = models.CharField(max_length=15)
    country                     = models.ForeignKey(Country)
    map                         = models.ImageField(blank=True, upload_to='img/%Y/%m/%d')
    #Project categories
    category_water              = models.BooleanField()
    category_sanitation         = models.BooleanField()
    category_maintenance        = models.BooleanField()
    category_training           = models.BooleanField()
    category_education          = models.BooleanField()
    category_product_development= models.BooleanField()
    category_other              = models.BooleanField()
    
    #current_status_summary = models.TextField()
    project_plan_summary        = models.TextField(max_length=220, )
    current_image               = models.ImageField(blank=True, upload_to='img/%Y/%m/%d')
    current_image_caption       = models.CharField(blank=True, max_length=50)
    goals_overview              = models.TextField(max_length=500)
    goal_1                      = models.CharField(blank=True, max_length=60)
    goal_2                      = models.CharField(blank=True, max_length=60)
    goal_3                      = models.CharField(blank=True, max_length=60)
    goal_4                      = models.CharField(blank=True, max_length=60)
    goal_5                      = models.CharField(blank=True, max_length=60)
    #Project target benchmarks
    water_systems               = models.IntegerField(default=0)
    sanitation_systems          = models.IntegerField(default=0)
    hygiene_facilities          = models.IntegerField(default=0)
    improved_water              = models.IntegerField(default=0)
    improved_water_years        = models.IntegerField(default=0)
    improved_sanitation         = models.IntegerField(default=0)
    improved_sanitation_years   = models.IntegerField(default=0)
    trainees                    = models.IntegerField(default=0)
    #mdg_count_water             = models.IntegerField(default=0)
    #mdg_count_sanitation        = models.IntegerField(default=0)

    location_1                  = models.CharField(blank=True, max_length=50)
    location_2                  = models.CharField(blank=True, max_length=50)
    postcode                    = models.CharField(blank=True, max_length=10)
    longitude                   = models.CharField(blank=True, max_length=20)
    latitude                    = models.CharField(blank=True, max_length=20)
    current_status_detail       = models.TextField(blank=True, max_length=600)

    project_plan_detail         = models.TextField(blank=True)
    sustainability              = models.TextField()
    context                     = models.TextField(blank=True, max_length=500)

    project_rating              = models.IntegerField(default=0)
    notes                       = models.TextField(blank=True)
    
    #Custom manager
    objects = ProjectManager()
    
    def __unicode__(self):
        return self.name
        
    def project_type(self):
        return "%s project" % (self.get_category_display(),)        

    def project_type(self):
        pt = ""
        if self.category_water: pt += "W"
        if self.category_sanitation: pt += "S"
        if self.category_maintenance: pt += "M"
        if self.category_training: pt += "T"
        if self.category_education: pt += "E"
        if self.category_product_development: pt += "P"
        if self.category_other: pt += "O"
        return pt
    #project_type.allow_tags = True
    
    def show_status(self):
        "Show the current project status"
        return mark_safe("<span style='color: %s;'>%s</span>" % (STATUSES_COLORS[self.status], self.get_status_display()))
    
    def show_current_image(self):
        try:
            return '<img src="%s" />' % (self.current_image.url,)
        except:
            return ''
    show_current_image.allow_tags = True
    
    def show_map(self):
        try:
            return '<img src="%s" />' % (self.map.url,)
        except:
            return ''
    show_map.allow_tags = True
    
    def connected_to_user(self, user):
        '''
        Test if a user is connected to self through an arganisation
        '''
        is_connected = False
        try:
            is_connected = self in user.userprofile_set.filter(user__exact = user)[0].organisation.published_projects()
        except:
            pass
        return is_connected

    def organisations(self):
        "Return all orgs conected to this project"
        orgs = Organisation.objects.all()
        return (orgs.filter(support_partners__project__exact=self.pk) | \
                orgs.filter(field_partners__project__exact=self.pk) | \
                orgs.filter(funding_partners__project__exact=self.pk)).distinct()
         
    def is_published(self):
        if self.publishingstatus:
            return self.publishingstatus.status == 'published'
        return False
    is_published.boolean = True


    def funding_pledged(self):
        return self.funding.pledged()

    def funding_donated(self):
        return self.funding.donated()

    def funding_still_needed(self):
        return self.funding.still_needed()

    class Meta:
        permissions = (
            ("%s_project" % RSR_LIMITED_CHANGE, u'RSR limited change project'),
        )


class PublishingStatus(models.Model):
    """
    Keep track of publishing status. Only for projects now, but possible to
    extend to other object types.
    """
    PUBLISHING_STATUS = (
        ('unpublished', 'Unpublished'),
        ('published', 'Published'),
    )
    #TODO: change to a generic relation if we want to have publishing stats on
    #other objects than projects
    project = models.OneToOneField(Project,)
    status  = models.CharField(max_length=30, choices=PUBLISHING_STATUS, default='unpublished')
    class Meta:
        verbose_name_plural = 'publishing statuses'

<<<<<<< HEAD
=======
    def project_info(self):
        return '%d - %s' % (self.project.pk, self.project,)
>>>>>>> 95b5b52e

from django.db.models.signals import post_save

def new_project_callback(sender, **kwargs):
    """
    called when a new project is saved so an associated published record for the
    project is created
    """
    if kwargs['created']:
        new_project = kwargs['instance']
        ps = PublishingStatus(status='unpublished')
        ps.project = new_project
        ps.save()
    
post_save.connect(new_project_callback, sender=Project)


LINK_KINDS = (
    ('A', 'Akvopedia entry'),
    ('E', 'External link'),
)
class Link(models.Model):
    kind    = models.CharField(max_length=1, choices=LINK_KINDS)
    url     = models.URLField()
    caption = models.CharField(max_length=50)
    project = models.ForeignKey(Project,)
    
    def __unicode__(self):
        return self.url
    
    def show_link(self):
        return '<a href="%s">%s</a>' % (self.url, self.caption,)
    
class FundingPartner(models.Model):
    funding_organisation =  models.ForeignKey(Organisation, related_name='funding_partners', limit_choices_to = {'funding_partner__exact': True})
    funding_amount = models.IntegerField()
    currency = models.CharField(max_length=3, choices=CURRENCY_CHOICES)
    project = models.ForeignKey(Project,)
    
    def __unicode__(self):
        return "%s %d %s" % (self.funding_organisation.name, self.funding_amount, self.get_currency_display())
     
class SupportPartner(models.Model):
    support_organisation = models.ForeignKey(Organisation, related_name='support_partners', limit_choices_to = {'support_partner__exact': True})
    project = models.ForeignKey(Project,)

    def __unicode__(self):
        return "%s" % (self.support_organisation.name, )
    
class FieldPartner(models.Model):
    field_organisation = models.ForeignKey(Organisation, related_name='field_partners', limit_choices_to = {'field_partner__exact': True})
    project = models.ForeignKey(Project,)

    def __unicode__(self):
        return "%s" % (self.field_organisation.name, )

class Funding(models.Model):
    project = models.OneToOneField(Project, primary_key=True)
    #date_next_milestone = models.DateField(blank=True)
    date_request_posted = models.DateField(default=date.today)
    #date_started = models.DateField(blank=True)
    date_complete = models.DateField(null=True, blank=True)
    employment = models.IntegerField()
    building = models.IntegerField()
    training = models.IntegerField()
    maintenance = models.IntegerField()
    other = models.IntegerField()
    currency = models.CharField(max_length=3, choices=CURRENCY_CHOICES)
    
    def __unicode__(self):
        return self.project.__unicode__()
    
    def total(self):
        return self.employment + self.building + self.training + self.maintenance + self.other
    
    def pledged(self): # Modified by Paul
        qs = self.project.fundingpartner_set.aggregate(pledged=Sum('funding_amount'))
        return qs.get('pledged', 0) or 0 #qs['pledged'] may be None

    def donated(self): # Added by Paul
        qs = self.project.paypalinvoice_set.aggregate(donated=Sum('amount'))
        return qs.get('donated', 0) or 0 #qs['donated'] may be None

    def total_given(self):
        return self.donated() + self.pledged()
    
    def still_needed(self): # Modified by Paul
        return self.total() - (self.pledged() + self.donated())
    
    def is_complete(self):
        return self.date_complete < date.today()
        
    class Meta:
        permissions = (
            ("%s_funding" % RSR_LIMITED_CHANGE, u'RSR limited change funding'),
        )

        
PHOTO_LOCATIONS = (
    ('B', _('At the beginning of the update')),
    ('E', _('At the end of the update')),
)
UPDATE_METHODS = (
    ('W', _('web')),
    ('E', _('e-mail')),
    ('S', _('SMS')),
)
#UPDATE_METHODS_DICT = dict(UPDATE_METHODS) #used to output UPDATE_METHODS text


def isValidGSMnumber(field_data, all_data):
    #TODO: fix for django 1.0
    pass
	#if not field_data.startswith("467"):
	#	raise validators.ValidationError("The phone number must start with 467")
	#if not len(field_data) == 11:
	#	raise validators.ValidationError("The phone number must be 11 digits long.")

class UserProfile(models.Model):
    '''
    Extra info about a user.
    '''
    user            = models.ForeignKey(User, unique=True)
    organisation    = models.ForeignKey(Organisation)
    #is_org_admin    = models.BooleanField(_(u'organisation administrator'))
    #is_org_editor   = models.BooleanField(_(u'organisation project editor'))
    phone_number    = models.CharField(
        max_length=50,
        blank=True,
        help_text	  = """Please use the following format: <strong>467XXXXXXXX</strong>.
        <br>Example: the number 070 765 43 21 would be entered as 46707654321""",
        #TODO: fix to django 1.0
        #validator_list = [isValidGSMnumber]
    )    
    project         = models.ForeignKey(Project, null=True, blank=True, )
    
    def __unicode__(self):
        return self.user.username

    def user_name(self):
        return self.__unicode__()
    
    def organisation_name(self):
        return self.organisation.name
    
    def is_active(self):
        return self.user.is_active
    is_active.boolean = True #make pretty icons in the admin list view

    def is_org_admin(self):
        return GROUP_RSR_PARTNER_ADMINS in groups_from_user(self.user)
    is_org_admin.boolean = True #make pretty icons in the admin list view
    
    def is_org_editor(self):
        return GROUP_RSR_PARTNER_EDITORS in groups_from_user(self.user)
    is_org_editor.boolean = True #make pretty icons in the admin list view
    
    def set_active(self):
        self.user.is_active = True
        self.user.save()
        
    def set_inactive(self):
        self.user.is_active = False
        self.user.save()
        
    def add_user_to_group(self, group_name):
        group = Group.objects.get(name=group_name)
        user = self.user
        if not group in user.groups.all():
            user.groups.add(group)
            user.save()

    def remove_user_from_group(self, group_name):
        group = Group.objects.get(name=group_name)
        user = self.user
        if group in user.groups.all():
            user.groups.remove(group)
            user.save()

    def create_sms_update(self, mo_sms_raw):
        # does the user have a project to update? TODO: security!
        if self.project:
            update_data = {
                'project': self.project,
                'user': self.user,
                'title': 'SMS update',
                'update_method': 'S',
                'text': mo_sms_raw.text,
                'time': datetime.fromtimestamp(float(mo_sms_raw.delivered)),
            }
            #update_data.update(sms_data)
            pu = ProjectUpdate.objects.create(**update_data)
            return pu
        return False
        
    def create_mms_update(self, mo_mms_raw):
        # does the user have a project to update? TODO: security!
        if self.project:
            update_data = {
                'project': self.project,
                'user': self.user,
                'title': mo_mms_raw.subject,
                'update_method': 'S',
                'time': datetime.fromtimestamp(float(mo_mms_raw.time)),
            }
            attachements = mo_mms_raw.get_mms_files()
            update_data.update(attachements)
            pu = ProjectUpdate.objects.create(**update_data)
            return pu
        return False

    class Meta:
        permissions = (
            ("%s_userprofile" % RSR_LIMITED_CHANGE, u'RSR limited change user profile'),
        )
    
    
def create_rsr_profile(user, profile):
    return UserProfile.objects.create(user=user, organisation=Organisation.objects.get(pk=profile['org_id']))


class MoMmsRaw(models.Model):
    '''
    base data from an mms callback
    '''
    mmsid           = models.CharField(_('mms id'), max_length=100)
    subject         = models.CharField(_('subject'), max_length=200)
    sender          = models.CharField(_('sender'), max_length=20) #qs variable name is "from" but we can't use that
    to              = models.CharField(_('to'), max_length=20)
    time            = models.CharField(_('time'), max_length=50)
    saved_at        = models.DateTimeField(_('saved at'))
    mmsversion      = models.CharField(_('mms version'), max_length=20)
    messageclass    = models.IntegerField(_('message class'))
    priority        = models.IntegerField(_('priority'))
    filecount       = models.IntegerField(_('file count'))
    
    def get_mms_files(self):
        update_data ={}
        SMS_USERNAME = 'Concinnity'
        SMS_PASSWORD = '9391167'
        url_pattern = 'http://server1.msgtoolbox.com/api/current/mms/getfile.php?username=%s&password=%s&mmsid=%s&filename=%s'
        #try:
        files = MoMmsFile.objects.filter(mms__exact=self)
        for f in files:
            url = url_pattern % (SMS_USERNAME, SMS_PASSWORD, self.mmsid, f.file)
            if string.lower(f.filecontent) in ('image/gif', 'image/jpeg', 'image/png',):
                path = 'mmsupdateimages/%d_%s' % (self.id, f.file) #TODO: spread images over folder sub-tree
                img = open('%s%s' % (MEDIA_ROOT, path), 'w')
                img.write(urllib2.urlopen(url).read())
                update_data['photo'] = path
            elif string.lower(f.filecontent) == 'text/plain':
                update_data['text'] = urllib2.urlopen(url).read()
        #except:
        #    pass
        return update_data

class MoMmsFile(models.Model):
    '''
    raw info about an mms file attachement
    '''
    mms             = models.ForeignKey(MoMmsRaw, verbose_name=_('MMS'))
    file            = models.CharField(_('file name'), max_length=200) 
    filecontent     = models.CharField(_('content type'), max_length=50) 
    filecontentid   = models.CharField(_('content ID'), blank=True, max_length=50) 
    filesize        = models.IntegerField(_('file size')) 
    
class MoSmsRaw(models.Model):
    '''
    all request data from an mo-sms callback
    '''
    text        = models.CharField(_('text'), max_length=200)
    sender      = models.CharField(_('sender'), max_length=20)
    to          = models.CharField(_('to'), max_length=20)
    delivered   = models.CharField(_('delivered'), max_length=50)
    saved_at    = models.DateTimeField(_('saved at'))
    incsmsid    = models.CharField(_('incoming sms id'), max_length=100)

class ProjectUpdate(models.Model):
    project         = models.ForeignKey(Project, related_name='project_updates', verbose_name=_('project'))
    user            = models.ForeignKey(User, verbose_name=_('user'))
    title           = models.CharField(_('title'), max_length=50)
    text            = models.TextField(_('text'), blank=True)
    #status          = models.CharField(max_length=1, choices=STATUSES, default='N')
    photo           = models.ImageField(blank=True, upload_to='img/%Y/%m/%d')
    photo_location  = models.CharField(_('photo location'), max_length=1, choices=PHOTO_LOCATIONS, default='B')
    photo_caption   = models.CharField(_('photo caption'), blank=True, max_length=75)
    photo_credit    = models.CharField(_('photo credit'), blank=True, max_length=25)
    update_method   = models.CharField(_('update method'), blank=True, max_length=1, choices=UPDATE_METHODS, default='W')
    time            = models.DateTimeField(_('time'))
    
    class Meta:
        get_latest_by = "time"

    def img(self):
        try:
            return '<img src="%s" />' % (self.photo.url,)
        except:
            return ''
    img.allow_tags = True
    
    #def show_status(self):
    #    "Show the current project status"
    #    return mark_safe("<span style='color: %s;'>%s</span>" % (STATUSES_COLORS[self.status], STATUSES_DICT[self.status]))
        
    #def show_update_method(self):
    #    "Show the update method for this update"
    #    return UPDATE_METHODS_DICT[self.update_method]

class ProjectComment(models.Model):
    project         = models.ForeignKey(Project, verbose_name=_('project'))
    user            = models.ForeignKey(User, verbose_name=_('user'))
    comment         = models.TextField(_('comment'))
    time            = models.DateTimeField(_('time'))
        
# PAUL
# PayPal Integration

from paypal.standard.models import PayPalIPN
from paypal.standard.signals import payment_was_flagged #, payment_was_successful
        
class PayPalInvoice(models.Model):
    user = models.ForeignKey(User, blank=True, null=True) # user can have many invoices
    project = models.ForeignKey(Project) # project can have many invoices
    amount = models.IntegerField()
    #ipn = models.OneToOneField(PayPalIPN, blank=True, null=True, editable=False) # an ipn can only belong to one invoice and vice versa
    ipn = models.CharField(blank=True, null=True, max_length=75)
    time = models.DateTimeField()
    name = models.CharField(max_length=75, blank=True, null=True) # handle non-authenticated users
    email = models.EmailField(blank=True, null=True) # handle non-authenticated users
    complete = models.BooleanField() # needs to change to a choices field

def send_paypal_confirmation_email(id):
    ppi = PayPalInvoice.objects.get(pk=id)
    t = loader.get_template('rsr/paypal_confirmation_email.html')
    c = Context({
        'anon_name': ppi.name,
        'anon_email': ppi.email,
        'u': ppi.user,
        'project': ppi.project,
        'amount': ppi.amount,
        'invoice': ppi.id,
        'timestamp': ppi.time,
        'paypal_reference': ppi.ipn,
    })
    if ppi.user is not None:
        send_mail('Thank you from Akvo.org!', t.render(c), settings.PAYPAL_RECEIVER_EMAIL, [ppi.user.email], fail_silently=False)
    else:
        send_mail('Thank you from Akvo.org!', t.render(c), settings.PAYPAL_RECEIVER_EMAIL, [ppi.email], fail_silently=False)

# PayPal IPN Listener
def process_paypal_ipn(sender, **kwargs):
    #from dbgp.client import brk
    #brk(host="vnc.datatrassel.se", port=9000)            
    ipn = sender
    if ipn.payment_status == 'Completed':
        # Get the related PayPalInvoice object from the IPN
        ppi = PayPalInvoice.objects.get(pk=ipn.invoice)
        # Associate the PayPalInvoice with the PayPalIPN
        ppi.ipn = ipn.txn_id
        # Mark the PayPalInvoice as complete
        ppi.complete = True
        # Commit the changes
        ppi.save()
        # Send a confirmation email to wrap everything up
        send_paypal_confirmation_email(ppi.id)
# We have to connect to 'payment_was_flagged' in development because the return email won't validate
# Connect to 'payment_was_successful' in production
payment_was_flagged.connect(process_paypal_ipn)

# TODO: Subtract the donated amount from the funding the project still needs.
#  - Create a new function in utils.py to handle this<|MERGE_RESOLUTION|>--- conflicted
+++ resolved
@@ -411,11 +411,8 @@
     class Meta:
         verbose_name_plural = 'publishing statuses'
 
-<<<<<<< HEAD
-=======
     def project_info(self):
         return '%d - %s' % (self.project.pk, self.project,)
->>>>>>> 95b5b52e
 
 from django.db.models.signals import post_save
 
@@ -739,7 +736,7 @@
 class PayPalInvoice(models.Model):
     user = models.ForeignKey(User, blank=True, null=True) # user can have many invoices
     project = models.ForeignKey(Project) # project can have many invoices
-    amount = models.IntegerField()
+    amount = models.PositiveIntegerField()
     #ipn = models.OneToOneField(PayPalIPN, blank=True, null=True, editable=False) # an ipn can only belong to one invoice and vice versa
     ipn = models.CharField(blank=True, null=True, max_length=75)
     time = models.DateTimeField()
