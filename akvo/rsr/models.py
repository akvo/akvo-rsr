# -*- coding: utf-8 -*-

# Akvo RSR is covered by the GNU Affero General Public License.
# See more details in the license.txt file located at the root folder of the Akvo RSR module. 
# For additional details on the GNU license please see < http://www.gnu.org/licenses/agpl.html >.

import urllib2
import string
import re
from datetime import date, datetime

from django import forms
from django.conf import settings
from django.db import models
from django.contrib import admin
from django.contrib.auth.models import Group, User
from django.contrib.sites.models import Site
#from django.core import validators
from django.core.mail import send_mail
from django.template.loader import render_to_string
from django.utils.safestring import mark_safe
from django.utils.translation import ugettext_lazy as _

from registration.models import RegistrationProfile, RegistrationManager

from akvo.settings import MEDIA_ROOT

from utils import RSR_LIMITED_CHANGE
from utils import GROUP_RSR_PARTNER_ADMINS
from utils import GROUP_RSR_PARTNER_EDITORS
from utils import groups_from_user

CONTINENTS = (
    (1, u'Africa'),
    (2, u'Asia'),
    (3, u'Australia'),
    (4, u'Europe'),
    (5, u'North America'),
    (6, u'South America'),
)
class Country(models.Model):
    
    country_name                = models.CharField(_(u'country name'), max_length=50)
    continent                   = models.IntegerField(u'continent', choices=CONTINENTS)

    def __unicode__(self):
        return self.country_name

    class Meta:
        verbose_name = u'country'
        verbose_name_plural = u'countries'

def funding_aggregate(projects, organisation=None):
    '''
    Create funding aggregate data about a collection of projects in a queryset.
    '''
    # calculate sum of all project budgets
    f = Funding.objects.all().filter(project__in = projects)
    funding_total = 0 #total requested funding for projects
    for field in ('employment', 'building', 'training', 'maintenance', 'other', ):
        funding_total += sum(f.values_list(field, flat=True))
    # get all funding partners to the projects
    fp = FundingPartner.objects.all().filter(project__in = projects)
    # how much has ben pledged so far?
    #how much has been pledged in total these projects?
    total_pledged = pledged = sum(fp.values_list('funding_amount', flat=True))
    if organisation:
        #how much has been pledged by a certain org for these projects?
        pledged = sum(fp.filter(funding_organisation__exact = organisation).values_list('funding_amount', flat=True))
    # return sum of funds needed, amount pledged (by the org if supplied), and how much is still needed
    return funding_total, pledged, funding_total - total_pledged


class Organisation(models.Model):
    """
    There are three types of organisations in RSR, called Field partner,
    Support partner and Funding partner respectively.
    """
    ORG_TYPE_NGO = 'N'
    ORG_TYPE_GOV = 'G'
    ORG_TYPE_COM = 'C'
    ORG_TYPE_KNO = 'K'
    ORG_TYPES = (
        (ORG_TYPE_NGO, u'NGO'),
        (ORG_TYPE_GOV, u'Governmental'),
        (ORG_TYPE_COM, u'Commercial'),
        (ORG_TYPE_KNO, u'Knowledge institution'),
    )
    #ORG_TYPES_DICT = dict(ORG_TYPES)

    #type                        = models.CharField(max_length=1, choices=PARNER_TYPES)
    field_partner               = models.BooleanField(_(u'field partner'))
    support_partner             = models.BooleanField(_(u'support partner'))
    funding_partner             = models.BooleanField(_(u'funding partner'))

    name                        = models.CharField(max_length=25)
    long_name                   = models.CharField(blank=True, max_length=75)
    organisation_type           = models.CharField(_(u'organisation type'), max_length=1, choices=ORG_TYPES)
    logo                        = models.ImageField(blank=True, upload_to='img/%Y/%m/%d')
    city                        = models.CharField(max_length=25)
    state                       = models.CharField(max_length=15)
    country                     = models.ForeignKey(Country, verbose_name=_(u'country'))
    url                         = models.URLField(blank=True, verify_exists = False)
    map                         = models.ImageField(blank=True, upload_to='img/%Y/%m/%d')
    
    address_1                   = models.CharField(blank=True, max_length=35)
    address_2                   = models.CharField(blank=True, max_length=35)
    postcode                    = models.CharField(blank=True, max_length=10)
    phone                       = models.CharField(blank=True, max_length=20)
    mobile                      = models.CharField(blank=True, max_length=20)
    fax                         = models.CharField(blank=True, max_length=20)
    contact_person              = models.CharField(blank=True, max_length=30)
    contact_email               = models.CharField(blank=True, max_length=50)
    description                 = models.TextField(blank=True)
    
    def __unicode__(self):
        return self.name

    def partner_types(self):
        pt = ""
        if self.field_partner: pt += "F"
        if self.support_partner: pt += "S"
        if self.funding_partner: pt += "M"
        return pt
    
    def website(self):
        return '<a href="%s">%s</a>' % (self.url, self.url,)
    website.allow_tags = True
    
    #def show_organisation_type(self):
    #    return ORG_TYPES_DICT[self.organisation_type]
    
    def published_projects(self):
        '''
        returns a queryset with published projects that has self as any kind of partner
        '''
        projs = Project.objects.published()
        return (projs.filter(supportpartner__support_organisation=self.id) | \
                 projs.filter(fieldpartner__field_organisation=self.id) | \
                 projs.filter(fundingpartner__funding_organisation=self.id)).distinct()

    def all_projects(self):
        '''
        returns a queryset with all projects that has self as any kind of partner
        '''
        projs = Project.objects.all()
        return (projs.filter(supportpartner__support_organisation=self.id) | \
                 projs.filter(fieldpartner__field_organisation=self.id) | \
                 projs.filter(fundingpartner__funding_organisation=self.id)).distinct()

    def partners(self):
        '''
        returns a queryset of all organisations that self has at least one project in common with, excluding self
        '''
        projects = self.published_projects()
        all = Organisation.objects.all()
        return (all.filter(field_partners__project__in = projects.values('pk').query) | \
                all.filter(support_partners__project__in = projects.values('pk').query) | \
                all.filter(funding_partners__project__in = projects.values('pk').query)).exclude(id__exact=self.id).distinct()
    
    def funding(self):
        funding_total, funding_pledged, funding_needed = funding_aggregate(self.published_projects(), organisation=self)
        return {'total': funding_total, 'pledged': funding_pledged, 'still_needed': funding_needed}
    
    class Meta:
        ordering = ['name']
        permissions = (
            ("%s_organisation" % RSR_LIMITED_CHANGE, u'RSR limited change organisation'),
        )
        

class OrganisationAccount(models.Model):
    """
    This model keps track of organisation account levels and other relevant data.
    The reason for having this in a separate model form Organisation is to hide
    it from the org admins.
    """
    ACCOUNT_LEVEL = (
        ('free', _('Free')),
        ('plus', _('Plus')),
        ('premium', _('Premium')),
    )
    organisation    = models.OneToOneField(Organisation, primary_key=True)
    account_level   = models.CharField(max_length=12, choices=ACCOUNT_LEVEL, default='free')


class ProjectManager(models.Manager):
    def published(self):
        return super(ProjectManager, self).get_query_set().filter(publishingstatus__status='published')

    def unpublished(self):
        return super(ProjectManager, self).get_query_set().filter(publishingstatus__status='unpublished')


CURRENCY_CHOICES = (
    #('USD', 'US dollars'),
    #('EUR', '&#8364;'),
    ('EUR', '€'),
    #('GBP', 'British pounds'),
)

STATUSES = (
    ('N', _('None')),
    ('A', _('Active')),
    ('H', _('Need funding')),
    ('C', _('Complete')),
    ('L', _('Cancelled')),
)
#STATUSES_DICT = dict(STATUSES) #used to output STATUSES text
STATUSES_COLORS = {'N':'black', 'A':'green', 'H':'orange', 'C':'grey', 'L':'red', }

class Project(models.Model):
    name                        = models.CharField(max_length=45, help_text='')
    subtitle                    = models.CharField(max_length=75)
    status                      = models.CharField(_('status'), max_length=1, choices=STATUSES, default='N')
    city                        = models.CharField(max_length=25)
    state                       = models.CharField(max_length=15)
    country                     = models.ForeignKey(Country)
    map                         = models.ImageField(blank=True, upload_to='img/%Y/%m/%d')
    #Project categories
    category_water              = models.BooleanField()
    category_sanitation         = models.BooleanField()
    category_maintenance        = models.BooleanField()
    category_training           = models.BooleanField()
    category_education          = models.BooleanField()
    category_product_development= models.BooleanField()
    category_other              = models.BooleanField()
    
    #current_status_summary = models.TextField()
    project_plan_summary        = models.TextField(max_length=220, )
    current_image               = models.ImageField(blank=True, upload_to='img/%Y/%m/%d')
    current_image_caption       = models.CharField(blank=True, max_length=50)
    goals_overview              = models.TextField(max_length=500)
    goal_1                      = models.CharField(blank=True, max_length=60)
    goal_2                      = models.CharField(blank=True, max_length=60)
    goal_3                      = models.CharField(blank=True, max_length=60)
    goal_4                      = models.CharField(blank=True, max_length=60)
    goal_5                      = models.CharField(blank=True, max_length=60)
    #Project target benchmarks
    water_systems               = models.IntegerField(default=0)
    sanitation_systems          = models.IntegerField(default=0)
    hygiene_facilities          = models.IntegerField(default=0)
    improved_water              = models.IntegerField(default=0)
    improved_water_years        = models.IntegerField(default=0)
    improved_sanitation         = models.IntegerField(default=0)
    improved_sanitation_years   = models.IntegerField(default=0)
    trainees                    = models.IntegerField(default=0)
    #mdg_count_water             = models.IntegerField(default=0)
    #mdg_count_sanitation        = models.IntegerField(default=0)

    location_1                  = models.CharField(blank=True, max_length=50)
    location_2                  = models.CharField(blank=True, max_length=50)
    postcode                    = models.CharField(blank=True, max_length=10)
    longitude                   = models.CharField(blank=True, max_length=20)
    latitude                    = models.CharField(blank=True, max_length=20)
    current_status_detail       = models.TextField(blank=True, max_length=600)

    project_plan_detail         = models.TextField(blank=True)
    sustainability              = models.TextField()
    context                     = models.TextField(blank=True, max_length=500)

    project_rating              = models.IntegerField(default=0)
    notes                       = models.TextField(blank=True)
    
    #Custom manager
    objects = ProjectManager()
    
    def __unicode__(self):
        return self.name
        
    def project_type(self):
        return "%s project" % (self.get_category_display(),)        

    def project_type(self):
        pt = ""
        if self.category_water: pt += "W"
        if self.category_sanitation: pt += "S"
        if self.category_maintenance: pt += "M"
        if self.category_training: pt += "T"
        if self.category_education: pt += "E"
        if self.category_product_development: pt += "P"
        if self.category_other: pt += "O"
        return pt
    #project_type.allow_tags = True
    
    def show_status(self):
        "Show the current project status"
        return mark_safe("<span style='color: %s;'>%s</span>" % (STATUSES_COLORS[self.status], self.get_status_display()))
    
    def show_current_image(self):
        try:
            return '<img src="%s" />' % (self.current_image.url,)
        except:
            return ''
    show_current_image.allow_tags = True
    
    def show_map(self):
        try:
            return '<img src="%s" />' % (self.map.url,)
        except:
            return ''
    show_map.allow_tags = True
    
    def connected_to_user(self, user):
        '''
        Test if a user is connected to self through an arganisation
        '''
        is_connected = False
        try:
            is_connected = self in user.userprofile_set.filter(user__exact = user)[0].organisation.published_projects()
        except:
            pass
        return is_connected

<<<<<<< HEAD
    def organisations(self):
        orgs = Organisation.objects.all()
        return (orgs.filter(support_partners__project__exact=self.id) | \
                orgs.filter(field_partners__project__exact=self.id) | \
                orgs.filter(funding_partners__project__exact=self.id)).distinct()
         
=======
    def is_published(self):
        #from dbgp.client import brk
        #brk(host="localhost", port=9000)
        if self.publishingstatus:
            return self.publishingstatus.status == 'published'
        return False
    is_published.boolean = True

>>>>>>> 29c999fd
    class Meta:
        permissions = (
            ("%s_project" % RSR_LIMITED_CHANGE, u'RSR limited change project'),
        )


class PublishingStatus(models.Model):
    """
    Keep track of publishing status. Only for projects now, but possible to
    extend to other object types.
    """
    PUBLISHING_STATUS = (
        ('unpublished', 'Unpublished'),
        ('published', 'Published'),
    )
    #TODO: change to a generic relation if we want to have publishing stats on
    #other objects than projects
    project = models.OneToOneField(Project,)
    status  = models.CharField(max_length=30, choices=PUBLISHING_STATUS, default='unpublished')
    class Meta:
        verbose_name_plural = 'publishing statuses'
    
    
LINK_KINDS = (
    ('A', 'Akvopedia entry'),
    ('E', 'External link'),
)
class Link(models.Model):
    kind    = models.CharField(max_length=1, choices=LINK_KINDS)
    url     = models.URLField()
    caption = models.CharField(max_length=50)
    project = models.ForeignKey(Project,)
    
    def __unicode__(self):
        return self.url
    
    def show_link(self):
        return '<a href="%s">%s</a>' % (self.url, self.caption,)
    
class FundingPartner(models.Model):
    funding_organisation =  models.ForeignKey(Organisation, related_name='funding_partners', limit_choices_to = {'funding_partner__exact': True})
    funding_amount = models.IntegerField()
    currency = models.CharField(max_length=3, choices=CURRENCY_CHOICES)
    project = models.ForeignKey(Project,)
    
    def __unicode__(self):
        return "%s %d %s" % (self.funding_organisation.name, self.funding_amount, self.get_currency_display())
     
class SupportPartner(models.Model):
    support_organisation = models.ForeignKey(Organisation, related_name='support_partners', limit_choices_to = {'support_partner__exact': True})
    project = models.ForeignKey(Project,)

    def __unicode__(self):
        return "%s" % (self.support_organisation.name, )
    
class FieldPartner(models.Model):
    field_organisation = models.ForeignKey(Organisation, related_name='field_partners', limit_choices_to = {'field_partner__exact': True})
    project = models.ForeignKey(Project,)

    def __unicode__(self):
        return "%s" % (self.field_organisation.name, )

class Funding(models.Model):
    project = models.OneToOneField(Project, primary_key=True)
    #date_next_milestone = models.DateField(blank=True)
    date_request_posted = models.DateField(default=date.today)
    #date_started = models.DateField(blank=True)
    date_complete = models.DateField(null=True, blank=True)
    employment = models.IntegerField()
    building = models.IntegerField()
    training = models.IntegerField()
    maintenance = models.IntegerField()
    other = models.IntegerField()
    currency = models.CharField(max_length=3, choices=CURRENCY_CHOICES)
    
    def __unicode__(self):
        return self.project.__unicode__()
    
    def total(self):
        return self.employment + self.building + self.training + self.maintenance + self.other
    
    def pledged(self):
        pledged = 0
        for funder in self.project.fundingpartner_set.all():
            pledged += funder.funding_amount
        return pledged
    
    def still_needed(self):
        return max(self.total() - self.pledged(), 0)
    
    def is_complete(self):
        return self.date_complete < date.today()
        
    class Meta:
        permissions = (
            ("%s_funding" % RSR_LIMITED_CHANGE, u'RSR limited change funding'),
        )

        
PHOTO_LOCATIONS = (
    ('B', _('At the beginning of the update')),
    ('E', _('At the end of the update')),
)
UPDATE_METHODS = (
    ('W', _('web')),
    ('E', _('e-mail')),
    ('S', _('SMS')),
)
#UPDATE_METHODS_DICT = dict(UPDATE_METHODS) #used to output UPDATE_METHODS text


def isValidGSMnumber(field_data, all_data):
    #TODO: fix for django 1.0
    pass
	#if not field_data.startswith("467"):
	#	raise validators.ValidationError("The phone number must start with 467")
	#if not len(field_data) == 11:
	#	raise validators.ValidationError("The phone number must be 11 digits long.")

class UserProfile(models.Model):
    '''
    Extra info about a user.
    '''
    user            = models.ForeignKey(User, unique=True)
    organisation    = models.ForeignKey(Organisation)
    #is_org_admin    = models.BooleanField(_(u'organisation administrator'))
    #is_org_editor   = models.BooleanField(_(u'organisation project editor'))
    phone_number    = models.CharField(
        max_length=50,
        blank=True,
        help_text	  = """Please use the following format: <strong>467XXXXXXXX</strong>.
        <br>Example: the number 070 765 43 21 would be entered as 46707654321""",
        #TODO: fix to django 1.0
        #validator_list = [isValidGSMnumber]
    )    
    project         = models.ForeignKey(Project, null=True, blank=True, )
    
    def __unicode__(self):
        return self.user.username

    def user_name(self):
        return self.__unicode__()
    
    def organisation_name(self):
        return self.organisation.name
    
    def is_org_admin(self):
        return GROUP_RSR_PARTNER_ADMINS in groups_from_user(self.user)
    is_org_admin.boolean = True #make pretty icons in the admin list view
    
    def is_org_editor(self):
        return GROUP_RSR_PARTNER_EDITORS in groups_from_user(self.user)
    is_org_editor.boolean = True #make pretty icons in the admin list view
        
    def add_user_to_group(self, group_name):
        group = Group.objects.get(name=group_name)
        if not group in self.user.groups.all():
            self.user.groups.add(group)
            self.user.save()

    def remove_user_from_group(self, group_name):
        group = Group.objects.get(name=group_name)
        if group in self.user.groups.all():
            self.user.groups.remove(group)
            self.user.save()

    def create_sms_update(self, mo_sms_raw):
        # does the user have a project to update? TODO: security!
        if self.project:
            update_data = {
                'project': self.project,
                'user': self.user,
                'title': 'SMS update',
                'update_method': 'S',
                'text': mo_sms_raw.text,
                'time': datetime.fromtimestamp(float(mo_sms_raw.delivered)),
            }
            #update_data.update(sms_data)
            pu = ProjectUpdate.objects.create(**update_data)
            return pu
        return False
        
    def create_mms_update(self, mo_mms_raw):
        # does the user have a project to update? TODO: security!
        if self.project:
            update_data = {
                'project': self.project,
                'user': self.user,
                'title': mo_mms_raw.subject,
                'update_method': 'S',
                'time': datetime.fromtimestamp(float(mo_mms_raw.time)),
            }
            attachements = mo_mms_raw.get_mms_files()
            update_data.update(attachements)
            pu = ProjectUpdate.objects.create(**update_data)
            return pu
        return False

    class Meta:
        permissions = (
            ("%s_userprofile" % RSR_LIMITED_CHANGE, u'RSR limited change user profile'),
        )
    
    
def create_rsr_profile(user, profile):
    return UserProfile.objects.create(user=user, organisation=Organisation.objects.get(pk=profile['org_id']))


class MoMmsRaw(models.Model):
    '''
    base data from an mms callback
    '''
    mmsid           = models.CharField(_('mms id'), max_length=100)
    subject         = models.CharField(_('subject'), max_length=200)
    sender          = models.CharField(_('sender'), max_length=20) #qs variable name is "from" but we can't use that
    to              = models.CharField(_('to'), max_length=20)
    time            = models.CharField(_('time'), max_length=50)
    saved_at        = models.DateTimeField(_('saved at'))
    mmsversion      = models.CharField(_('mms version'), max_length=20)
    messageclass    = models.IntegerField(_('message class'))
    priority        = models.IntegerField(_('priority'))
    filecount       = models.IntegerField(_('file count'))
    
    def get_mms_files(self):
        update_data ={}
        SMS_USERNAME = 'Concinnity'
        SMS_PASSWORD = '9391167'
        url_pattern = 'http://server1.msgtoolbox.com/api/current/mms/getfile.php?username=%s&password=%s&mmsid=%s&filename=%s'
        #try:
        files = MoMmsFile.objects.filter(mms__exact=self)
        for f in files:
            url = url_pattern % (SMS_USERNAME, SMS_PASSWORD, self.mmsid, f.file)
            if string.lower(f.filecontent) in ('image/gif', 'image/jpeg', 'image/png',):
                path = 'mmsupdateimages/%d_%s' % (self.id, f.file) #TODO: spread images over folder sub-tree
                img = open('%s%s' % (MEDIA_ROOT, path), 'w')
                img.write(urllib2.urlopen(url).read())
                update_data['photo'] = path
            elif string.lower(f.filecontent) == 'text/plain':
                update_data['text'] = urllib2.urlopen(url).read()
        #except:
        #    pass
        return update_data

class MoMmsFile(models.Model):
    '''
    raw info about an mms file attachement
    '''
    mms             = models.ForeignKey(MoMmsRaw, verbose_name=_('MMS'))
    file            = models.CharField(_('file name'), max_length=200) 
    filecontent     = models.CharField(_('content type'), max_length=50) 
    filecontentid   = models.CharField(_('content ID'), blank=True, max_length=50) 
    filesize        = models.IntegerField(_('file size')) 
    
class MoSmsRaw(models.Model):
    '''
    all request data from an mo-sms callback
    '''
    text        = models.CharField(_('text'), max_length=200)
    sender      = models.CharField(_('sender'), max_length=20)
    to          = models.CharField(_('to'), max_length=20)
    delivered   = models.CharField(_('delivered'), max_length=50)
    saved_at    = models.DateTimeField(_('saved at'))
    incsmsid    = models.CharField(_('incoming sms id'), max_length=100)

class ProjectUpdate(models.Model):
    project         = models.ForeignKey(Project, related_name='project_updates', verbose_name=_('project'))
    user            = models.ForeignKey(User, verbose_name=_('user'))
    title           = models.CharField(_('title'), max_length=50)
    text            = models.TextField(_('text'), blank=True)
    #status          = models.CharField(max_length=1, choices=STATUSES, default='N')
    photo           = models.ImageField(blank=True, upload_to='img/%Y/%m/%d')
    photo_location  = models.CharField(_('photo location'), max_length=1, choices=PHOTO_LOCATIONS, default='B')
    photo_caption   = models.CharField(_('photo caption'), blank=True, max_length=75)
    photo_credit    = models.CharField(_('photo credit'), blank=True, max_length=25)
    update_method   = models.CharField(_('update method'), blank=True, max_length=1, choices=UPDATE_METHODS, default='W')
    time            = models.DateTimeField(_('time'))
    
    class Meta:
        get_latest_by = "time"

    def img(self):
        try:
            return '<img src="%s" />' % (self.photo.url,)
        except:
            return ''
    img.allow_tags = True
    
    #def show_status(self):
    #    "Show the current project status"
    #    return mark_safe("<span style='color: %s;'>%s</span>" % (STATUSES_COLORS[self.status], STATUSES_DICT[self.status]))
        
    #def show_update_method(self):
    #    "Show the update method for this update"
    #    return UPDATE_METHODS_DICT[self.update_method]

class ProjectComment(models.Model):
    project         = models.ForeignKey(Project, verbose_name=_('project'))
    user            = models.ForeignKey(User, verbose_name=_('user'))
    comment         = models.TextField(_('comment'))
    time            = models.DateTimeField(_('time'))
        
# PAUL
# PayPal Integration

from paypal.standard.models import PayPalIPN
from paypal.standard.signals import payment_was_flagged #, payment_was_successful

class PayPalInvoice(models.Model):
    user = models.ForeignKey(User, blank=True, null=True) # user can have many invoices
    project = models.ForeignKey(Project) # project can have many invoices
    amount = models.IntegerField(verbose_name=_(u'Amount you wish to donate (in Euros)')) # should this be a DecimalField?
    #amount = models.DecimalField(max_digits=7, decimal_places=2) # "XXXXX.XX"
    ipn = models.OneToOneField(PayPalIPN, blank=True, null=True) # an ipn can only belong to one invoice and vice versa
    time = models.DateTimeField()
    name = models.CharField(max_length=30, blank=True, null=True) # handle non-authenticated users
    email = models.EmailField(blank=True, null=True) # handle non-authenticated users
    complete = models.BooleanField()

# PayPal IPN Listener
from akvo.rsr.utils import send_paypal_confirmation_email
def process_paypal_ipn(sender, **kwargs):
    ipn = sender
    if ipn.payment_status == 'Completed':
        # Get the related PayPalInvoice object from the IPN
        ppi = PayPalInvoice.objects.get(pk=ipn.invoice)
        # Associate the IPN with the PayPalInvoice
        ppi.ipn = ipn # this works in the shell but refuses to work here (???)
        # Mark the PayPalInvoice as complete
        ppi.complete = True
        ppi.save()
        # Send a confirmation email to wrap everything up
        send_paypal_confirmation_email(ppi.id)
# We have to connect to 'payment_was_flagged' in development because the return email won't validate
# Connect to 'payment_was_successful' in production
payment_was_flagged.connect(process_paypal_ipn)

# TODO: Subtract the donated amount from the funding the project still needs.
#  - Create a new function in utils.py to handle this<|MERGE_RESOLUTION|>--- conflicted
+++ resolved
@@ -312,23 +312,19 @@
             pass
         return is_connected
 
-<<<<<<< HEAD
     def organisations(self):
+        "Return all orgs conected to this project"
         orgs = Organisation.objects.all()
-        return (orgs.filter(support_partners__project__exact=self.id) | \
-                orgs.filter(field_partners__project__exact=self.id) | \
-                orgs.filter(funding_partners__project__exact=self.id)).distinct()
+        return (orgs.filter(support_partners__project__exact=self.pk) | \
+                orgs.filter(field_partners__project__exact=self.pk) | \
+                orgs.filter(funding_partners__project__exact=self.pk)).distinct()
          
-=======
     def is_published(self):
-        #from dbgp.client import brk
-        #brk(host="localhost", port=9000)
         if self.publishingstatus:
             return self.publishingstatus.status == 'published'
         return False
     is_published.boolean = True
 
->>>>>>> 29c999fd
     class Meta:
         permissions = (
             ("%s_project" % RSR_LIMITED_CHANGE, u'RSR limited change project'),
@@ -350,7 +346,7 @@
     status  = models.CharField(max_length=30, choices=PUBLISHING_STATUS, default='unpublished')
     class Meta:
         verbose_name_plural = 'publishing statuses'
-    
+
     
 LINK_KINDS = (
     ('A', 'Akvopedia entry'),
