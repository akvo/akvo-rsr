--- conflicted
+++ resolved
@@ -37,9 +37,9 @@
 from akvo.settings import MEDIA_ROOT
 
 from utils import (GROUP_RSR_EDITORS, RSR_LIMITED_CHANGE, GROUP_RSR_PARTNER_ADMINS,
-				   GROUP_RSR_PARTNER_EDITORS)
+                   GROUP_RSR_PARTNER_EDITORS)
 from utils import (PAYPAL_INVOICE_STATUS_PENDING, PAYPAL_INVOICE_STATUS_VOID,
-				   PAYPAL_INVOICE_STATUS_COMPLETE, PAYPAL_INVOICE_STATUS_STALE)
+                   PAYPAL_INVOICE_STATUS_COMPLETE, PAYPAL_INVOICE_STATUS_STALE)
 from utils import groups_from_user, rsr_image_path, rsr_send_mail_to_users, qs_column_sum
 from signals import (change_name_of_file_on_change, change_name_of_file_on_create,
     create_publishing_status, create_organisation_account,
@@ -123,13 +123,13 @@
     sponsor_partner             = models.BooleanField(_(u'sponsor partner'))
 
     name                        = models.CharField(_('name'), max_length=25, help_text=_('Short name which will appear in organisation and partner listings (25 characters).')
-    							)
+                                )
     long_name                   = models.CharField(_('long name'), blank=True, max_length=75, help_text=_('Full name of organisation (75 characters).')
-    							)
+                                )
     organisation_type           = models.CharField(_('organisation type'), max_length=1, choices=ORG_TYPES)
 
     logo                        = ImageWithThumbnailsField(
-    								_('logo'),
+                                    _('logo'),
                                     blank=True,
                                     upload_to=image_path,
                                     thumbnail={'size': (360,270)},
@@ -303,7 +303,7 @@
         '''
         return Organisation.projects.filter(pk=self.pk).all()
 
-    def my_partners(self):
+    def partners(self):
         '''
         returns a queryset of all organisations that self has at least one project in common with, excluding self
         '''
@@ -397,7 +397,6 @@
                                     _('category icon'),
                                     blank=True,
                                     upload_to=image_path,
-<<<<<<< HEAD
                                     thumbnail={'size': (20, 20), 'options': ('crop', )},
                                     help_text=_('Icon size must 20 pixels square, preferably a .png or .gif'),
                                 )    
@@ -475,8 +474,8 @@
         #location_1                  = models.CharField(_('location 1'), blank=True, max_length=50, help_text=_('Street address (50 characters).'))
         #location_2                  = models.CharField(_('location 2'), blank=True, max_length=50, help_text=_('Street address 2 (50 characters).'))
         #postcode                    = models.CharField(_('post code'), blank=True, max_length=10, help_text=_('Postcode, zip code, etc. (10 characters).'))
-        longitude                   = models.CharField(_('longitude'), blank=True, max_length=20, help_text=_(u'East/west measurement(λ) in degrees/minutes/seconds, for example 23° 27′ 30" E.'))
-        latitude                    = models.CharField(_('latitude'), blank=True, max_length=20, help_text=_(u'North/south measurement(ϕ) in degrees/minutes/seconds, for example 23° 26′ 21″ N.'))
+        #longitude                   = models.CharField(_('longitude'), blank=True, max_length=20, help_text=_(u'East/west measurement(λ) in degrees/minutes/seconds, for example 23° 27′ 30" E.'))
+        #latitude                    = models.CharField(_('latitude'), blank=True, max_length=20, help_text=_(u'North/south measurement(ϕ) in degrees/minutes/seconds, for example 23° 26′ 21″ N.'))
         current_status_detail       = models.TextField(_('current status detail'), blank=True, max_length=600, help_text=_('(600 characters).'))
         project_plan_detail         = models.TextField(_('project plan details'), blank=True, help_text=_('(unlimited)'))
         impact                      = models.TextField(_('impact'), blank=True, help_text=_('(unlimited)'))
@@ -485,109 +484,6 @@
         technologies_used           = models.TextField(_('technologies used'), blank=True, help_text=_('(unlimited)'))
 
         notes                       = models.TextField(_('notes and comments'), blank=True, help_text=_('(unlimited).'))
-=======
-                                    thumbnail={'size': (240, 180), 'options': ('autocrop', 'detail', )}, #detail is a mild sharpen
-                                    help_text=_('The project image looks best in landscape format (4:3 width:height ratio), and should be less than 3.5 mb in size.'),
-                                )
-    current_image_caption       = models.CharField(_('photo caption'), blank=True, max_length=50, help_text=_('Enter a caption for your project picture (50 characters).'))
-    goals_overview              = models.TextField(_('overview'), max_length=500, help_text=_('Describe what the project hopes to accomplish (500 characters).'))
-    goal_1                      = models.CharField(_('goal 1'), blank=True, max_length=60, help_text=_('(60 characters)'))
-    goal_2                      = models.CharField(_('goal 2'), blank=True, max_length=60)
-    goal_3                      = models.CharField(_('goal 3'), blank=True, max_length=60)
-    goal_4                      = models.CharField(_('goal 4'), blank=True, max_length=60)
-    goal_5                      = models.CharField(_('goal 5'), blank=True, max_length=60)
-    #Project target benchmarks
-    water_systems               = models.IntegerField(_('water systems'), default=0)
-    sanitation_systems          = models.IntegerField(_('sanitation systems'), default=0)
-    hygiene_facilities          = models.IntegerField(_('hygiene facilities'), default=0)
-    improved_water              = models.IntegerField(_('water: # people affected'), default=0)
-    improved_water_years        = models.IntegerField(_('for # years'), default=0)
-    improved_sanitation         = models.IntegerField(_('sanitation: # people affected'), default=0)
-    improved_sanitation_years   = models.IntegerField(_('for # years'), default=0)
-    trainees                    = models.IntegerField(_('# people trained'), default=0)
-    #mdg_count_water             = models.IntegerField(default=0)
-    #mdg_count_sanitation        = models.IntegerField(default=0)
-
-    location_1                  = models.CharField(_('location 1'), blank=True, max_length=50, help_text=_('Street address (50 characters).'))
-    location_2                  = models.CharField(_('location 2'), blank=True, max_length=50, help_text=_('Street address 2 (50 characters).'))
-    postcode                    = models.CharField(_('post code'), blank=True, max_length=10, help_text=_('Postcode, zip code, etc. (10 characters).'))
-    longitude                   = models.CharField(_('longitude'), blank=True, max_length=20, help_text=_(u'East/west measurement(λ) in degrees/minutes/seconds, for example 23° 27′ 30" E.'))
-    latitude                    = models.CharField(_('latitude'), blank=True, max_length=20, help_text=_(u'North/south measurement(ϕ) in degrees/minutes/seconds, for example 23° 26′ 21″ N.'))
-    current_status_detail       = models.TextField(_('Current status detail'), blank=True, max_length=600, help_text=_('Description of current phase of project. (600 characters).'))
-    project_plan_detail         = models.TextField(_('Project plan detail'), blank=True, help_text=_('Detailed information about the project and plans for implementing: the what, how, who and when. (unlimited).'))
-    sustainability              = models.TextField(_('sustainability'), help_text=_('Describe plans for sustaining/maintaining results after implementation is complete (unlimited).'))
-    context                     = models.TextField(_('context'), blank=True, max_length=500, help_text=_('Relevant background information, including geographic, political, environmental, social and/or cultural issues (500 characters).'))
-
-    project_rating              = models.IntegerField(_('Project rating'), default=0)
-    notes                       = models.TextField(_('notes'), blank=True, help_text=_('(Unlimited number of characters).'))
-
-    #budget    
-    currency            = models.CharField(_('currency'), choices=CURRENCY_CHOICES, max_length=3, default='EUR')
-    date_request_posted = models.DateField(_('Date request posted'), default=date.today)
-    date_complete       = models.DateField(_('Date complete'), null=True, blank=True)
-
-    location            = models.ManyToManyField(Location)
-
-    #Custom manager
-    #based on http://www.djangosnippets.org/snippets/562/ and
-    #http://simonwillison.net/2008/May/1/orm/
-    objects = QuerySetManager()
-    organisations = OrganisationsQuerySetManager()
-
-    @models.permalink
-    def get_absolute_url(self):
-        return ('project_main', (), {'project_id': self.pk})
-    
-    def all_donations(self):
-        return Invoice.objects.filter(project__exact=self.id).filter(status__exact=3)
-        
-    def public_donations(self):
-        return Invoice.objects.filter(project__exact=self.id).filter(status__exact=3).exclude(is_anonymous=True)
-    
-    def all_donations_amount(self):
-        return Invoice.objects.filter(project__exact=self.id).filter(status__exact=3).aggregate(all_donations_sum=Sum('amount'))['all_donations_sum']
-    
-    def all_donations_amount_received(self):
-        return Invoice.objects.filter(project__exact=self.id).filter(status__exact=3).aggregate(all_donations_sum=Sum('amount_received'))['all_donations_sum']
-    
-    def anonymous_donations_amount_received(self):
-        amount = Invoice.objects.filter(project__exact=self.id).exclude(is_anonymous=False)
-        amount = amount.filter(status__exact=3).aggregate(sum=Sum('amount_received'))['sum']
-        return amount or 0
-        
-        '''
-        if Invoice.objects.filter(project__exact=self.id).exclude(is_anonymous=False).filter(status__exact=3).aggregate(sum=Sum('amount_received'))['sum']
-        return Invoice.objects.filter(project__exact=self.id).exclude(is_anonymous=False).filter(status__exact=3).aggregate(sum=Sum('amount_received'))['sum']
-        '''
-
-    @property
-    def view_count(self):
-        counter = ViewCounter.objects.get_for_object(self)
-        return counter.count or 0
-            
-    def has_valid_coordinates(self):
-        try:
-            latitude = float(self.latitude)
-            longitude = float(self.longitude)
-            return True
-        except:
-            return False
-
-    def get_location(self):
-        if self.has_valid_coordinates():
-            latitude = str(self.latitude.strip())
-            longitude = str(self.longitude.strip())
-            location = '%s,%s' % (latitude, longitude)
-        else:
-            state = self.state.strip().replace(' ', '+')
-            country = self.country.country_name.strip().replace(' ', '+')
-            location = '%s+%s' % (state, country)
-        return location
-
-    class QuerySet(QuerySet):
-        def published(self):
-            return self.filter(publishingstatus__status='published')
->>>>>>> eef8f121
     
         #budget    
         currency                    = models.CharField(_('currency'), choices=CURRENCY_CHOICES, max_length=3, default='EUR')
@@ -595,6 +491,7 @@
         #duration
         start_date                  = models.DateField(_('start date'), default=date.today)
         end_date                    = models.DateField(_('end date'), null=True, blank=True)
+        location                    = models.ManyToManyField(Location)
     
         #Custom manager
         #based on http://www.djangosnippets.org/snippets/562/ and
@@ -605,7 +502,31 @@
         @models.permalink
         def get_absolute_url(self):
             return ('project_main', (), {'project_id': self.pk})
-        
+    
+        @property
+        def view_count(self):
+            counter = ViewCounter.objects.get_for_object(self)
+            return counter.count or 0
+                
+        def has_valid_coordinates(self):
+            try:
+                latitude = float(self.latitude)
+                longitude = float(self.longitude)
+                return True
+            except:
+                return False
+    
+        def get_location(self):
+            if self.has_valid_coordinates():
+                latitude = str(self.latitude.strip())
+                longitude = str(self.longitude.strip())
+                location = '%s,%s' % (latitude, longitude)
+            else:
+                state = self.state.strip().replace(' ', '+')
+                country = self.country.country_name.strip().replace(' ', '+')
+                location = '%s+%s' % (state, country)
+            return location        
+
         class QuerySet(QuerySet):
             def published(self):
                 return self.filter(publishingstatus__status='published')
@@ -1115,6 +1036,27 @@
         def get_absolute_url(self):
             return ('project_main', (), {'project_id': self.pk})
         
+        def all_donations(self):
+            return Invoice.objects.filter(project__exact=self.id).filter(status__exact=3)
+            
+        def public_donations(self):
+            return Invoice.objects.filter(project__exact=self.id).filter(status__exact=3).exclude(is_anonymous=True)
+        
+        def all_donations_amount(self):
+            return Invoice.objects.filter(project__exact=self.id).filter(status__exact=3).aggregate(all_donations_sum=Sum('amount'))['all_donations_sum']
+        
+        def all_donations_amount_received(self):
+            return Invoice.objects.filter(project__exact=self.id).filter(status__exact=3).aggregate(all_donations_sum=Sum('amount_received'))['all_donations_sum']
+        
+        def anonymous_donations_amount_received(self):
+            amount = Invoice.objects.filter(project__exact=self.id).exclude(is_anonymous=False)
+            amount = amount.filter(status__exact=3).aggregate(sum=Sum('amount_received'))['sum']
+            return amount or 0
+            '''
+            if Invoice.objects.filter(project__exact=self.id).exclude(is_anonymous=False).filter(status__exact=3).aggregate(sum=Sum('amount_received'))['sum']
+            return Invoice.objects.filter(project__exact=self.id).exclude(is_anonymous=False).filter(status__exact=3).aggregate(sum=Sum('amount_received'))['sum']
+            '''
+
         class QuerySet(QuerySet):
             def published(self):
                 return self.filter(publishingstatus__status='published')
@@ -1425,7 +1367,6 @@
             '''
             Test if a user is connected to self through an arganisation
             '''
-<<<<<<< HEAD
             is_connected = False
             try:
                 is_connected = self in UserProfile.objects.get(user=user).organisation.published_projects()
@@ -1482,61 +1423,7 @@
             return Project.objects.budget_total().get(pk=self.pk).budget_total
     
         #shortcuts to linked orgs for a single project
-=======
-            return qs_column_sum(self.funding(org), 'pledged')
-
-        def total_donated(self):
-            "how much money has bee donated by individuals"
-            return qs_column_sum(self.funding(), 'donated')
-
-        def total_pending(self):
-            "individual donations still pending"
-            return qs_column_sum(self.funding(), 'pending')
-
-        def total_pending_negative(self):
-            "individual donations still pending NEGATIVE (used by akvo at a glance)"
-            return -qs_column_sum(self.funding(), 'pending')
-            
-        def get_planned_water_calc(self):
-            "how many will get improved water"
-            return qs_column_sum(self.status_not_cancelled(), 'improved_water') - qs_column_sum(self.status_complete(), 'improved_water')
-
-        def get_planned_sanitation_calc(self):
-            "how many will get improved sanitation"
-            return qs_column_sum(self.status_not_cancelled(), 'improved_sanitation') - qs_column_sum(self.status_complete(), 'improved_sanitation')
-
-        def get_actual_water_calc(self):
-            "how many have gotten improved water"
-            return qs_column_sum(self.status_complete(), 'improved_water')
-
-        def get_actual_sanitation_calc(self):
-            "how many have gotten improved sanitation"
-            return qs_column_sum(self.status_complete(), 'improved_sanitation')
-
-        #the following 4 return an organisation queryset!
-        def support_partners(self):
-            o = Organisation.objects.all()
-            return o.filter(support_partners__project__in=self)
-
-        def sponsor_partners(self):
-            o = Organisation.objects.all()
-            return o.filter(sponsor_partners__project__in=self)
-
-        def funding_partners(self):
-            o = Organisation.objects.all()
-            return o.filter(funding_partners__project__in=self)
-
-        def field_partners(self):
-            o = Organisation.objects.all()
-            return o.filter(field_partners__project__in=self)
-
-        def all_partners(self):
-            return (self.support_partners() | self.sponsor_partners() | self.funding_partners() | self.field_partners()).distinct()
-            
-
-    #TODO: is this relly needed? the default QS has identical methods
-    class OrganisationsQuerySet(QuerySet):
->>>>>>> eef8f121
+
         def support_partners(self):
             return Project.objects.filter(pk=self.pk).support_partners()
     
@@ -1547,51 +1434,12 @@
             return Project.objects.filter(pk=self.pk).funding_partners()
     
         def field_partners(self):
-<<<<<<< HEAD
             return Project.objects.filter(pk=self.pk).field_partners()
-=======
-            orgs = Organisation.objects.all()
-            return orgs.filter(field_partners__project__in=self)
-
-        def all_partners(self):
-            orgs = Organisation.objects.all()
-            return (orgs.filter(support_partners__project__in=self) | \
-                    orgs.filter(sponsor_partners__project__in=self) | \
-                    orgs.filter(funding_partners__project__in=self) | \
-                    orgs.filter(field_partners__project__in=self)).distinct()
-            #return (self.support_partners()|self.funding_partners()|self.field_partners()).distinct()
-
-    def __unicode__(self):
-        return self.name
-        
-    def project_type(self):
-        pt = ""
-        if self.category_water: pt += "W"
-        if self.category_sanitation: pt += "S"
-        if self.category_maintenance: pt += "M"
-        if self.category_training: pt += "T"
-        if self.category_education: pt += "E"
-        if self.category_product_development: pt += "P"
-        if self.category_other: pt += "O"
-        return pt
-    #project_type.allow_tags = True
-    
-    def show_status(self):
-        "Show the current project status"
-        return mark_safe("<span style='color: %s;'>%s</span>" % (STATUSES_COLORS[self.status], self.get_status_display()))
-        
-    def show_status_large(self):
-        "Show the current project status with background"
-        return mark_safe("<span class='status_large' style='background-color:%s; color:inherit; display:inline-block;'>%s</span>" % (STATUSES_COLORS[self.status], self.get_status_display()))
-    
-    def show_current_image(self):
-        try:
-            return self.current_image.thumbnail_tag
-        except:
-            return ''
-    show_current_image.allow_tags = True
->>>>>>> eef8f121
-    
+        
+	    def show_status_large(self):
+	        "Show the current project status with background"
+	        return mark_safe("<span class='status_large' style='background-color:%s; color:inherit; display:inline-block;'>%s</span>" % (STATUSES_COLORS[self.status], self.get_status_display()))
+        
         def all_partners(self):
             return Project.objects.filter(pk=self.pk).all_partners()
     
@@ -1617,8 +1465,8 @@
     amount              = models.DecimalField(max_digits=10, decimal_places=2, verbose_name=_('Amount'))
     
     class Meta:
-    	verbose_name=_('Budget item')
-    	verbose_name_plural=_('Budget items')
+        verbose_name=_('Budget item')
+        verbose_name_plural=_('Budget items')
         unique_together     = ('project', 'item')
         permissions = (
             ("%s_budget" % RSR_LIMITED_CHANGE, u'RSR limited change budget'),
@@ -1679,8 +1527,8 @@
     project                 = models.ForeignKey(Project,)
     
     class Meta:
-    	verbose_name=_('Funding partner')
-    	verbose_name_plural=_('Funding partners')
+        verbose_name=_('Funding partner')
+        verbose_name_plural=_('Funding partners')
 
     def __unicode__(self):
         return "%s %d %s" % (self.funding_organisation.name, self.funding_amount, self.project.get_currency_display())
@@ -1690,8 +1538,8 @@
     project                 = models.ForeignKey(Project,)
     
     class Meta:
-    	verbose_name=_('Sponsor partner')
-    	verbose_name_plural=_('Sponsor partners')
+        verbose_name=_('Sponsor partner')
+        verbose_name_plural=_('Sponsor partners')
 
     def __unicode__(self):
         return "%s" % (self.sponsor_organisation.name, )
@@ -1701,8 +1549,8 @@
     project                 = models.ForeignKey(Project,)
 
     class Meta:
-    	verbose_name=_('Support partner')
-    	verbose_name_plural=_('Support partners')
+        verbose_name=_('Support partner')
+        verbose_name_plural=_('Support partners')
 
     def __unicode__(self):
         return "%s" % (self.support_organisation.name, )
@@ -1712,8 +1560,8 @@
     project                 = models.ForeignKey(Project,)
 
     class Meta:
-    	verbose_name=_('Field partner')
-    	verbose_name_plural=_('Field partners')
+        verbose_name=_('Field partner')
+        verbose_name_plural=_('Field partners')
 
     def __unicode__(self):
         return "%s" % (self.field_organisation.name, )
@@ -1752,10 +1600,10 @@
 def isValidGSMnumber(field_data, all_data):
     #TODO: fix for django 1.0
     pass
-	#if not field_data.startswith("467"):
-	#	raise validators.ValidationError("The phone number must start with 467")
-	#if not len(field_data) == 11:
-	#	raise validators.ValidationError("The phone number must be 11 digits long.")
+    #if not field_data.startswith("467"):
+    #    raise validators.ValidationError("The phone number must start with 467")
+    #if not len(field_data) == 11:
+    #    raise validators.ValidationError("The phone number must be 11 digits long.")
 
 class UserProfile(models.Model):
     '''
@@ -1982,7 +1830,8 @@
     photo_credit    = models.CharField(_('photo credit'), blank=True, max_length=25)
     update_method   = models.CharField(_('update method'), blank=True, max_length=1, choices=UPDATE_METHODS, default='W')
     time            = models.DateTimeField(_('time'))
-    featured        = models.BooleanField(_(u'featured'), )
+    if not settings.PVW_RSR:
+        featured        = models.BooleanField(_(u'featured'), )
     
     class Meta:
         get_latest_by = "time"
@@ -2115,22 +1964,9 @@
     # PayPal
     ipn = models.CharField(_('PayPal IPN'), blank=True, max_length=75)
     # Mollie
-<<<<<<< HEAD
-    try:
-        bank = models.CharField(_(u'mollie.nl bank ID'), max_length=4,
-            choices=get_mollie_banklist(), blank=True)
-    except Exception, e:
-        if settings.DEBUG:
-            bank = 'None, (debug mode)'
-        else:
-            raise e
-        
-    transaction_id = models.CharField(_(u'mollie.nl transaction ID'), max_length=100, blank=True)
-=======
     bank = models.CharField(_('mollie.nl bank ID'), max_length=4,
         choices=get_mollie_banklist(), blank=True)
     transaction_id = models.CharField(_('mollie.nl transaction ID'), max_length=100, blank=True)
->>>>>>> eef8f121
 
     admin_objects = models.Manager()
     objects = InvoiceManager()
@@ -2209,13 +2045,13 @@
 
 post_save.connect(change_name_of_file_on_create, sender=Organisation)
 post_save.connect(change_name_of_file_on_create, sender=Project)
-post_save.connect(change_name_of_file_on_create, sender=Image)
 post_save.connect(change_name_of_file_on_create, sender=ProjectUpdate)
 
 pre_save.connect(change_name_of_file_on_change, sender=Organisation)
 pre_save.connect(change_name_of_file_on_change, sender=Project)
-pre_save.connect(change_name_of_file_on_change, sender=Image)
 pre_save.connect(change_name_of_file_on_change, sender=ProjectUpdate)
 if settings.PVW_RSR:
+    post_save.connect(change_name_of_file_on_create, sender=Image)
+    pre_save.connect(change_name_of_file_on_change, sender=Image)
     post_save.connect(change_name_of_file_on_create, sender=Category)
     pre_save.connect(change_name_of_file_on_change, sender=Category)