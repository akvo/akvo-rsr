# -*- coding: utf-8 -*-

# Akvo RSR is covered by the GNU Affero General Public License.
# See more details in the license.txt file located at the root folder of the Akvo RSR module. 
# For additional details on the GNU license please see < http://www.gnu.org/licenses/agpl.html >.

import urllib2
import string
import re
import os
from datetime import date, datetime, timedelta
from decimal import Decimal

from django import forms
from django.conf import settings
from django.db import models
from django.db.models import Sum, F
from django.db.models.query import QuerySet
from django.db.models.signals import pre_save, post_save
from django.contrib import admin
from django.contrib.auth.models import Group, User
from django.contrib.contenttypes.models import ContentType
from django.contrib.contenttypes import generic
from django.contrib.sites.models import Site
from django.core.validators import MinValueValidator, MaxValueValidator
from django.core.exceptions import ValidationError
from django.core.files.uploadedfile import InMemoryUploadedFile
from django.template import loader, Context
from django.template.loader import render_to_string
from django.utils.safestring import mark_safe
from django.utils.text import capfirst
from django.utils.translation import ugettext_lazy as _

from django_counter.models import ViewCounter
from mollie.ideal.utils import get_mollie_banklist
from paypal.standard.ipn.signals import payment_was_flagged
from registration.models import RegistrationProfile, RegistrationManager
from sorl.thumbnail.fields import ImageWithThumbnailsField
from akvo.settings import MEDIA_ROOT

from utils import (GROUP_RSR_EDITORS, RSR_LIMITED_CHANGE, GROUP_RSR_PARTNER_ADMINS,
                   GROUP_RSR_PARTNER_EDITORS)
from utils import (PAYPAL_INVOICE_STATUS_PENDING, PAYPAL_INVOICE_STATUS_VOID,
                   PAYPAL_INVOICE_STATUS_COMPLETE, PAYPAL_INVOICE_STATUS_STALE)
from utils import groups_from_user, rsr_image_path, rsr_send_mail_to_users, qs_column_sum
from signals import (change_name_of_file_on_change, change_name_of_file_on_create,
    create_publishing_status, create_organisation_account,
    create_payment_gateway_selector, donation_completed, set_active_cms)

#Custom manager
#based on http://www.djangosnippets.org/snippets/562/ and
#http://simonwillison.net/2008/May/1/orm/
class QuerySetManager(models.Manager):
    def get_query_set(self):
        return self.model.QuerySet(self.model)

    def __getattr__(self, attr, *args):
        try:
            return getattr(self.__class__, attr, *args)
        except AttributeError:
            return getattr(self.get_query_set(), attr, *args)
            
CONTINENTS = (
    (1, _('Africa')),
    (2, _('Asia')),
    (3, _('Australia')),
    (4, _('Europe')),
    (5, _('North America')),
    (6, _('South America')),
)

class Country(models.Model):
    
    country_name                = models.CharField(_(u'country name'), max_length=50, unique=True,)
    continent                   = models.IntegerField(_(u'continent'), choices=CONTINENTS)

    def __unicode__(self):
        return self.country_name

    class Meta:
        verbose_name = _('country')
        verbose_name_plural = _('countries')
        ordering = ['country_name']


class LatitudeField(models.FloatField):
    description = _('Latitude coordinate.')
    def __init__(self, *args, **kwargs):
        super(LatitudeField, self).__init__(*args, **kwargs)
        self.validators = [MinValueValidator(-90), MaxValueValidator(90)]

class LongitudeField(models.FloatField):
    description = _('Longitude coordinate.')
    def __init__(self, *args, **kwargs):
        super(LongitudeField, self).__init__(*args, **kwargs)
        self.validators = [MinValueValidator(-180), MaxValueValidator(180)]

class Location(models.Model):
    latitude = LatitudeField(_('latitude'))
    longitude = LongitudeField(_('longitude'))
    city = models.CharField(_('city'), max_length=255)
    state = models.CharField(_('state'), max_length=255)
    country = models.ForeignKey(Country)
    address_1 = models.CharField(_('address 1'), max_length=255, blank=True)
    address_2 = models.CharField(_('address 2'), max_length=255, blank=True)
    postcode = models.CharField(_('postcode'), max_length=10, blank=True)
    content_type = models.ForeignKey(ContentType)
    object_id = models.PositiveIntegerField()
    content_object = generic.GenericForeignKey('content_type', 'object_id')
    primary = models.BooleanField(_('primary location'), default=True)

    def __unicode__(self):
        return u'%s, %s (%s)' % (self.city, self.state, self.country)

    def save(self, *args, **kwargs):
        if self.primary:
            qs = Location.objects.filter(content_type=self.content_type,
                    object_id=self.object_id, primary=True)
            if self.pk:
                qs = qs.exclude(pk=self.pk)
                if qs.count() != 0:
                    self.primary = False
        super(Location, self).save(*args, **kwargs)


class ProjectsQuerySetManager(QuerySetManager):
    def get_query_set(self):
        return self.model.ProjectsQuerySet(self.model)

class Organisation(models.Model):
    """
    There are four types of organisations in RSR, called Field,
    Support, Funding and Sponsor partner respectively.
    """
    ORG_TYPE_NGO = 'N'
    ORG_TYPE_GOV = 'G'
    ORG_TYPE_COM = 'C'
    ORG_TYPE_KNO = 'K'
    ORG_TYPES = (
        (ORG_TYPE_NGO, _('NGO')),
        (ORG_TYPE_GOV, _('Governmental')),
        (ORG_TYPE_COM, _('Commercial')),
        (ORG_TYPE_KNO, _('Knowledge institution')),
    )
    
    def image_path(instance, file_name):
        return rsr_image_path(instance, file_name, 'db/org/%(instance_pk)s/%(file_name)s')

    #type                        = models.CharField(max_length=1, choices=PARNER_TYPES)
    field_partner               = models.BooleanField(_(u'field partner'))
    support_partner             = models.BooleanField(_(u'support partner'))
    funding_partner             = models.BooleanField(_(u'funding partner'))
    sponsor_partner             = models.BooleanField(_(u'sponsor partner'))

    name                        = models.CharField(_('name'), max_length=25, help_text=_('Short name which will appear in organisation and partner listings (25 characters).')
                                )
    long_name                   = models.CharField(_('long name'), blank=True, max_length=75, help_text=_('Full name of organisation (75 characters).')
                                )
    organisation_type           = models.CharField(_('organisation type'), max_length=1, choices=ORG_TYPES)

    logo                        = ImageWithThumbnailsField(
                                    _('logo'),
                                    blank=True,
                                    upload_to=image_path,
                                    thumbnail={'size': (360,270)},
                                    help_text=_('Logos should be approximately 360x270 pixels (approx. 100-200kb in size) on a white background.'),
                                )
    city                        = models.CharField(_('city'), max_length=25)
    state                       = models.CharField(_('state'), max_length=15)
    country                     = models.ForeignKey(Country)
    url                         = models.URLField(blank=True, verify_exists = False, help_text=_('Enter the full address of your web site, beginning with http://.'))
    map                         = models.ImageField(
                                    _('map'),
                                    blank=True,
                                    upload_to=image_path,
                                    help_text=_('The map image should be roughly square and no larger than 240x240 pixels (approx. 100-200kb in size).'),
                                )
    address_1                   = models.CharField(_('address 1'), blank=True, max_length=35, help_text=_('Street address (35 characters).'))
    address_2                   = models.CharField(_('address 2'), blank=True, max_length=35, help_text=_('Street address 2 (35 characters).'))
    postcode                    = models.CharField(_('post code'), blank=True, max_length=10, help_text=_('Postcode, zip code, etc. (10 characters).'))
    phone                       = models.CharField(_('phone'), blank=True, max_length=20, help_text=_('(20 characters).'))
    mobile                      = models.CharField(_('mobile'), blank=True, max_length=20, help_text=_('(20 characters).'))
    fax                         = models.CharField(_('fax'), blank=True, max_length=20, help_text=_('(20 characters).'))
    contact_person              = models.CharField(_('contact person'), blank=True, max_length=30, help_text=_('Name of external contact person for your organisation.'))
    contact_email               = models.CharField(_('contact email'), blank=True, max_length=50, help_text=_('Email to which inquiries about your organisation should be sent.'))
    description                 = models.TextField(_('description'), blank=True, help_text=_('Describe your organisation.') )

    locations                   = generic.GenericRelation(Location)

    #Managers, one default, one custom
    #objects = models.Manager()    
    objects     = QuerySetManager()
    projects    = ProjectsQuerySetManager()

    def get_absolute_url(self):
        return '/rsr/organisation/%d/' % self.id

    @property
    def primary_location(self, location=None):
        "Returns an organisations's primary location"
        qs = self.locations.filter(primary=True)
        if qs:
            location = qs[0]
        return location

    
    class QuerySet(QuerySet):
        def fieldpartners(self):
            return self.filter(field_partner__exact=True)
    
        def supportpartners(self):
            return self.filter(support_partner__exact=True)

        def sponsorpartners(self):
            return self.filter(sponsor_partner__exact=True)

        def fundingpartners(self):
            return self.filter(funding_partner__exact=True)
            
        def ngos(self):
            return self.filter(organisation_type__exact='N')

        def governmental(self):
            return self.filter(organisation_type__exact='G')

        def commercial(self):
            return self.filter(organisation_type__exact='C')

        def knowledge(self):
            return self.filter(organisation_type__exact='K')

    class ProjectsQuerySet(QuerySet):
        """
        used for the projects manager on the Organisation
        returns querysets of projects
        Usage:
        orgs = Organisation.projects.filter(filter_criteria)
        orgs.published() -> all projects "belonging to the orgs" returned from
        the first statement
        Note: Organisation.projects.all() returns all orgs!
        To get all projects you need to write Organisation.projects.all().all() ;-)
        """
        def published(self):
            '''
            returns a queryset with published projects that has self as any kind of partner
            note that self is a queryset of orgs
            '''
            projs = Project.objects.published()
            if settings.PVW_RSR:
                return (projs.filter(project_partners__partner__in=self)).distinct()
            else:
                return (projs.filter(supportpartner__support_organisation__in=self) | \
                         projs.filter(fieldpartner__field_organisation__in=self) | \
                         projs.filter(sponsorpartner__sponsor_organisation__in=self) | \
                         projs.filter(fundingpartner__funding_organisation__in=self)).distinct()

        def all(self):
            '''
            returns a queryset with all projects that has self as any kind of partner
            note that self is a queryset of orgs
            '''
            projs = Project.objects.all()
            if settings.PVW_RSR:
                return (projs.filter(project_partners__partner__in=self)).distinct()
            else:
                return (projs.filter(supportpartner__support_organisation__in=self) | \
                         projs.filter(fieldpartner__field_organisation__in=self) | \
                         projs.filter(sponsorpartner__sponsor_organisation__in=self) | \
                         projs.filter(fundingpartner__funding_organisation__in=self)).distinct()

    def __unicode__(self):
        return self.name

    #def partner_types(self):
    #    pt = ""
    #    if self.field_partner: pt += "F"
    #    if self.support_partner: pt += "S"
    #    if self.sponsor_partner: pt += "P"
    #    if self.funding_partner: pt += "M"
    #    return pt

    def partner_types(self):
        """
        return a list all ProjectPartner partner_types the org has
        """
        partners = ProjectPartner.objects.filter(partner=self)
        return list(set([partner.get_partner_type_display() for partner in partners]))

    def has_water_projects(self):
        if self.all_projects().filter(category_water__exact=True):
            return True
        else:
            return False

    def has_sanitation_projects(self):
        if self.all_projects().filter(category_sanitation__exact=True):
            return True
        else:
            return False
    
    def has_training_projects(self):
        if self.all_projects().filter(category_training__exact=True):
            return True
        else:
            return False
            
    def has_maintenance_projects(self):
        if self.all_projects().filter(category_maintenance__exact=True):
            return True
        else:
            return False
    
    def has_education_projects(self):
        if self.all_projects().filter(category_education__exact=True):
            return True
        else:
            return False

    def has_product_development_projects(self):
        if self.all_projects().filter(category_product_development__exact=True):
            return True
        else:
            return False

    def has_other_projects(self):
        if self.all_projects().filter(category_other__exact=True):
            return True
        else:
            return False
    
    def website(self):
        return '<a href="%s">%s</a>' % (self.url, self.url,)
    website.allow_tags = True
    
    def published_projects(self):
        '''
        returns a queryset with published projects that has self as any kind of partner
        '''
        return Organisation.projects.filter(pk=self.pk).published()

    def all_projects(self):
        '''
        returns a queryset with all projects that has self as any kind of partner
        '''
        return Organisation.projects.filter(pk=self.pk).all()

    def partners(self):
        '''
        returns a queryset of all organisations that self has at least one project in common with, excluding self
        '''
        return Project.organisations.filter(pk__in=self.published_projects()).all_partners().exclude(id__exact=self.id)
   
    def funding(self):
        my_projs = self.published_projects().status_not_cancelled()
        # Fix for problem with pledged. my_projs.euros().total_pledged(self) won't
        # work because values_list used in qs_column_sum will not return more
        # than one of the same value. This leads to the wrong sum when same amount
        # has been pledged to multiple projects
        all_active = Project.objects.published().status_not_cancelled()
        return {
            'total_euros': my_projs.euros().total_total_budget(),
            'donated_euros': my_projs.euros().total_donated(),
            'pledged_euros': all_active.euros().total_pledged(self),
            'still_needed_euros': my_projs.euros().total_funds_needed(),
            'total_dollars': my_projs.dollars().total_total_budget(),
            'donated_dollars': my_projs.dollars().total_donated(),
            'pledged_dollars': all_active.dollars().total_pledged(self),
            'still_needed_dollars': my_projs.dollars().total_funds_needed()
        }

    class Meta: 
        verbose_name=_('Organisation')
        verbose_name_plural=_('Organisations')
        ordering = ['name']
        permissions = (
            ("%s_organisation" % RSR_LIMITED_CHANGE, u'RSR limited change organisation'),
        )
        

class OrganisationAccount(models.Model):
    """
    This model keps track of organisation account levels and other relevant data.
    The reason for having this in a separate model form Organisation is to hide
    it from the org admins.
    """
    ACCOUNT_LEVEL = (
        ('free', _('Free')),
        ('plus', _('Plus')),
        ('premium', _('Premium')),
    )
    organisation    = models.OneToOneField(Organisation, primary_key=True)
    account_level   = models.CharField(_('account level'), max_length=12, choices=ACCOUNT_LEVEL, default='free')

    class Meta:
        verbose_name = _('organisation account')
        verbose_name_plural = _('organisation accounts')

class FocusArea(models.Model):
    def image_path(instance, file_name):
        return rsr_image_path(instance, file_name, 'db/focus_area/%(file_name)s')
    name        = models.CharField(_('focus area name'), max_length=50, help_text=_('The name of the focus area. This will show as the title of the focus area project listing page. (30 characters).'))
    slug        = models.SlugField(_('slug'), max_length=20, help_text=_('Enter the "slug" i.e. a short word or hyphenated-words. This will be used in the URL of the focus area project listing page. (20 characters, only lower case letters, numbers, hyphen and underscore allowed.).'))
    description = models.TextField(_('description'), max_length=500, help_text=_('Enter the text that will appear on the focus area project listing page. (500 characters).'))
    image       = ImageWithThumbnailsField(
                    _('focus area image'),
                    upload_to=image_path,
                    thumbnail={'size': (20, 20), 'options': ('crop', )},
                    help_text=_('The image that will appear on the focus area project listing page.'),
                )

    @models.permalink
    def get_absolute_url(self):
        return ('focus_area', (), {'slug': self.slug})

    def __unicode__(self):
        return self.name

    class Meta:
        verbose_name=_('focus area')
        verbose_name_plural=_('focus areas')

class Category(models.Model):
    def image_path(instance, file_name):
        return rsr_image_path(instance, file_name, 'db/category/%(file_name)s')
    #CHOICES_CATEGORY = (
    #    (1, _('Water for food and nature')),
    #    (2, _('Water and climate')),
    #    (3, _('Millennium goals water and sanitation')),
    #    (4, _('Integrated resource management')),
    #    (5, _('Ground water management')),
    #    (6, _('Delta technology')),
    #    (7, _('Clean water')),
    #    (8, _('Safety')),
    #    (9, _('Waste')),
    #    (10, _('Resource management')),
    #    (11, _('Water & climate')),
    #)
    name                    = models.CharField(_('category name'), blank=True, max_length=50, help_text=_('Enter a name for the category. (50 characters).'))
    icon                    = ImageWithThumbnailsField(
                                _('category icon'),
                                blank=True,
                                upload_to=image_path,
                                thumbnail={'size': (20, 20), 'options': ('crop', )},
                                help_text=_('Icon size must 20 pixels square, preferably a .png or .gif'),
                            )
    focus_area              = models.ManyToManyField(FocusArea, related_name='categories',)
    #focus_area_clean        = models.BooleanField(_('focus area clean water'))
    #focus_area_safety       = models.BooleanField(_('focus area safety'))
    #focus_area_sharing      = models.BooleanField(_('focus area sharing water'))
    #focus_area_governance   = models.BooleanField(_('focus area governance'))
    
    def __unicode__(self):
        return '%s (%s)' % (self.name, self.areas(),)

    class Meta:
        verbose_name=_('category')
        verbose_name_plural=_('categories')
        
    def areas(self):
        return ', '.join([capfirst(area.name) for area in self.focus_area.all()])
    areas.allow_tags = True


CURRENCY_CHOICES = (
    ('USD', '$'),
    ('EUR', '€'),
)

STATUSES = (
    ('N', _('None')),
    ('H', _('Needs funding')),
    ('A', _('Active')),    
    ('C', _('Complete')),
    ('L', _('Cancelled')),
)
#STATUSES_DICT = dict(STATUSES) #used to output STATUSES text
STATUSES_COLORS = {'N':'black', 'A':'#AFF167', 'H':'orange', 'C':'grey', 'L':'red', }

class OrganisationsQuerySetManager(QuerySetManager):
    def get_query_set(self):
        return self.model.OrganisationsQuerySet(self.model)

if settings.PVW_RSR: #pvw-rsr
    
<<<<<<< HEAD
    class MiniCMS(models.Model):
        '''
        A model that holds a bunch of fields for editable text on the home page and the project listing page.
        '''
        def image_path(instance, file_name):
            return rsr_image_path(instance, file_name, 'db/home_page/%(file_name)s')
            
        top_right_box       = models.TextField(_(_(u'top right box text'), ), max_length=350, help_text=_('Enter the text that will appear in the top right box of the home page. (350 characters)'))
        map_box             = models.TextField(_(_(u'map box text'), ), max_length=200, help_text=_('Enter the text that will appear below the map on the home page. (200 characters).'))
        video_url           = models.CharField(_(_(u'video url'), ), max_length=100, help_text=_('The URL to the video to be shown on the home page.'))
        tagline_box          = models.TextField(_(_(u'tagline box text'), ), max_length=100, help_text=_('Enter the text that will appear in the on-line box at the bottom of the home page. (100 characters).'))
        active              = models.BooleanField(_(u'currently active home page'), default=False)

        def __unicode__(self):
            return self.top_right_box[:50]
        
        class Meta:
            verbose_name        =_(u'MiniCMS')
            verbose_name_plural =_(u'MiniCMS')
    
    class FocusArea(models.Model):
        def image_path(instance, file_name):
            return rsr_image_path(instance, file_name, 'db/focus_area/%(file_name)s')
        name        = models.CharField(_('focus area name'), max_length=50, help_text=_('The name of the focus area. This will show as the title of the focus area project listing page. (30 characters).'))
        slug        = models.SlugField(_('slug'), max_length=20, help_text=_('Enter the "slug" i.e. a short word or hyphenated-words. This will be used in the URL of the focus area project listing page. (20 characters, only lower case letters, numbers, hyphen and underscore allowed.).'))
        description = models.TextField(_('description'), max_length=500, help_text=_('Enter the text that will appear on the focus area project listing page. (500 characters).'))
        image       = ImageWithThumbnailsField(
                        _('focus area image'),
                        upload_to=image_path,
                        thumbnail={'size': (20, 20), 'options': ('crop', )},
                        help_text=_('The image that will appear on the focus area project listing page.'),
                    )

        @models.permalink
        def get_absolute_url(self):
            return ('focus_area', (), {'slug': self.slug})

        def __unicode__(self):
            return self.name

        class Meta:
            verbose_name=_('focus area')
            verbose_name_plural=_('focus areas')

    class Category(models.Model):
        def image_path(instance, file_name):
            return rsr_image_path(instance, file_name, 'db/category/%(file_name)s')
        #CHOICES_CATEGORY = (
        #    (1, _('Water for food and nature')),
        #    (2, _('Water and climate')),
        #    (3, _('Millennium goals water and sanitation')),
        #    (4, _('Integrated resource management')),
        #    (5, _('Ground water management')),
        #    (6, _('Delta technology')),
        #    (7, _('Clean water')),
        #    (8, _('Safety')),
        #    (9, _('Waste')),
        #    (10, _('Resource management')),
        #    (11, _('Water & climate')),
        #)
        name                    = models.CharField(_('category name'), blank=True, max_length=50, help_text=_('Enter a name for the category. (50 characters).'))
        icon                    = ImageWithThumbnailsField(
                                    _('category icon'),
                                    blank=True,
                                    upload_to=image_path,
                                    thumbnail={'size': (20, 20), 'options': ('crop', )},
                                    help_text=_('Icon size must 20 pixels square, preferably a .png or .gif'),
                                )
        focus_area              = models.ManyToManyField(FocusArea, related_name='categories',)
        #focus_area_clean        = models.BooleanField(_('focus area clean water'))
        #focus_area_safety       = models.BooleanField(_('focus area safety'))
        #focus_area_sharing      = models.BooleanField(_('focus area sharing water'))
        #focus_area_governance   = models.BooleanField(_('focus area governance'))
        
        def __unicode__(self):
            return '%s (%s)' % (self.name, self.areas(),)

        class Meta:
            verbose_name=_('category')
            verbose_name_plural=_('categories')
            
        def areas(self):
            return ', '.join([capfirst(area.name) for area in self.focus_area.all()])
        areas.allow_tags = True
=======
>>>>>>> 9996e0fc


    class Project(models.Model):    
        def image_path(instance, file_name):
            return rsr_image_path(instance, file_name, 'db/project/%(instance_pk)s/%(file_name)s')

        name                        = models.CharField(_('title'), max_length=45, help_text=_('A short descriptive name for your project (45 characters).'))
        subtitle                    = models.CharField(_('subtitle'), max_length=75, help_text=_('A subtitle with more information on the project (75 characters).'))
        status                      = models.CharField(_('status'), max_length=1, choices=STATUSES, default='N', help_text=_('Current project state.'))
        categories                  = models.ManyToManyField(Category, related_name='projects',)
        city                        = models.CharField(_('location (city/village)'), max_length=25, help_text=_('Name of city, village, town, slum, etc. (25 characters).'))
        state                       = models.CharField(_('state/region'), max_length=15, help_text=_('Name of state, province, county, region, etc. (15 characters).'))
        country                     = models.ForeignKey(Country, help_text=_('Country where project is taking place.'))
        map                         = models.ImageField(
                                        _('map'),
                                        blank=True,
                                        upload_to=image_path,
                                        help_text=_('The map image should be roughly square and no larger than 240x240 pixels (approx. 100-200kb in size).')
                                    )
        #Project categories
        #category_water              = models.BooleanField(_('water'))
        #category_sanitation         = models.BooleanField(_('sanitation'))
        #category_maintenance        = models.BooleanField(_('maintenance'))
        #category_training           = models.BooleanField(_('training'))
        #category_education          = models.BooleanField(_('education'))
        #category_product_development= models.BooleanField(_('product development'))
        #category_other              = models.BooleanField(_('other'))

        showcase                     = models.BooleanField(_('showcase'))
        
        #current_status_summary = models.TextField()
        project_plan_summary        = models.TextField(_('summary'), max_length=500, help_text=_('Briefly summarize the project (500 characters).'))
        current_image               = ImageWithThumbnailsField(
                                        _('project photo'),
                                        blank=True,
                                        upload_to=image_path,
                                        thumbnail={'size': (240, 180), 'options': ('autocrop', 'detail', )}, #detail is a mild sharpen
                                        help_text=_('The project image looks best in landscape format (4:3 width:height ratio), and should be less than 3.5 mb in size.'),
                                    )
        current_image_caption       = models.CharField(_('photo caption'), blank=True, max_length=50, help_text=_('Enter a caption for your project picture (50 characters).'))
        goals_overview              = models.TextField(_('goals'), max_length=500, help_text=_('Describe what the project hopes to accomplish (500 characters).'))
        goal_1                      = models.CharField(_('deliverable or activity 1'), blank=True, max_length=60, help_text=_('(60 characters)'))
        goal_2                      = models.CharField(_('deliverable or activity 2'), blank=True, max_length=60)
        goal_3                      = models.CharField(_('deliverable or activity 3'), blank=True, max_length=60)
        goal_4                      = models.CharField(_('deliverable or activity 4'), blank=True, max_length=60)
        goal_5                      = models.CharField(_('deliverable or activity 5'), blank=True, max_length=60)
        beneficiaries               = models.IntegerField(_(u'beneficiaries'), blank=True, default=0, help_text=_(u'Enter the number pf people that benefit from this project.'), )
        #Project target benchmarks
        #water_systems               = models.IntegerField(_('water systems'), default=0)
        #sanitation_systems          = models.IntegerField(_('sanitation systems'), default=0)
        #hygiene_facilities          = models.IntegerField(_('hygiene facilities'), default=0)
        #improved_water              = models.IntegerField(_('water: # people affected'), default=0)
        #improved_water_years        = models.IntegerField(_('for # years'), default=0)
        #improved_sanitation         = models.IntegerField(_('sanitation: # people affected'), default=0)
        #improved_sanitation_years   = models.IntegerField(_('for # years'), default=0)
        #trainees                    = models.IntegerField(_('# people trained'), default=0)
        #mdg_count_water             = models.IntegerField(default=0)
        #mdg_count_sanitation        = models.IntegerField(default=0)
    
        #location_1                  = models.CharField(_('location 1'), blank=True, max_length=50, help_text=_('Street address (50 characters).'))
        #location_2                  = models.CharField(_('location 2'), blank=True, max_length=50, help_text=_('Street address 2 (50 characters).'))
        #postcode                    = models.CharField(_('post code'), blank=True, max_length=10, help_text=_('Postcode, zip code, etc. (10 characters).'))
        #longitude                   = models.CharField(_('longitude'), blank=True, max_length=20, help_text=_(u'East/west measurement(λ) in degrees/minutes/seconds, for example 23° 27′ 30" E.'))
        #latitude                    = models.CharField(_('latitude'), blank=True, max_length=20, help_text=_(u'North/south measurement(ϕ) in degrees/minutes/seconds, for example 23° 26′ 21″ N.'))
        current_status_detail       = models.TextField(_('current status detail'), blank=True, max_length=600, help_text=_('(600 characters).'))
        project_plan_detail         = models.TextField(_('project plan details'), blank=True, help_text=_('(unlimited)'))
        impact                      = models.TextField(_('impact'), blank=True, help_text=_('(unlimited)'))
        spin_off                    = models.TextField(_('spin off and market impact'), blank=True, help_text=_('(unlimited)'))
        lessons_learned             = models.TextField(_('lessons learned'), blank=True, help_text=_('(unlimited)'))
        technologies_used           = models.TextField(_('technologies used'), blank=True, help_text=_('(unlimited)'))

        notes                       = models.TextField(_('notes and comments'), blank=True, help_text=_('(unlimited).'))
    
        #budget    
        currency                    = models.CharField(_('currency'), choices=CURRENCY_CHOICES, max_length=3, default='EUR')
        
        #duration
        start_date                  = models.DateField(_('start date'), default=date.today)
        end_date                    = models.DateField(_('end date'), null=True, blank=True)
        total_budget                = models.IntegerField(_(u'total budget'), default=0, help_text=_(u'Enter the total budget for the project.'), )
        pvw_budget                  = models.IntegerField(_(u'pvw budget'), default=0, help_text=_(u'Enter the amount that Partners for Water contribute to the project.'), )
        locations                   = generic.GenericRelation(Location)
        
        #Custom manager
        #based on http://www.djangosnippets.org/snippets/562/ and
        #http://simonwillison.net/2008/May/1/orm/
        objects = QuerySetManager()
        organisations = OrganisationsQuerySetManager()
    
        @models.permalink
        def get_absolute_url(self):
            return ('project_main', (), {'project_id': self.pk})
    
        @property
        def view_count(self):
            counter = ViewCounter.objects.get_for_object(self)
            return counter.count or 0

        @property
        def primary_location(self, location=None):
            qs = self.locations.filter(primary=True)
            if qs:
                location = qs[0]
            return location


        class QuerySet(QuerySet):
            def has_primary_location(self):
                content_type = ContentType.objects.get_for_model(Project)
                locations = Location.objects.filter(content_type=content_type,
                    primary=True)
                project_ids = [location.object_id for location in locations]
                return self.filter(id__in=project_ids)

            def published(self):
                return self.filter(publishingstatus__status='published')
        
            def unpublished(self):
                return self.filter(publishingstatus__status='unpublished')
        
            def status_none(self):
                return self.filter(status__exact='N')
        
            def status_active(self):
                return self.filter(status__exact='A')
    
            def status_onhold(self):
                return self.filter(status__exact='H')

            def status_complete(self):
                return self.filter(status__exact='C')
        
            def status_cancelled(self):
                return self.filter(status__exact='L')
            
            def status_not_cancelled(self):
                return self.exclude(status__exact='L')
          
            def euros(self):
                return self.filter(currency='EUR')
    
            def dollars(self):
                return self.filter(currency='USD')
    
            def budget_employment(self):
                return self.filter(budgetitem__item__exact='employment').annotate(
                    budget_employment=Sum('budgetitem__amount'),
                )
    
            def budget_building(self):
                return self.filter(budgetitem__item__exact='building').annotate(
                    budget_building=Sum('budgetitem__amount'),
                )
    
            def budget_training(self):
                return self.filter(budgetitem__item__exact='training').annotate(
                    budget_training=Sum('budgetitem__amount'),
                )
    
            def budget_maintenance(self):
                return self.filter(budgetitem__item__exact='maintenance').annotate(
                    budget_maintenance=Sum('budgetitem__amount'),
                )
    
            def budget_management(self):
                return self.filter(budgetitem__item__exact='management').annotate(
                    budget_management=Sum('budgetitem__amount'),
                )
    
            def budget_other(self):
                return self.filter(budgetitem__item__exact='other').annotate(
                    budget_other=Sum('budgetitem__amount'),
                )
    
            def budget_total(self):
                return self.annotate(budget_total=Sum('project_partners__funding_amount'),).distinct()
    
            def donated(self):
                return self.filter(invoice__status=PAYPAL_INVOICE_STATUS_COMPLETE).annotate(
                    donated=Sum('invoice__amount_received'),
                ).distinct()
    
            def pledged(self, org=None):
                if org:
                    self.filter(funding_organisation__exact=org)
                return self.annotate(pledged=Sum('fundingpartner__funding_amount'),)
    
            def funding(self, organisation=None):
                '''create extra columns "funds_needed", "pledged" and "donated"
                that calculate the respective values for each project in the queryset
                '''
                funding_queries = {
                    #how much money does the project need to be fully funded, given that all pending donations complete
                    'funds_needed':
                        ''' SELECT DISTINCT (
                                SELECT CASE 
                                    WHEN Sum(amount) IS NULL THEN 0
                                    ELSE Sum(amount)
                                END
                                FROM rsr_budgetitem
                                WHERE rsr_budgetitem.project_id = rsr_project.id
                            ) - (
                                SELECT CASE 
                                    WHEN Sum(funding_amount) IS NULL THEN 0
                                    ELSE Sum(funding_amount)
                                END
                                FROM rsr_fundingpartner
                                WHERE rsr_fundingpartner.project_id = rsr_project.id
                            ) - (
                                SELECT CASE 
                                    WHEN Sum(amount) IS NULL THEN 0
                                    ELSE Sum(amount)
                                END
                                FROM rsr_invoice
                                WHERE rsr_invoice.project_id = rsr_project.id
                                AND rsr_invoice.status = %d
                            ) - (
                                SELECT CASE
                                    WHEN Sum(amount_received) IS NULL THEN 0
                                    ELSE Sum(amount_received)
                                END
                                FROM rsr_invoice
                                WHERE rsr_invoice.project_id = rsr_project.id
                                AND rsr_invoice.status = %d
                            )
                        ''' % (PAYPAL_INVOICE_STATUS_PENDING, PAYPAL_INVOICE_STATUS_COMPLETE),
                    #how much money has been donated by individual donors, including pending donations
                    'donated':
                        ''' SELECT DISTINCT (
                                SELECT CASE
                                    WHEN Sum(amount) IS NULL THEN 0
                                    ELSE Sum(amount)
                                END
                                FROM rsr_invoice
                                WHERE rsr_invoice.project_id = rsr_project.id
                                AND rsr_invoice.status = %d
                            ) + (
                                SELECT CASE
                                    WHEN Sum(amount_received) IS NULL THEN 0
                                    ELSE Sum(amount_received)
                                END
                                FROM rsr_invoice
                                WHERE rsr_invoice.project_id = rsr_project.id
                                AND rsr_invoice.status = %d
                            )
                        ''' % (PAYPAL_INVOICE_STATUS_PENDING, PAYPAL_INVOICE_STATUS_COMPLETE),
                    #how much donated money from individuals is pending
                    'pending':
                        ''' SELECT CASE
                                WHEN Sum(amount) IS NULL THEN 0
                                ELSE Sum(amount)
                            END
                            FROM rsr_invoice
                            WHERE rsr_invoice.project_id = rsr_project.id
                                AND rsr_invoice.status = %d
                        ''' % PAYPAL_INVOICE_STATUS_PENDING,
                    #the total budget for the project as per the budgetitems
                    'total_budget':
                        ''' SELECT CASE
                                WHEN SUM(amount) IS NULL THEN 0
                                ELSE SUM(amount)
                            END
                            FROM rsr_budgetitem
                            WHERE rsr_budgetitem.project_id = rsr_project.id
                        ''',
                }
                #how much has been pledged by organisations. if an org param is supplied
                #this is modified to show huw much _that_ org has pledged to each project
                pledged = {
                    'pledged':
                        ''' SELECT CASE
                                WHEN Sum(funding_amount) IS NULL THEN 0
                                ELSE Sum(funding_amount)
                            END
                            FROM rsr_fundingpartner
                            WHERE rsr_fundingpartner.project_id = rsr_project.id
                        '''
                }
                if organisation:
                    pledged['pledged'] = '''%s
                        AND rsr_fundingpartner.funding_organisation_id = %d''' % (
                            pledged['pledged'], organisation.pk
                        )
                funding_queries.update(pledged)
                #return self.annotate(budget_total=Sum('budgetitem__amount'),).extra(select=funding_queries).distinct()
                return self.extra(select=funding_queries)
    
            def need_funding(self):
                "projects that projects need funding"
                #this hack is needed because mysql doesn't allow WHERE clause to refer to a calculated column, in this case funds_needed
                #so instead we order by funds_needed and create a list of pk:s from all projects with funds_needed > 0 and filter on those
                return self.filter(pk__in=[pk for pk, fn in self.funding().extra(order_by=['-funds_needed']).values_list('pk', 'funds_needed') if fn > 0])
    
            def need_funding_count(self):
                "how many projects need funding"
                return len(self.need_funding())
    
            def total_funds_needed(self):
                "how much money the projects still need"
                return qs_column_sum(self.funding(), 'funds_needed')
    
            def total_total_budget(self):
                "how much money the projects still need"
                return qs_column_sum(self.funding(), 'total_budget')
    
            def total_pledged(self, org=None):
                '''
                how much money has been commited to the projects
                if org is supplied, only money pledeg by that org is calculated
                '''
                return qs_column_sum(self.funding(org), 'pledged')
    
            def total_donated(self):
                "how much money has bee donated by individuals"
                return qs_column_sum(self.funding(), 'donated')
    
            def total_pending(self):
                "individual donations still pending"
                return qs_column_sum(self.funding(), 'pending')
    
            def total_pending_negative(self):
                "individual donations still pending NEGATIVE (used by akvo at a glance)"
                return -qs_column_sum(self.funding(), 'pending')
                
            def get_planned_water_calc(self):
                "how many will get improved water"
                return qs_column_sum(self.status_not_cancelled(), 'improved_water') - qs_column_sum(self.status_complete(), 'improved_water')
    
            def get_planned_sanitation_calc(self):
                "how many will get improved sanitation"
                return qs_column_sum(self.status_not_cancelled(), 'improved_sanitation') - qs_column_sum(self.status_complete(), 'improved_sanitation')
    
            def get_actual_water_calc(self):
                "how many have gotten improved water"
                return qs_column_sum(self.status_complete(), 'improved_water')
    
            def get_actual_sanitation_calc(self):
                "how many have gotten improved sanitation"
                return qs_column_sum(self.status_complete(), 'improved_sanitation')

            def all_partners(self):
                o = Organisation.objects.all()
                return o.filter(
                    partner_projects__project__in=self
                )
            
            def lead_partners(self):
                o = Organisation.objects.all()
                return o.filter(
                    partner_projects__project__in=self,
                    partner_projects__partner_type__exact='L'
                )
            
            def other_partners(self):
                "All partners except lead partners"
                o = Organisation.objects.all()
                return o.filter(
                    partner_projects__project__in=self,
                    partner_projects__partner_type__in=['P', 'F', 'I', 'C',]
                )
    
        #TODO: is this relly needed? the default QS has identical methods
        class OrganisationsQuerySet(QuerySet):
            pass
            #def all_partners(self):
            #    o = Organisation.objects.all()
            #    return o.filter(partner_projects__project__in=self)
            #
            #def lead_partners(self):
            #    o = Organisation.objects.all()
            #    return o.filter(partner_projects__project__in=self).filter(partner_projects__partner_type__exact='L')
            #
            #def other_partners(self):
            #    "All partners except lead partners"
            #    o = Organisation.objects.all()
            #    return o.filter(partner_projects__project__in=self).exclude(partner_projects__partner_type__exact='L')
    
        def __unicode__(self):
            return _(u'Project %d: %s') % (self.id, self.name)
            
        def project_type(self):
            pt = ""
            if self.category_water: pt += "W"
            if self.category_sanitation: pt += "S"
            if self.category_maintenance: pt += "M"
            if self.category_training: pt += "T"
            if self.category_education: pt += "E"
            if self.category_product_development: pt += "P"
            if self.category_other: pt += "O"
            return pt
        #project_type.allow_tags = True
        
        def show_status(self):
            "Show the current project status"
            return mark_safe("<span style='color: %s;'>%s</span>" % (STATUSES_COLORS[self.status], self.get_status_display()))
        
        def show_current_image(self):
            try:
                return self.current_image.thumbnail_tag
            except:
                return ''
        show_current_image.allow_tags = True
        
        def show_map(self):
            try:
                return '<img src="%s" />' % (self.map.url,)
            except:
                return ''
        show_map.allow_tags = True
        
        def connected_to_user(self, user):
            '''
            Test if a user is connected to self through an arganisation
            '''
            is_connected = False
            try:
                is_connected = self in UserProfile.objects.get(user=user).organisation.published_projects()
            except:
                pass
            return is_connected
    
        def is_published(self):
            if self.publishingstatus:
                return self.publishingstatus.status == 'published'
            return False
        is_published.boolean = True
    
        #shortcuts to funding/budget data for a single project
        def funding_pledged(self, organisation=None):
            return Project.objects.funding(organisation).get(pk=self.pk).pledged
    
        def funding_donated(self):
            return Project.objects.funding().get(pk=self.pk).donated
    
        def funding_total_given(self):
            # Decimal(str(result)) conversion is necessary
            # because SQLite doesn't handle decimals natively
            # See item 16 here: http://www.sqlite.org/faq.html
            # MySQL and PostgreSQL are not affected by this limitation
            result = self.funding_pledged() + self.funding_donated()
            decimal_result = Decimal(str(result))
            return decimal_result
    
        def funding_still_needed(self):
            result =  Project.objects.funding().get(pk=self.pk).funds_needed
            decimal_result = Decimal(str(result))
            return decimal_result
    
        def budget_employment(self):
            return Project.objects.budget_employment().get(pk=self.pk).budget_employment
    
        def budget_building(self):
            return Project.objects.budget_building().get(pk=self.pk).budget_building
    
        def budget_training(self):
            return Project.objects.budget_training().get(pk=self.pk).budget_training
    
        def budget_maintenance(self):
            return Project.objects.budget_maintenance().get(pk=self.pk).budget_maintenance
    
        def budget_management(self):
            return Project.objects.budget_management().get(pk=self.pk).budget_management
    
        def budget_other(self):
            return Project.objects.budget_other().get(pk=self.pk).budget_other
    
        def budget_total(self):
            return Project.objects.budget_total().get(pk=self.pk).budget_total
    
        def focus_areas(self):
            return FocusArea.objects.filter(categories__in=self.categories.all()).distinct()
        focus_areas.allow_tags = True
            
        def areas_and_categories(self):
            area_objs = FocusArea.objects.filter(categories__projects__exact=self).distinct().order_by('name')
            areas = []
            for area_obj in area_objs:
                area = {'area': area_obj}
                area['categories'] = []
                for cat_obj in Category.objects.filter(focus_area=area_obj, projects=self).order_by('name'):
                    area['categories'] += [cat_obj.name]
                areas += [area]
            return areas
                
        #shortcuts to linked orgs for a single project
        def all_partners(self):
            return Project.objects.filter(pk=self.pk).all_partners()
    
        def lead_partners(self):
            return Project.objects.filter(pk=self.pk).lead_partners()
    
        def other_partners(self):
            return Project.objects.filter(pk=self.pk).other_partners()

        @property
        def view_count(self):
            counter = ViewCounter.objects.get_for_object(self)
            return counter.count or 0
                
        @property
        def primary_location(self, location=None):
            "Returns a project's primary location"
            qs = self.locations.filter(primary=True)
            if qs:
                location = qs[0]
            return location
    
        def has_valid_legacy_coordinates(self): # TO BE DEPRECATED
            try:
                latitude = float(self.latitude)
                longitude = float(self.longitude)
                if not latitude == 0 and not longitude == 0:
                    return True
            except:
                return False

        def show_status_large(self):
            "Show the current project status with background"
            return mark_safe("<span class='status_large' style='background-color:%s; color:inherit; display:inline-block;'>%s</span>" % (STATUSES_COLORS[self.status], self.get_status_display()))

        class Meta:
            verbose_name=_('project')
            verbose_name_plural=_('projects')


    class ProjectPartner(models.Model):
        CHOICES_PARTNER_TYPE = (
            (u'P', _('Partner')),
            (u'L', _('Lead partner')),
            (u'F', _('Funder')),    
            (u'I', _('Initiator')),
            (u'C', _('Contractor')),
        )        
        partner                 = models.ForeignKey(Organisation, related_name='partner_projects',)
        project                 = models.ForeignKey(Project, related_name='project_partners',)
        partner_type            = models.CharField(_('partner type'), max_length=1, choices=CHOICES_PARTNER_TYPE, )
        funding_amount          = models.DecimalField(_('funding amount'), blank=True, null=True, max_digits=10, decimal_places=2)
        funding_instrument      = models.CharField(_('funding instrument'), max_length=100, blank=True, )
        funding_instrument_url  = models.URLField(_('URL to funding instrument website'), blank=True,)

        class Meta:
            verbose_name=_('partner')
            verbose_name_plural=_('partners')
    
        def __unicode__(self):
            return self.partner.name


    class Image(models.Model):
        def image_path(instance, file_name):
            return rsr_image_path(instance.project, file_name, 'db/project/%(instance_pk)s/%(file_name)s')
            
        project                 = models.ForeignKey(Project, related_name='images',)
        image                   = ImageWithThumbnailsField(
                                    _('project photo'),
                                    blank=True,
                                    upload_to=image_path,
                                    thumbnail={'size': (240, 180), 'options': ('autocrop', 'detail', )}, #detail is a mild sharpen
                                    help_text=_('The project image looks best in landscape format (4:3 width:height ratio), and should be less than 3.5 mb in size.'),
                                )
        current_image_caption   = models.CharField(_('photo caption'), blank=True, max_length=50, help_text=_('Enter a caption for your project picture (50 characters).'))

        class Meta:
            verbose_name=_('image')
            verbose_name_plural=_('images')

        
else: #akvo-rsr

    class Project(models.Model):
        def image_path(instance, file_name):
            return rsr_image_path(instance, file_name, 'db/project/%s/%s')
    
        name                        = models.CharField(_('name'), max_length=45, help_text=_('A short descriptive name for your project (45 characters).'))
        subtitle                    = models.CharField(_('subtitle'), max_length=75, help_text=_('A subtitle with more information on the project (75 characters).'))
        status                      = models.CharField(_('status'), max_length=1, choices=STATUSES, default='N', help_text=_('Current project state.'))
        categories                  = models.ManyToManyField(Category, related_name='projects',)
        city                        = models.CharField(_('city'), max_length=25, help_text=_('Name of city, village, town, slum, etc. (25 characters).'))
        state                       = models.CharField(_('state'), max_length=15, help_text=_('Name of state, province, county, region, etc. (15 characters).'))
        country                     = models.ForeignKey(Country, help_text=_('Country where project is taking place.'))
        map                         = models.ImageField(
                                        _('map'),
                                        blank=True,
                                        upload_to=image_path,
                                        help_text=_('The map image should be roughly square and no larger than 240x240 pixels (approx. 100-200kb in size).')
                                    )
        #Project categories
        category_water              = models.BooleanField(_('water'))
        category_sanitation         = models.BooleanField(_('sanitation'))
        category_maintenance        = models.BooleanField(_('maintenance'))
        category_training           = models.BooleanField(_('training'))
        category_education          = models.BooleanField(_('education'))
        category_product_development= models.BooleanField(_('product development'))
        category_other              = models.BooleanField(_('other'))
        
        #current_status_summary = models.TextField()
        project_plan_summary        = models.TextField(_('summary of project plan'), max_length=220, help_text=_('Briefly summarize the project (220 characters).'))
        current_image               = ImageWithThumbnailsField(
                                        _('project photo'),
                                        blank=True,
                                        upload_to=image_path,
                                        thumbnail={'size': (240, 180), 'options': ('autocrop', 'detail', )}, #detail is a mild sharpen
                                        help_text=_('The project image looks best in landscape format (4:3 width:height ratio), and should be less than 3.5 mb in size.'),
                                    )
        current_image_caption       = models.CharField(_('photo caption'), blank=True, max_length=50, help_text=_('Enter a caption for your project picture (50 characters).'))
        goals_overview              = models.TextField(_('overview'), max_length=500, help_text=_('Describe what the project hopes to accomplish (500 characters).'))
        goal_1                      = models.CharField(_('goal 1'), blank=True, max_length=60, help_text=_('(60 characters)'))
        goal_2                      = models.CharField(_('goal 2'), blank=True, max_length=60)
        goal_3                      = models.CharField(_('goal 3'), blank=True, max_length=60)
        goal_4                      = models.CharField(_('goal 4'), blank=True, max_length=60)
        goal_5                      = models.CharField(_('goal 5'), blank=True, max_length=60)
        #Project target benchmarks
        water_systems               = models.IntegerField(_('water systems'), default=0)
        sanitation_systems          = models.IntegerField(_('sanitation systems'), default=0)
        hygiene_facilities          = models.IntegerField(_('hygiene facilities'), default=0)
        improved_water              = models.IntegerField(_('water: # people affected'), default=0)
        improved_water_years        = models.IntegerField(_('for # years'), default=0)
        improved_sanitation         = models.IntegerField(_('sanitation: # people affected'), default=0)
        improved_sanitation_years   = models.IntegerField(_('for # years'), default=0)
        trainees                    = models.IntegerField(_('# people trained'), default=0)
        #mdg_count_water             = models.IntegerField(default=0)
        #mdg_count_sanitation        = models.IntegerField(default=0)
    
        location_1                  = models.CharField(_('location 1'), blank=True, max_length=50, help_text=_('Street address (50 characters).'))
        location_2                  = models.CharField(_('location 2'), blank=True, max_length=50, help_text=_('Street address 2 (50 characters).'))
        postcode                    = models.CharField(_('post code'), blank=True, max_length=10, help_text=_('Postcode, zip code, etc. (10 characters).'))
        longitude                   = models.CharField(_('longitude'), blank=True, max_length=20, help_text=_(u'East/west measurement(λ) in degrees/minutes/seconds, for example 23° 27′ 30" E.'))
        latitude                    = models.CharField(_('latitude'), blank=True, max_length=20, help_text=_(u'North/south measurement(ϕ) in degrees/minutes/seconds, for example 23° 26′ 21″ N.'))
        current_status_detail       = models.TextField(_('Current status detail'), blank=True, max_length=600, help_text=_('Description of current phase of project. (600 characters).'))
        project_plan_detail         = models.TextField(_('Project plan detail'), blank=True, help_text=_('Detailed information about the project and plans for implementing: the what, how, who and when. (unlimited).'))
        sustainability              = models.TextField(_('sustainability'), help_text=_('Describe plans for sustaining/maintaining results after implementation is complete (unlimited).'))
        context                     = models.TextField(_('context'), blank=True, max_length=500, help_text=_('Relevant background information, including geographic, political, environmental, social and/or cultural issues (500 characters).'))
    
        project_rating              = models.IntegerField(_('Project rating'), default=0)
        notes                       = models.TextField(_('notes'), blank=True, help_text=_('(Unlimited number of characters).'))
    
        #budget    
        currency            = models.CharField(_('currency'), choices=CURRENCY_CHOICES, max_length=3, default='EUR')
        date_request_posted = models.DateField(_('Date request posted'), default=date.today)
        date_complete       = models.DateField(_('Date complete'), null=True, blank=True)
    
        locations           = generic.GenericRelation(Location)
    
        #Custom manager
        #based on http://www.djangosnippets.org/snippets/562/ and
        #http://simonwillison.net/2008/May/1/orm/
        objects = QuerySetManager()
        organisations = OrganisationsQuerySetManager()
    
        @models.permalink
        def get_absolute_url(self):
            return ('project_main', (), {'project_id': self.pk})
        
        def all_donations(self):
            return Invoice.objects.filter(project__exact=self.id).filter(status__exact=3)
            
        def public_donations(self):
            return Invoice.objects.filter(project__exact=self.id).filter(status__exact=3).exclude(is_anonymous=True)
        
        def all_donations_amount(self):
            return Invoice.objects.filter(project__exact=self.id).filter(status__exact=3).aggregate(all_donations_sum=Sum('amount'))['all_donations_sum']
        
        def all_donations_amount_received(self):
            return Invoice.objects.filter(project__exact=self.id).filter(status__exact=3).aggregate(all_donations_sum=Sum('amount_received'))['all_donations_sum']
        
        def anonymous_donations_amount_received(self):
            amount = Invoice.objects.filter(project__exact=self.id).exclude(is_anonymous=False)
            amount = amount.filter(status__exact=3).aggregate(sum=Sum('amount_received'))['sum']
            return amount or 0
            
            '''
            if Invoice.objects.filter(project__exact=self.id).exclude(is_anonymous=False).filter(status__exact=3).aggregate(sum=Sum('amount_received'))['sum']
            return Invoice.objects.filter(project__exact=self.id).exclude(is_anonymous=False).filter(status__exact=3).aggregate(sum=Sum('amount_received'))['sum']
            '''
    
        @property
        def view_count(self):
            counter = ViewCounter.objects.get_for_object(self)
            return counter.count or 0
                
        @property
        def primary_location(self, location=None):
            '''Returns a project's primary location'''
            qs = self.locations.filter(primary=True)
            if qs:
                location = qs[0]
            return location
    
        def has_valid_legacy_coordinates(self): # TO BE DEPRECATED
            try:
                latitude = float(self.latitude)
                longitude = float(self.longitude)
                return True
            except:
                return False
    
    
        class QuerySet(QuerySet):
            def has_primary_location(self):
                content_type = ContentType.objects.get_for_model(Project)
                locations = Location.objects.filter(content_type=content_type,
                    primary=True)
                project_ids = [location.object_id for location in locations]
                return self.filter(id__in=project_ids)

            def published(self):
                return self.filter(publishingstatus__status='published')
        
            def unpublished(self):
                return self.filter(publishingstatus__status='unpublished')
        
            def status_none(self):
                return self.filter(status__exact='N')
        
            def status_active(self):
                return self.filter(status__exact='A')
    
            def status_onhold(self):
                return self.filter(status__exact='H')
        
            def status_complete(self):
                return self.filter(status__exact='C')
        
            def status_cancelled(self):
                return self.filter(status__exact='L')
            
            def status_not_cancelled(self):
                return self.exclude(status__exact='L')
          
            def euros(self):
                return self.filter(currency='EUR')
    
            def dollars(self):
                return self.filter(currency='USD')
    
            def budget_employment(self):
                return self.filter(budgetitem__item__exact='employment').annotate(
                    budget_employment=Sum('budgetitem__amount'),
                )
    
            def budget_building(self):
                return self.filter(budgetitem__item__exact='building').annotate(
                    budget_building=Sum('budgetitem__amount'),
                )
    
            def budget_training(self):
                return self.filter(budgetitem__item__exact='training').annotate(
                    budget_training=Sum('budgetitem__amount'),
                )
    
            def budget_maintenance(self):
                return self.filter(budgetitem__item__exact='maintenance').annotate(
                    budget_maintenance=Sum('budgetitem__amount'),
                )
    
            def budget_management(self):
                return self.filter(budgetitem__item__exact='management').annotate(
                    budget_management=Sum('budgetitem__amount'),
                )
    
            def budget_other(self):
                return self.filter(budgetitem__item__exact='other').annotate(
                    budget_other=Sum('budgetitem__amount'),
                )
    
            def budget_total(self):
                return self.annotate(budget_total=Sum('budgetitem__amount'),).distinct()
    
            def donated(self):
                return self.filter(invoice__status=PAYPAL_INVOICE_STATUS_COMPLETE).annotate(
                    donated=Sum('invoice__amount_received'),
                ).distinct()
    
            def pledged(self, org=None):
                if org:
                    self.filter(funding_organisation__exact=org)
                return self.annotate(pledged=Sum('fundingpartner__funding_amount'),)
    
            def funding(self, organisation=None):
                '''create extra columns "funds_needed", "pledged" and "donated"
                that calculate the respective values for each project in the queryset
                '''
                funding_queries = {
                    #how much money does the project need to be fully funded, given that all pending donations complete
                    'funds_needed':
                        ''' SELECT DISTINCT (
                                SELECT CASE 
                                    WHEN Sum(amount) IS NULL THEN 0
                                    ELSE Sum(amount)
                                END
                                FROM rsr_budgetitem
                                WHERE rsr_budgetitem.project_id = rsr_project.id
                            ) - (
                                SELECT CASE 
                                    WHEN Sum(funding_amount) IS NULL THEN 0
                                    ELSE Sum(funding_amount)
                                END
                                FROM rsr_fundingpartner
                                WHERE rsr_fundingpartner.project_id = rsr_project.id
                            ) - (
                                SELECT CASE 
                                    WHEN Sum(amount) IS NULL THEN 0
                                    ELSE Sum(amount)
                                END
                                FROM rsr_invoice
                                WHERE rsr_invoice.project_id = rsr_project.id
                                AND rsr_invoice.status = %d
                            ) - (
                                SELECT CASE
                                    WHEN Sum(amount_received) IS NULL THEN 0
                                    ELSE Sum(amount_received)
                                END
                                FROM rsr_invoice
                                WHERE rsr_invoice.project_id = rsr_project.id
                                AND rsr_invoice.status = %d
                            )
                        ''' % (PAYPAL_INVOICE_STATUS_PENDING, PAYPAL_INVOICE_STATUS_COMPLETE),
                    #how much money has been donated by individual donors, including pending donations
                    'donated':
                        ''' SELECT DISTINCT (
                                SELECT CASE
                                    WHEN Sum(amount) IS NULL THEN 0
                                    ELSE Sum(amount)
                                END
                                FROM rsr_invoice
                                WHERE rsr_invoice.project_id = rsr_project.id
                                AND rsr_invoice.status = %d
                            ) + (
                                SELECT CASE
                                    WHEN Sum(amount_received) IS NULL THEN 0
                                    ELSE Sum(amount_received)
                                END
                                FROM rsr_invoice
                                WHERE rsr_invoice.project_id = rsr_project.id
                                AND rsr_invoice.status = %d
                            )
                        ''' % (PAYPAL_INVOICE_STATUS_PENDING, PAYPAL_INVOICE_STATUS_COMPLETE),
                    #how much donated money from individuals is pending
                    'pending':
                        ''' SELECT CASE
                                WHEN Sum(amount) IS NULL THEN 0
                                ELSE Sum(amount)
                            END
                            FROM rsr_invoice
                            WHERE rsr_invoice.project_id = rsr_project.id
                                AND rsr_invoice.status = %d
                        ''' % PAYPAL_INVOICE_STATUS_PENDING,
                    #the total budget for the project as per the budgetitems
                    'total_budget':
                        ''' SELECT CASE
                                WHEN SUM(amount) IS NULL THEN 0
                                ELSE SUM(amount)
                            END
                            FROM rsr_budgetitem
                            WHERE rsr_budgetitem.project_id = rsr_project.id
                        ''',
                }
                #how much has been pledged by organisations. if an org param is supplied
                #this is modified to show huw much _that_ org has pledged to each project
                pledged = {
                    'pledged':
                        ''' SELECT CASE
                                WHEN Sum(funding_amount) IS NULL THEN 0
                                ELSE Sum(funding_amount)
                            END
                            FROM rsr_fundingpartner
                            WHERE rsr_fundingpartner.project_id = rsr_project.id
                        '''
                }
                if organisation:
                    pledged['pledged'] = '''%s
                        AND rsr_fundingpartner.funding_organisation_id = %d''' % (
                            pledged['pledged'], organisation.pk
                        )
                funding_queries.update(pledged)
                #return self.annotate(budget_total=Sum('budgetitem__amount'),).extra(select=funding_queries).distinct()
                return self.extra(select=funding_queries)
    
            def need_funding(self):
                "projects that projects need funding"
                #this hack is needed because mysql doesn't allow WHERE clause to refer to a calculated column, in this case funds_needed
                #so instead we order by funds_needed and create a list of pk:s from all projects with funds_needed > 0 and filter on those
                return self.filter(pk__in=[pk for pk, fn in self.funding().extra(order_by=['-funds_needed']).values_list('pk', 'funds_needed') if fn > 0])
    
            def need_funding_count(self):
                "how many projects need funding"
                return len(self.need_funding())
    
            def total_funds_needed(self):
                "how much money the projects still need"
                return qs_column_sum(self.funding(), 'funds_needed')
    
            def total_total_budget(self):
                "how much money the projects still need"
                return qs_column_sum(self.funding(), 'total_budget')
    
            def total_pledged(self, org=None):
                '''
                how much money has been commited to the projects
                if org is supplied, only money pledeg by that org is calculated
                '''
                return qs_column_sum(self.funding(org), 'pledged')
    
            def total_donated(self):
                "how much money has bee donated by individuals"
                return qs_column_sum(self.funding(), 'donated')
    
            def total_pending(self):
                "individual donations still pending"
                return qs_column_sum(self.funding(), 'pending')
    
            def total_pending_negative(self):
                "individual donations still pending NEGATIVE (used by akvo at a glance)"
                return -qs_column_sum(self.funding(), 'pending')
                
            def get_planned_water_calc(self):
                "how many will get improved water"
                return qs_column_sum(self.status_not_cancelled(), 'improved_water') - qs_column_sum(self.status_complete(), 'improved_water')
    
            def get_planned_sanitation_calc(self):
                "how many will get improved sanitation"
                return qs_column_sum(self.status_not_cancelled(), 'improved_sanitation') - qs_column_sum(self.status_complete(), 'improved_sanitation')
    
            def get_actual_water_calc(self):
                "how many have gotten improved water"
                return qs_column_sum(self.status_complete(), 'improved_water')
    
            def get_actual_sanitation_calc(self):
                "how many have gotten improved sanitation"
                return qs_column_sum(self.status_complete(), 'improved_sanitation')
    
            #the following 4 return an organisation queryset!
            def support_partners(self):
                o = Organisation.objects.all()
                return o.filter(support_partners__project__in=self)
    
            def sponsor_partners(self):
                o = Organisation.objects.all()
                return o.filter(sponsor_partners__project__in=self)
    
            def funding_partners(self):
                o = Organisation.objects.all()
                return o.filter(funding_partners__project__in=self)
    
            def field_partners(self):
                o = Organisation.objects.all()
                return o.filter(field_partners__project__in=self)
    
            def all_partners(self):
                return (self.support_partners() | self.sponsor_partners() | self.funding_partners() | self.field_partners()).distinct()
                
    
        #TODO: is this relly needed? the default QS has identical methods
        class OrganisationsQuerySet(QuerySet):
            def support_partners(self):
                orgs = Organisation.objects.all()
                return orgs.filter(support_partners__project__in=self)
    
            def sponsor_partners(self):
                orgs = Organisation.objects.all()
                return orgs.filter(sponsor_partners__project__in=self)
    
            def funding_partners(self):
                orgs = Organisation.objects.all()
                return orgs.filter(funding_partners__project__in=self)
    
            def field_partners(self):
                orgs = Organisation.objects.all()
                return orgs.filter(field_partners__project__in=self)
    
            def all_partners(self):
                orgs = Organisation.objects.all()
                return (orgs.filter(support_partners__project__in=self) | \
                        orgs.filter(sponsor_partners__project__in=self) | \
                        orgs.filter(funding_partners__project__in=self) | \
                        orgs.filter(field_partners__project__in=self)).distinct()
                #return (self.support_partners()|self.funding_partners()|self.field_partners()).distinct()
    
        def __unicode__(self):
            return u'Project %d: %s' % (self.id,self.name)
            
        def project_type(self):
            pt = ""
            if self.category_water: pt += "W"
            if self.category_sanitation: pt += "S"
            if self.category_maintenance: pt += "M"
            if self.category_training: pt += "T"
            if self.category_education: pt += "E"
            if self.category_product_development: pt += "P"
            if self.category_other: pt += "O"
            return pt
        #project_type.allow_tags = True
        
        def show_status(self):
            "Show the current project status"
            return mark_safe("<span style='color: %s;'>%s</span>" % (STATUSES_COLORS[self.status], self.get_status_display()))
            
        def show_current_image(self):
            try:
                return self.current_image.thumbnail_tag
            except:
                return ''
        show_current_image.allow_tags = True
        
        def show_map(self):
            try:
                return '<img src="%s" />' % (self.map.url,)
            except:
                return ''
        show_map.allow_tags = True
        
        def connected_to_user(self, user):
            '''
            Test if a user is connected to self through an arganisation
            '''
            is_connected = False
            try:
                is_connected = self in UserProfile.objects.get(user=user).organisation.published_projects()
            except:
                pass
            return is_connected
    
        def is_published(self):
            if self.publishingstatus:
                return self.publishingstatus.status == 'published'
            return False
        is_published.boolean = True
    
        #shortcuts to funding/budget data for a single project
        def funding_pledged(self, organisation=None):
            return Project.objects.funding(organisation).get(pk=self.pk).pledged
    
        def funding_donated(self):
            return Project.objects.funding().get(pk=self.pk).donated
    
        def funding_total_given(self):
            # Decimal(str(result)) conversion is necessary
            # because SQLite doesn't handle decimals natively
            # See item 16 here: http://www.sqlite.org/faq.html
            # MySQL and PostgreSQL are not affected by this limitation
            result = self.funding_pledged() + self.funding_donated()
            decimal_result = Decimal(str(result))
            return decimal_result
    
        def funding_still_needed(self):
            result =  Project.objects.funding().get(pk=self.pk).funds_needed
            decimal_result = Decimal(str(result))
            return decimal_result
    
        def budget_employment(self):
            return Project.objects.budget_employment().get(pk=self.pk).budget_employment
    
        def budget_building(self):
            return Project.objects.budget_building().get(pk=self.pk).budget_building
    
        def budget_training(self):
            return Project.objects.budget_training().get(pk=self.pk).budget_training
    
        def budget_maintenance(self):
            return Project.objects.budget_maintenance().get(pk=self.pk).budget_maintenance
    
        def budget_management(self):
            return Project.objects.budget_management().get(pk=self.pk).budget_management
    
        def budget_other(self):
            return Project.objects.budget_other().get(pk=self.pk).budget_other
    
        def budget_total(self):
            return Project.objects.budget_total().get(pk=self.pk).budget_total
    
        #shortcuts to linked orgs for a single project
        def support_partners(self):
            return Project.objects.filter(pk=self.pk).support_partners()
    
        def sponsor_partners(self):
            return Project.objects.filter(pk=self.pk).sponsor_partners()
    
        def funding_partners(self):
            return Project.objects.filter(pk=self.pk).funding_partners()
    
        def field_partners(self):
            return Project.objects.filter(pk=self.pk).field_partners()
    
        def all_partners(self):
            return Project.objects.filter(pk=self.pk).all_partners()
    
        def show_status_large(self):
            "Show the current project status with background"
            return mark_safe("<span class='status_large' style='background-color:%s; color:inherit; display:inline-block;'>%s</span>" % (STATUSES_COLORS[self.status], self.get_status_display()))
        
        class Meta:
            permissions = (
                ("%s_project" % RSR_LIMITED_CHANGE, u'RSR limited change project'),
            )
            verbose_name=_('project')
            verbose_name_plural=_('projects')


class BudgetItem(models.Model):
    ITEM_CHOICES = (
        ('employment', _('employment')),
        ('building', _('building')),
        ('training', _('training')),
        ('maintenance', _('maintenance')),
        ('management', _('management')),
        ('other', _('other')),
    )
    project             = models.ForeignKey(Project)
    item                = models.CharField(max_length=20, choices=ITEM_CHOICES, verbose_name=_('Item'))
    amount              = models.DecimalField(max_digits=10, decimal_places=2, verbose_name=_('Amount'))
    
    class Meta:
        verbose_name=_('Budget item')
        verbose_name_plural=_('Budget items')
        unique_together     = ('project', 'item')
        permissions = (
            ("%s_budget" % RSR_LIMITED_CHANGE, u'RSR limited change budget'),
        )

class PublishingStatus(models.Model):
    """
    Keep track of publishing status. Only for projects now, but possible to
    extend to other object types.
    """
    PUBLISHING_STATUS = (
        ('unpublished', 'Unpublished'),
        ('published', 'Published'),
    )
    #TODO: change to a generic relation if we want to have publishing stats on
    #other objects than projects
    project = models.OneToOneField(Project,)
    status  = models.CharField(max_length=30, choices=PUBLISHING_STATUS, default='unpublished')
    class Meta:
        verbose_name        = _('publishing status')
        verbose_name_plural = _('publishing statuses')
    
    def project_info(self):
        return self.project

    
class Link(models.Model):
    if settings.PVW_RSR:
        LINK_KINDS = (
            ('E', _('External link')),
            ('V', _('Video link')),
        )
    else:
        LINK_KINDS = (
            ('A', _('Akvopedia entry')),
            ('E', _('External link')),
        )
    kind    = models.CharField(_('kind'), max_length=1, choices=LINK_KINDS)
    url     = models.URLField(_(u'URL'))
    caption = models.CharField(_('caption'), max_length=50)
    project = models.ForeignKey(Project, related_name='links')
    
    def __unicode__(self):
        return self.url
    
    def show_link(self):
        return '<a href="%s">%s</a>' % (self.url, self.caption,)

    class Meta:
        verbose_name        = _('link')
        verbose_name_plural = _('links')
    


class FundingPartner(models.Model):
    funding_organisation    = models.ForeignKey(Organisation, related_name='funding_partners', limit_choices_to = {'funding_partner__exact': True})
    funding_amount          = models.DecimalField(_('funding amount'), max_digits=10, decimal_places=2)
    project                 = models.ForeignKey(Project,)
    
    class Meta:
        verbose_name=_('Funding partner')
        verbose_name_plural=_('Funding partners')

    def __unicode__(self):
        return "%s %d %s" % (self.funding_organisation.name, self.funding_amount, self.project.get_currency_display())

class SponsorPartner(models.Model):
    sponsor_organisation    = models.ForeignKey(Organisation, related_name='sponsor_partners', limit_choices_to = {'sponsor_partner__exact': True})
    project                 = models.ForeignKey(Project,)
    
    class Meta:
        verbose_name=_('Sponsor partner')
        verbose_name_plural=_('Sponsor partners')

    def __unicode__(self):
        return "%s" % (self.sponsor_organisation.name, )

class SupportPartner(models.Model):
    support_organisation    = models.ForeignKey(Organisation, related_name='support_partners', limit_choices_to = {'support_partner__exact': True})
    project                 = models.ForeignKey(Project,)

    class Meta:
        verbose_name=_('Support partner')
        verbose_name_plural=_('Support partners')

    def __unicode__(self):
        return "%s" % (self.support_organisation.name, )

class FieldPartner(models.Model):
    field_organisation      = models.ForeignKey(Organisation, related_name='field_partners', limit_choices_to = {'field_partner__exact': True})
    project                 = models.ForeignKey(Project,)

    class Meta:
        verbose_name=_('Field partner')
        verbose_name_plural=_('Field partners')

    def __unicode__(self):
        return "%s" % (self.field_organisation.name, )


    # kept for updating database. may be renamed Funding for certain DBs
    #class Budget(models.Model):
    #    project             = models.OneToOneField(Project, primary_key=True)
    #    date_request_posted = models.DateField(default=date.today)
    #    date_complete       = models.DateField(null=True, blank=True)
    #    # budget itmes
    #    employment          = models.IntegerField()
    #    building            = models.IntegerField()
    #    training            = models.IntegerField()
    #    maintenance         = models.IntegerField()
    #    other               = models.IntegerField()
    #    
    #    
    #    def __unicode__(self):
    #        return self.project.__unicode__()


        
PHOTO_LOCATIONS = (
    ('B', _('At the beginning of the update')),
    ('E', _('At the end of the update')),
)
UPDATE_METHODS = (
    ('W', _('web')),
    ('E', _('e-mail')),
    ('S', _('SMS')),
)
#UPDATE_METHODS_DICT = dict(UPDATE_METHODS) #used to output UPDATE_METHODS text


def isValidGSMnumber(field_data, all_data):
    #TODO: fix for django 1.0
    pass
    #if not field_data.startswith("467"):
    #    raise validators.ValidationError("The phone number must start with 467")
    #if not len(field_data) == 11:
    #    raise validators.ValidationError("The phone number must be 11 digits long.")

class UserProfile(models.Model):
    '''
    Extra info about a user.
    '''
    user            = models.OneToOneField(User)
    organisation    = models.ForeignKey(Organisation)
    phone_number    = models.CharField(
        max_length=50,
        blank=True,
        help_text=_("""Please use the following format: <strong>467XXXXXXXX</strong>.
        <br>Example: the number 070 765 43 21 would be entered as 46707654321"""),
        #TODO: fix to django 1.0
        #validator_list = [isValidGSMnumber]
    )    
    #project         = models.ForeignKey(Project, null=True, blank=True, )
    
    def __unicode__(self):
        return self.user.username

    def user_name(self):
        return self.__unicode__()
    
    def organisation_name(self):
        return self.organisation.name
    
    #methods that insteract with the User model
    def get_is_active(self):
        return self.user.is_active
    get_is_active.boolean = True #make pretty icons in the admin list view
    get_is_active.short_description = 'user is activated (may log in)'

    def set_is_active(self, set_it):
        self.user.is_active = set_it
        self.user.save()
    
    def get_is_staff(self):
        return self.user.is_staff
    get_is_staff.boolean = True #make pretty icons in the admin list view
    
    def set_is_staff(self, set_it):
        self.user.is_staff = set_it
        self.user.save()
        
    def get_is_rsr_admin(self):
        return GROUP_RSR_EDITORS in groups_from_user(self.user)

    def get_is_org_admin(self):
        return GROUP_RSR_PARTNER_ADMINS in groups_from_user(self.user)
    get_is_org_admin.boolean = True #make pretty icons in the admin list view
    get_is_org_admin.short_description = 'user is an organisation administrator'

    def set_is_org_admin(self, set_it):
        if set_it:
            self._add_user_to_group(GROUP_RSR_PARTNER_ADMINS)
        else:
            self._remove_user_from_group(GROUP_RSR_PARTNER_ADMINS)
    
    def get_is_org_editor(self):
        return GROUP_RSR_PARTNER_EDITORS in groups_from_user(self.user)
    get_is_org_editor.boolean = True #make pretty icons in the admin list view
    get_is_org_editor.short_description = 'user is a project editor'

    def set_is_org_editor(self, set_it):
        if set_it:
            self._add_user_to_group(GROUP_RSR_PARTNER_EDITORS)
        else:
            self._remove_user_from_group(GROUP_RSR_PARTNER_EDITORS)
    
    def _add_user_to_group(self, group_name):
        group = Group.objects.get(name=group_name)
        user = self.user
        if not group in user.groups.all():
            user.groups.add(group)
            user.save()

    def _remove_user_from_group(self, group_name):
        group = Group.objects.get(name=group_name)
        user = self.user
        if group in user.groups.all():
            user.groups.remove(group)
            user.save()
    
    #mobile akvo

    def create_sms_update(self, mo_sms_raw):
        # does the user have a project to update? TODO: security!
        if self.project:
            update_data = {
                'project': self.project,
                'user': self.user,
                'title': 'SMS update',
                'update_method': 'S',
                'text': mo_sms_raw.text,
                'time': datetime.fromtimestamp(float(mo_sms_raw.delivered)),
            }
            #update_data.update(sms_data)
            pu = ProjectUpdate.objects.create(**update_data)
            return pu
        return False
        
    def create_mms_update(self, mo_mms_raw):
        # does the user have a project to update? TODO: security!
        if self.project:
            update_data = {
                'project': self.project,
                'user': self.user,
                'title': mo_mms_raw.subject,
                'update_method': 'S',
                'time': datetime.fromtimestamp(float(mo_mms_raw.time)),
            }
            attachements = mo_mms_raw.get_mms_files()
            update_data.update(attachements)
            pu = ProjectUpdate.objects.create(**update_data)
            return pu
        return False

    class Meta:
        permissions = (
            ("%s_userprofile" % RSR_LIMITED_CHANGE, u'RSR limited change user profile'),
        )
    class Meta:
        verbose_name        = _('user profile')
        verbose_name_plural = _('user profiles')

def user_activated_callback(sender, **kwargs):
    user = kwargs.get("user", False)
    if user:
        org = user.get_profile().organisation
        users = User.objects.all()
        #find all users that are 1) superusers 2) RSR editors
        #3) org admins for the same org as the just activated user
        notify = (users.filter(is_superuser=True) | users.filter(groups__name__in=[GROUP_RSR_EDITORS]) | \
            users.filter(userprofile__organisation=org, groups__name__in=[GROUP_RSR_PARTNER_ADMINS])).distinct()
        rsr_send_mail_to_users(notify,
                               subject='email/new_user_registered_subject.txt',
                               message='email/new_user_registered_message.txt',
                               subject_context={'organisation': org},
                               msg_context={'user': user, 'organisation': org}
                              )

from registration.signals import user_activated
user_activated.connect(user_activated_callback)

def create_rsr_profile(user, profile):
    return UserProfile.objects.create(user=user, organisation=Organisation.objects.get(pk=profile['org_id']))


class MoMmsRaw(models.Model):
    '''
    base data from an mms callback
    '''
    mmsid           = models.CharField(_('mms id'), max_length=100)
    subject         = models.CharField(_('subject'), max_length=200)
    sender          = models.CharField(_('sender'), max_length=20) #qs variable name is "from" but we can't use that
    to              = models.CharField(_('to'), max_length=20)
    time            = models.CharField(_('time'), max_length=50)
    saved_at        = models.DateTimeField(_('saved at'))
    mmsversion      = models.CharField(_('mms version'), max_length=20)
    messageclass    = models.IntegerField(_('message class'))
    priority        = models.IntegerField(_('priority'))
    filecount       = models.IntegerField(_('file count'))
    
    def get_mms_files(self):
        update_data ={}
        SMS_USERNAME = 'Concinnity'
        SMS_PASSWORD = '9391167'
        url_pattern = 'http://server1.msgtoolbox.com/api/current/mms/getfile.php?username=%s&password=%s&mmsid=%s&filename=%s'
        #try:
        files = MoMmsFile.objects.filter(mms__exact=self)
        for f in files:
            url = url_pattern % (SMS_USERNAME, SMS_PASSWORD, self.mmsid, f.file)
            if string.lower(f.filecontent) in ('image/gif', 'image/jpeg', 'image/png',):
                path = 'db/mmsupdateimages/%d_%s' % (self.id, f.file) #TODO: spread images over folder sub-tree
                img = open('%s%s' % (MEDIA_ROOT, path), 'w')
                img.write(urllib2.urlopen(url).read())
                update_data['photo'] = path
            elif string.lower(f.filecontent) == 'text/plain':
                update_data['text'] = urllib2.urlopen(url).read()
        #except:
        #    pass
        return update_data

class MoMmsFile(models.Model):
    '''
    raw info about an mms file attachement
    '''
    mms             = models.ForeignKey(MoMmsRaw, verbose_name=_('MMS'))
    file            = models.CharField(_('file name'), max_length=200) 
    filecontent     = models.CharField(_('content type'), max_length=50) 
    filecontentid   = models.CharField(_('content ID'), blank=True, max_length=50) 
    filesize        = models.IntegerField(_('file size')) 
    
class MoSmsRaw(models.Model):
    '''
    all request data from an mo-sms callback
    '''
    text        = models.CharField(_('text'), max_length=200)
    sender      = models.CharField(_('sender'), max_length=20)
    to          = models.CharField(_('to'), max_length=20)
    delivered   = models.CharField(_('delivered'), max_length=50)
    saved_at    = models.DateTimeField(_('saved at'))
    incsmsid    = models.CharField(_('incoming sms id'), max_length=100)

class ProjectUpdate(models.Model):
    def image_path(instance, file_name):
        "Create a path like 'db/project/<update.project.id>/update/<update.id>/image_name.ext'"
        path = 'db/project/%d/update/%%(instance_pk)s/%%(file_name)s' % instance.project.pk
        return rsr_image_path(instance, file_name, path)

    project         = models.ForeignKey(Project, related_name='project_updates', verbose_name=_('project'))
    user            = models.ForeignKey(User, verbose_name=_('user'))
    title           = models.CharField(_('title'), max_length=50)
    text            = models.TextField(_('text'), blank=True)
    #status          = models.CharField(max_length=1, choices=STATUSES, default='N')
    photo           = ImageWithThumbnailsField(
                        blank=True,
                        upload_to=image_path,
                        thumbnail={'size': (300, 225), 'options': ('autocrop', 'sharpen', )},
                        help_text = 'The image should have 4:3 height:width ratio for best displaying result',
                    )
    photo_location  = models.CharField(_('photo location'), max_length=1, choices=PHOTO_LOCATIONS, default='B')
    photo_caption   = models.CharField(_('photo caption'), blank=True, max_length=75)
    photo_credit    = models.CharField(_('photo credit'), blank=True, max_length=25)
    update_method   = models.CharField(_('update method'), blank=True, max_length=1, choices=UPDATE_METHODS, default='W')
    time            = models.DateTimeField(_('time'))
    if not settings.PVW_RSR:
        featured        = models.BooleanField(_(u'featured'), )
    
    class Meta:
        get_latest_by = "time"
        verbose_name        = _(u'project update')
        verbose_name_plural = _(u'project updates')

    def img(self):
        try:
            return self.photo.thumbnail_tag
        except:
            return ''
    img.allow_tags = True

    def get_is_featured(self):
        return self.featured
    get_is_featured.boolean = True #make pretty icons in the admin list view
    get_is_featured.short_description = 'update is featured'

    @property
    def view_count(self):
        counter = ViewCounter.objects.get_for_object(self)
        return counter.count or 0

    @models.permalink
    def get_absolute_url(self):
        return ('project_update', (), {'project_id': self.project.pk, 'update_id': self.pk})

    def __unicode__(self):
        return u'Project update for %s' % self.project.name


class ProjectComment(models.Model):
    project         = models.ForeignKey(Project, verbose_name=_('project'))
    user            = models.ForeignKey(User, verbose_name=_('user'))
    comment         = models.TextField(_('comment'))
    time            = models.DateTimeField(_('time'))
        

# Payment engines
class PaymentGateway(models.Model):
    name = models.CharField(max_length=255, help_text=_(u'Use a short, descriptive name.'))
    description = models.TextField(blank=True)
    currency = models.CharField(max_length=3, choices=CURRENCY_CHOICES, default='EUR')
    notification_email = models.EmailField(_(u'notification email'),
        help_text=_(u'When a donation is completed successfully, notification emails will be sent to the donor and to this address.'))

    def __unicode__(self):
        return u'%s - %s' % (self.name, self.get_currency_display())

    class Meta:
        abstract = True

class PayPalGateway(PaymentGateway):
    PAYPAL_LOCALE_CHOICES = (
        ('US', _(u'US English')),
    )
    account_email = models.EmailField()
    locale = models.CharField(max_length=2, choices=PAYPAL_LOCALE_CHOICES, default='US')

    class Meta:
        verbose_name = _(u'PayPal gateway')

class MollieGateway(PaymentGateway):
    partner_id = models.CharField(max_length=10)

    class Meta:
        verbose_name = _(u'Mollie/iDEAL gateway')

class PaymentGatewaySelector(models.Model):
    project = models.OneToOneField(Project)
    paypal_gateway = models.ForeignKey(PayPalGateway, default=1)
    mollie_gateway = models.ForeignKey(MollieGateway, default=1)

    def __unicode__(self):
        return u'%s - %s' % (self.project.id, self.project.name)

    class Meta:
        verbose_name = _(u'Project payment gateway configuration')

class InvoiceManager(models.Manager):
    def get_query_set(self):
        """Returns a queryset of all invoices
        Test invoices are excluded in production mode
        """
        if not settings.DONATION_TEST:
            return super(InvoiceManager, self).get_query_set().exclude(test=True)
        else:
            return super(InvoiceManager, self).get_query_set()

    def stale(self):
        """Returns a queryset of invoices which have been pending
        for longer than settings.PAYPAL_INVOICE_TIMEOUT (60 minutes by default)
        """
        timeout = (datetime.now() - timedelta(minutes=getattr(settings, 'PAYPAL_INVOICE_TIMEOUT', 60)))
        qs = self.filter(status=1, time__lte=timeout)
        return qs

    def complete(self):
        """Returns a queryset of invoices which have
        a status of 'Complete'
        """
        qs = self.filter(status=3)
        return qs

class Invoice(models.Model):
    STATUS_CHOICES = (
        (PAYPAL_INVOICE_STATUS_PENDING, _('Pending')),
        (PAYPAL_INVOICE_STATUS_VOID, _('Void')),
        (PAYPAL_INVOICE_STATUS_COMPLETE, _('Complete')),
        (PAYPAL_INVOICE_STATUS_STALE, _('Stale')),
    )
    PAYMENT_ENGINES = (
        ('paypal', _('PayPal')),
        ('ideal', _('iDEAL')),
    )
    # Setup
    test = models.BooleanField(_('test donation'),
        help_text=_('This flag is set if the donation was made in test mode.'))
    engine = models.CharField(_('payment engine'), choices=PAYMENT_ENGINES,
        max_length=10, default='paypal')
    user = models.ForeignKey(User, blank=True, null=True)
    project = models.ForeignKey(Project)
    # Common
    amount = models.PositiveIntegerField(help_text=_('Amount requested by user.'))
    amount_received = models.DecimalField(max_digits=10, decimal_places=2,
        blank=True, null=True,
        help_text=_('Amount actually received after charges have been applied.'))
    time = models.DateTimeField(auto_now_add=True)
    name = models.CharField(max_length=75, blank=True, null=True)
    email = models.EmailField(blank=True, null=True)
    status = models.PositiveSmallIntegerField(_('status'), choices=STATUS_CHOICES, default=1)
    http_referer = models.CharField(_('HTTP referer'), max_length=255, blank=True)
    is_anonymous = models.BooleanField(_('anonymous donation'))
    # PayPal
    ipn = models.CharField(_('PayPal IPN'), blank=True, null=True, max_length=75)
    # Mollie
    bank = models.CharField(_('mollie.nl bank ID'), max_length=4,
        choices=get_mollie_banklist(), blank=True)
    transaction_id = models.CharField(_('mollie.nl transaction ID'), max_length=100, blank=True)

    admin_objects = models.Manager()
    objects = InvoiceManager()

    def get_favicon(self):
        pass # @ grab favicon from HTTP_REFERER site    
    
    @property
    def get_name(self):
        if self.user:
            return self.user.get_full_name()
        return self.name

    @property
    def get_email(self):
        if self.user:
            return self.user.email
        return self.email

    @property
    def currency(self):
        return self.project.currency

    @property
    def gateway(self):
        if self.engine == 'paypal':
            if settings.PAYPAL_TEST:
                return settings.PAYPAL_SANDBOX_GATEWAY
            else:
                return self.project.paymentgatewayselector.paypal_gateway.account_email
        elif self.engine == 'ideal':
            return self.project.paymentgatewayselector.mollie_gateway.partner_id

    @property
    def locale(self):
        return self.project.paymentgatewayselector.paypal_gateway.locale

    @property
    def notification_email(self):
        if self.engine == 'paypal':
            return self.project.paymentgatewayselector.paypal_gateway.notification_email
        elif self.engine == 'ideal':
            return self.project.paymentgatewayselector.mollie_gateway.notification_email
    
    @property
    def donation_fee(self):
        return (self.amount - self.amount_received)

    def __unicode__(self):
        return u'Invoice %s (Project: %s)' % (self.id, self.project)

    class Meta:
        verbose_name = _('invoice')


# PayPal IPN listener
def process_paypal_ipn(sender, **kwargs):
    ipn = sender
    if ipn.payment_status == 'Completed':
        invoice = Invoice.objects.get(pk=int(ipn.invoice))
        invoice.amount_received = invoice.amount - ipn.mc_fee
        invoice.ipn = ipn.txn_id
        invoice.status = 3
        invoice.save()
payment_was_flagged.connect(process_paypal_ipn)


# signals!
post_save.connect(create_organisation_account, sender=Organisation)

post_save.connect(create_publishing_status, sender=Project)
post_save.connect(create_payment_gateway_selector, sender=Project)

if settings.DONATION_NOTIFICATION_EMAILS:
    post_save.connect(donation_completed, sender=Invoice)

post_save.connect(change_name_of_file_on_create, sender=Organisation)
post_save.connect(change_name_of_file_on_create, sender=Project)
post_save.connect(change_name_of_file_on_create, sender=ProjectUpdate)

pre_save.connect(change_name_of_file_on_change, sender=Organisation)
pre_save.connect(change_name_of_file_on_change, sender=Project)
pre_save.connect(change_name_of_file_on_change, sender=ProjectUpdate)
if settings.PVW_RSR:
    post_save.connect(change_name_of_file_on_create, sender=Image)
    pre_save.connect(change_name_of_file_on_change, sender=Image)
    post_save.connect(change_name_of_file_on_create, sender=Category)
    pre_save.connect(change_name_of_file_on_change, sender=Category)
    post_save.connect(set_active_cms, sender=MiniCMS)<|MERGE_RESOLUTION|>--- conflicted
+++ resolved
@@ -96,8 +96,8 @@
         self.validators = [MinValueValidator(-180), MaxValueValidator(180)]
 
 class Location(models.Model):
-    latitude = LatitudeField(_('latitude'))
-    longitude = LongitudeField(_('longitude'))
+    latitude = LatitudeField(_('latitude'), default=0)
+    longitude = LongitudeField(_('longitude'), default=0)
     city = models.CharField(_('city'), max_length=255)
     state = models.CharField(_('state'), max_length=255)
     country = models.ForeignKey(Country)
@@ -197,7 +197,7 @@
 
     @property
     def primary_location(self, location=None):
-        "Returns an organisations's primary location"
+        '''Returns an organisations's primary location'''
         qs = self.locations.filter(primary=True)
         if qs:
             location = qs[0]
@@ -482,7 +482,6 @@
 
 if settings.PVW_RSR: #pvw-rsr
     
-<<<<<<< HEAD
     class MiniCMS(models.Model):
         '''
         A model that holds a bunch of fields for editable text on the home page and the project listing page.
@@ -503,73 +502,6 @@
             verbose_name        =_(u'MiniCMS')
             verbose_name_plural =_(u'MiniCMS')
     
-    class FocusArea(models.Model):
-        def image_path(instance, file_name):
-            return rsr_image_path(instance, file_name, 'db/focus_area/%(file_name)s')
-        name        = models.CharField(_('focus area name'), max_length=50, help_text=_('The name of the focus area. This will show as the title of the focus area project listing page. (30 characters).'))
-        slug        = models.SlugField(_('slug'), max_length=20, help_text=_('Enter the "slug" i.e. a short word or hyphenated-words. This will be used in the URL of the focus area project listing page. (20 characters, only lower case letters, numbers, hyphen and underscore allowed.).'))
-        description = models.TextField(_('description'), max_length=500, help_text=_('Enter the text that will appear on the focus area project listing page. (500 characters).'))
-        image       = ImageWithThumbnailsField(
-                        _('focus area image'),
-                        upload_to=image_path,
-                        thumbnail={'size': (20, 20), 'options': ('crop', )},
-                        help_text=_('The image that will appear on the focus area project listing page.'),
-                    )
-
-        @models.permalink
-        def get_absolute_url(self):
-            return ('focus_area', (), {'slug': self.slug})
-
-        def __unicode__(self):
-            return self.name
-
-        class Meta:
-            verbose_name=_('focus area')
-            verbose_name_plural=_('focus areas')
-
-    class Category(models.Model):
-        def image_path(instance, file_name):
-            return rsr_image_path(instance, file_name, 'db/category/%(file_name)s')
-        #CHOICES_CATEGORY = (
-        #    (1, _('Water for food and nature')),
-        #    (2, _('Water and climate')),
-        #    (3, _('Millennium goals water and sanitation')),
-        #    (4, _('Integrated resource management')),
-        #    (5, _('Ground water management')),
-        #    (6, _('Delta technology')),
-        #    (7, _('Clean water')),
-        #    (8, _('Safety')),
-        #    (9, _('Waste')),
-        #    (10, _('Resource management')),
-        #    (11, _('Water & climate')),
-        #)
-        name                    = models.CharField(_('category name'), blank=True, max_length=50, help_text=_('Enter a name for the category. (50 characters).'))
-        icon                    = ImageWithThumbnailsField(
-                                    _('category icon'),
-                                    blank=True,
-                                    upload_to=image_path,
-                                    thumbnail={'size': (20, 20), 'options': ('crop', )},
-                                    help_text=_('Icon size must 20 pixels square, preferably a .png or .gif'),
-                                )
-        focus_area              = models.ManyToManyField(FocusArea, related_name='categories',)
-        #focus_area_clean        = models.BooleanField(_('focus area clean water'))
-        #focus_area_safety       = models.BooleanField(_('focus area safety'))
-        #focus_area_sharing      = models.BooleanField(_('focus area sharing water'))
-        #focus_area_governance   = models.BooleanField(_('focus area governance'))
-        
-        def __unicode__(self):
-            return '%s (%s)' % (self.name, self.areas(),)
-
-        class Meta:
-            verbose_name=_('category')
-            verbose_name_plural=_('categories')
-            
-        def areas(self):
-            return ', '.join([capfirst(area.name) for area in self.focus_area.all()])
-        areas.allow_tags = True
-=======
->>>>>>> 9996e0fc
-
 
     class Project(models.Model):    
         def image_path(instance, file_name):
