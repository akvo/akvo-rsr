--- conflicted
+++ resolved
@@ -406,9 +406,7 @@
     class Meta:
         verbose_name_plural = 'publishing statuses'
 
-<<<<<<< HEAD
-    
-=======
+
 from django.db.models.signals import post_save
 
 def new_project_callback(sender, **kwargs):
@@ -425,7 +423,6 @@
 post_save.connect(new_project_callback, sender=Project)
 
 
->>>>>>> 3411a2e6
 LINK_KINDS = (
     ('A', 'Akvopedia entry'),
     ('E', 'External link'),
