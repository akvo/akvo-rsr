--- conflicted
+++ resolved
@@ -114,44 +114,19 @@
 
 
 class Location(models.Model):
-<<<<<<< HEAD
-    latitude = LatitudeField(
-        _(u'latitude'), default=0,
-        help_text=_(
-            u'Go to <a href="http://itouchmap.com/latlong.html" '
-            u'target="_blank">iTouchMap.com</a> '
-            u'to get the decimal coordinates of your project'
-        )
-    )
-    longitude = LongitudeField(
-        _(u'longitude'), default=0,
-        help_text=_(
-            u'Go to <a href="http://itouchmap.com/latlong.html" '
-            u'target="_blank">iTouchMap.com</a> '
-            u'to get the decimal coordinates of your project'
-        )
-    )
+    _help_text = _(u'Go to <a href="http://itouchmap.com/latlong.html" target="_blank">iTouchMap.com</a> '
+                   u'to get the decimal coordinates of your project.')
+    latitude = LatitudeField(_(u'latitude'), default=0, help_text=_help_text)
+    longitude = LongitudeField(_(u'longitude'), default=0, help_text=_help_text)
     city = models.CharField(_(u'city'), blank=True, max_length=255)
     state = models.CharField(_(u'state'), blank=True, max_length=255)
     country = models.ForeignKey(Country, verbose_name=_(u'country'))
     address_1 = models.CharField(_(u'address 1'), max_length=255, blank=True)
     address_2 = models.CharField(_(u'address 2'), max_length=255, blank=True)
     postcode = models.CharField(_(u'postcode'), max_length=10, blank=True)
-=======
-    _help_text = _('Go to <a href="http://itouchmap.com/latlong.html" target="_blank">iTouchMap.com</a> '
-                   'to get the decimal coordinates of your project.')
-    latitude = LatitudeField(_('latitude'), default=0, help_text=_help_text)
-    longitude = LongitudeField(_('longitude'), default=0, help_text=_help_text)
-    city = models.CharField(_('city'), blank=True, max_length=255)
-    state = models.CharField(_('state'), blank=True, max_length=255)
-    country = models.ForeignKey(Country)
-    address_1 = models.CharField(_('address 1'), max_length=255, blank=True)
-    address_2 = models.CharField(_('address 2'), max_length=255, blank=True)
-    postcode = models.CharField(_('postcode'), max_length=10, blank=True)
->>>>>>> 1ff076d2
     content_type = models.ForeignKey(ContentType)
     object_id = models.PositiveIntegerField()
-    content_object = generic.GenericForeignKey(u'content_type', 'object_id')
+    content_object = generic.GenericForeignKey('content_type', 'object_id')
     primary = models.BooleanField(_(u'primary location'), default=True)
 
     def __unicode__(self):
@@ -498,8 +473,7 @@
     label = models.CharField(u'label', max_length=50, help_text=u'The label is used for identification only', )
     feature_box = models.TextField(
         u'feature box text', max_length=350,
-        help_text=_(
-            u'''Enter the text that will appear in the feature box of the home page. (350 characters)
+        help_text=_(dedent(u'''Enter the text that will appear in the feature box of the home page. (350 characters)
             <p>Text should be wrapped in two &lt;div&gt; tags, one outer specifying position and width and an inner for text formatting.</p>
             <p>The outer &lt;div&gt; can use the classes<br/>
             <code>quarter, half, three_quarters and full</code><br/>
@@ -515,7 +489,7 @@
                 <code>green, red, blue, yellow, grey, black, white, lt_grey, link_blue</code>.
             </p>
             <p>Use the <code>serif</code> class to get a serif font (Georgia).</p>'''
-        )
+        ))
     )
     feature_image = models.ImageField(
         u'feature image', blank=True, upload_to=image_path,
