# -*- coding: utf-8 -*-

# Akvo RSR is covered by the GNU Affero General Public License.
# See more details in the license.txt file located at the root folder of the Akvo RSR module. 
# For additional details on the GNU license please see < http://www.gnu.org/licenses/agpl.html >.

import urllib2
import string
import re
import os
from datetime import date, datetime, timedelta
from decimal import Decimal

from django import forms
from django.conf import settings
from django.db import models
from django.db.models import Sum, F
from django.db.models.query import QuerySet
from django.db.models.signals import pre_save, post_save
from django.contrib import admin
from django.contrib.auth.models import Group, User
from django.contrib.sites.models import Site
#from django.core import validators
from django.core.files.uploadedfile import InMemoryUploadedFile
from django.core.mail import send_mail
from django.template import loader, Context
from django.template.loader import render_to_string
from django.utils.safestring import mark_safe
from django.utils.translation import ugettext_lazy as _


from registration.models import RegistrationProfile, RegistrationManager
from sorl.thumbnail.fields import ImageWithThumbnailsField
from akvo.settings import MEDIA_ROOT

from utils import (GROUP_RSR_EDITORS, RSR_LIMITED_CHANGE, GROUP_RSR_PARTNER_ADMINS,
				   GROUP_RSR_PARTNER_EDITORS)
from utils import (PAYPAL_INVOICE_STATUS_PENDING, PAYPAL_INVOICE_STATUS_VOID,
				   PAYPAL_INVOICE_STATUS_COMPLETE, PAYPAL_INVOICE_STATUS_STALE)
from utils import groups_from_user, rsr_image_path, rsr_send_mail_to_users, qs_column_sum
from signals import (change_name_of_file_on_change, change_name_of_file_on_create,
					 create_publishing_status, create_organisation_account, create_paypal_gateway)

#Custom manager
#based on http://www.djangosnippets.org/snippets/562/ and
#http://simonwillison.net/2008/May/1/orm/
class QuerySetManager(models.Manager):
    def get_query_set(self):
        return self.model.QuerySet(self.model)

    def __getattr__(self, attr, *args):
        try:
            return getattr(self.__class__, attr, *args)
        except AttributeError:
            return getattr(self.get_query_set(), attr, *args)
            
CONTINENTS = (
    (1, u'Africa'),
    (2, u'Asia'),
    (3, u'Australia'),
    (4, u'Europe'),
    (5, u'North America'),
    (6, u'South America'),
)
class Country(models.Model):
    
    country_name                = models.CharField(_(u'country name'), max_length=50, unique=True,)
    continent                   = models.IntegerField(u'continent', choices=CONTINENTS)

    def __unicode__(self):
        return self.country_name

    class Meta:
        verbose_name = u'country'
        verbose_name_plural = u'countries'
        ordering = ['country_name']


class ProjectsQuerySetManager(QuerySetManager):
    def get_query_set(self):
        return self.model.ProjectsQuerySet(self.model)

class Organisation(models.Model):
    """
    There are four types of organisations in RSR, called Field,
    Support, Funding and Sponsor partner respectively.
    """
    ORG_TYPE_NGO = 'N'
    ORG_TYPE_GOV = 'G'
    ORG_TYPE_COM = 'C'
    ORG_TYPE_KNO = 'K'
    ORG_TYPES = (
        (ORG_TYPE_NGO, u'NGO'),
        (ORG_TYPE_GOV, u'Governmental'),
        (ORG_TYPE_COM, u'Commercial'),
        (ORG_TYPE_KNO, u'Knowledge institution'),
    )
    
    def org_image_path(instance, file_name):
        return rsr_image_path(instance, file_name, 'db/org/%s/%s')

    #type                        = models.CharField(max_length=1, choices=PARNER_TYPES)
    field_partner               = models.BooleanField(_(u'field partner'))
    support_partner             = models.BooleanField(_(u'support partner'))
    funding_partner             = models.BooleanField(_(u'funding partner'))
    sponsor_partner             = models.BooleanField(_(u'sponsor partner'))

    name                        = models.CharField(max_length=25, help_text='Short name which will appear in organisation and partner listings (25 characters).'
    							)
    long_name                   = models.CharField(blank=True, max_length=75, help_text='Full name of organisation (75 characters).'
    							)
    organisation_type           = models.CharField(_(u'organisation type'), max_length=1, choices=ORG_TYPES)
    '''
    current_image               = ImageWithThumbnailsField(
                                    blank=True,
                                    upload_to=proj_image_path,
                                    thumbnail={'size': (240, 180), 'options': ('autocrop', 'detail', )}, #detail is a mild sharpen
                                    help_text = 'The project image looks best in landscape format (4:3 width:height ratio), and should be less than 3.5 mb in size.',
                                )
    logo                        = models.ImageField(
                                    blank=True,
                                    upload_to=org_image_path,
                                    help_text = 'Logos should be approximately 360x270 pixels (approx. 100-200kb in size) on a white background.',	
                                )
    '''
    logo                        = ImageWithThumbnailsField(
                                    blank=True,
                                    upload_to=org_image_path,
                                    thumbnail={'size': (360,270)},
                                    help_text = 'Logos should be approximately 360x270 pixels (approx. 100-200kb in size) on a white background.',
                                )
    city                        = models.CharField(max_length=25)
    state                       = models.CharField(max_length=15)
    country                     = models.ForeignKey(Country, verbose_name=_(u'country'))
    url                         = models.URLField(blank=True, verify_exists = False, help_text = 'Enter the full address of your web site, beginning with http://.')
    map                         = models.ImageField(
                                    blank=True,
                                    upload_to=org_image_path,
                                    help_text = 'The map image should be roughly square and no larger than 240x240 pixels (approx. 100-200kb in size).',
                                )
    address_1                   = models.CharField(blank=True, max_length=35)
    address_2                   = models.CharField(blank=True, max_length=35)
    postcode                    = models.CharField(blank=True, max_length=10)
    phone                       = models.CharField(blank=True, max_length=20)
    mobile                      = models.CharField(blank=True, max_length=20)
    fax                         = models.CharField(blank=True, max_length=20)
    contact_person              = models.CharField(blank=True, max_length=30, help_text = 'Name of the external contact person for the organisation.')
    contact_email               = models.CharField(blank=True, max_length=50, help_text = 'Email to which inquiries about your organisation should be sent.')
    description                 = models.TextField(blank=True, help_text = 'Describe what your organisation does in the water and sanitation sector.' )

    #Managers, one default, one custom
    #objects = models.Manager()    
    objects     = QuerySetManager()
    projects    = ProjectsQuerySetManager()
    
    class QuerySet(QuerySet):
        def fieldpartners(self):
            return self.filter(field_partner__exact=True)
    
        def supportpartners(self):
            return self.filter(support_partner__exact=True)

        def sponsorpartners(self):
            return self.filter(sponsor_partner__exact=True)

        def fundingpartners(self):
            return self.filter(funding_partner__exact=True)

        def ngos(self):
            return self.filter(organisation_type__exact='N')

        def governmental(self):
            return self.filter(organisation_type__exact='G')

        def commercial(self):
            return self.filter(organisation_type__exact='C')

        def knowledge(self):
            return self.filter(organisation_type__exact='K')

    class ProjectsQuerySet(QuerySet):
        """
        used for the projects manager on the Organisation
        returns querysets of projects
        Usage:
        orgs = Organisation.projects.filter(filter_criteria)
        orgs.published() -> all projects "belonging to the orgs" returned from
        the first statement
        Note: Organisation.projects.all() returns all orgs!
        To get all projects you need to write Organisation.projects.all().all() ;-)
        """
        def published(self):
            '''
            returns a queryset with published projects that has self as any kind of partner
            note that self is a queryset of orgs
            '''
            projs = Project.objects.published()
            return (projs.filter(supportpartner__support_organisation__in=self) | \
                     projs.filter(fieldpartner__field_organisation__in=self) | \
                     projs.filter(sponsorpartner__sponsor_organisation__in=self) | \
                     projs.filter(fundingpartner__funding_organisation__in=self)).distinct()

        def all(self):
            '''
            returns a queryset with all projects that has self as any kind of partner
            note that self is a queryset of orgs
            '''
            projs = Project.objects.all()
            return (projs.filter(supportpartner__support_organisation__in=self) | \
                     projs.filter(fieldpartner__field_organisation__in=self) | \
                     projs.filter(sponsorpartner__sponsor_organisation__in=self) | \
                     projs.filter(fundingpartner__funding_organisation__in=self)).distinct()

    def __unicode__(self):
        return self.name

    def partner_types(self):
        pt = ""
        if self.field_partner: pt += "F"
        if self.support_partner: pt += "S"
        if self.sponsor_partner: pt += "P"
        if self.funding_partner: pt += "M"
        return pt
    
    def has_water_projects(self):
        if self.all_projects().filter(category_water__exact=True):
            return True
        else:
            return False

    def has_sanitation_projects(self):
        if self.all_projects().filter(category_sanitation__exact=True):
            return True
        else:
            return False
    
    def has_training_projects(self):
        if self.all_projects().filter(category_training__exact=True):
            return True
        else:
            return False
            
    def has_maintenance_projects(self):
        if self.all_projects().filter(category_maintenance__exact=True):
            return True
        else:
            return False
    
    def has_education_projects(self):
        if self.all_projects().filter(category_education__exact=True):
            return True
        else:
            return False

    def has_product_development_projects(self):
        if self.all_projects().filter(category_product_development__exact=True):
            return True
        else:
            return False

    def has_other_projects(self):
        if self.all_projects().filter(category_other__exact=True):
            return True
        else:
            return False
    
    def website(self):
        return '<a href="%s">%s</a>' % (self.url, self.url,)
    website.allow_tags = True
    
    def published_projects(self):
        '''
        returns a queryset with published projects that has self as any kind of partner
        '''
        return Organisation.projects.filter(pk=self.pk).published()

    def all_projects(self):
        '''
        returns a queryset with all projects that has self as any kind of partner
        '''
        return Organisation.projects.filter(pk=self.pk).all()

    def partners(self):
        '''
        returns a queryset of all organisations that self has at least one project in common with, excluding self
        '''
        return Project.organisations.filter(pk__in=self.published_projects()).all_partners().exclude(id__exact=self.id)
   
    def funding(self):
        my_projs = self.published_projects().status_not_cancelled()
        return {
            'total': my_projs.total_total_budget(),
            'donated': my_projs.total_donated(),
            'pledged': my_projs.total_pledged(self),
            'still_needed': my_projs.total_funds_needed() + my_projs.total_pending()
        }

    class Meta:
        ordering = ['name']
        permissions = (
            ("%s_organisation" % RSR_LIMITED_CHANGE, u'RSR limited change organisation'),
        )
        

class OrganisationAccount(models.Model):
    """
    This model keps track of organisation account levels and other relevant data.
    The reason for having this in a separate model form Organisation is to hide
    it from the org admins.
    """
    ACCOUNT_LEVEL = (
        ('free', _('Free')),
        ('plus', _('Plus')),
        ('premium', _('Premium')),
    )
    organisation    = models.OneToOneField(Organisation, primary_key=True)
    account_level   = models.CharField(max_length=12, choices=ACCOUNT_LEVEL, default='free')


CURRENCY_CHOICES = (
    ('USD', '$'),
    ('EUR', '€'),
)

STATUSES = (
    ('N', _('None')),
    ('H', _('Needs funding')),
    ('A', _('Active')),    
    ('C', _('Complete')),
    ('L', _('Cancelled')),
)
#STATUSES_DICT = dict(STATUSES) #used to output STATUSES text
STATUSES_COLORS = {'N':'black', 'A':'green', 'H':'orange', 'C':'grey', 'L':'red', }


class OrganisationsQuerySetManager(QuerySetManager):
    def get_query_set(self):
        return self.model.OrganisationsQuerySet(self.model)

class Project(models.Model):
    def proj_image_path(instance, file_name):
        #from django.template.defaultfilters import slugify
        return rsr_image_path(instance, file_name, 'db/project/%s/%s')

    name                        = models.CharField(max_length=45, help_text = 'A short descriptive name for your project (45 characters).')
    subtitle                    = models.CharField(max_length=75, help_text = 'A subtitle with more information on the project (75 characters).')
    status                      = models.CharField(_('status'), max_length=1, choices=STATUSES, default='N', help_text = 'Current project state.')
    city                        = models.CharField(max_length=25, help_text = 'Name of city, village, town, slum, etc. (25 characters).')
    state                       = models.CharField(max_length=15, help_text = 'Name of state, province, county, region, etc. (15 characters).')
    country                     = models.ForeignKey(Country, help_text = 'Country where project is taking place.')
    map                         = models.ImageField(
                                    blank=True,
                                    upload_to=proj_image_path,
                                    help_text = 'The map image should be roughly square and no larger than 240x240 pixels (approx. 100-200kb in size).'
                                )
    #Project categories
    category_water              = models.BooleanField()
    category_sanitation         = models.BooleanField()
    category_maintenance        = models.BooleanField()
    category_training           = models.BooleanField()
    category_education          = models.BooleanField()
    category_product_development= models.BooleanField()
    category_other              = models.BooleanField()
    
    #current_status_summary = models.TextField()
    project_plan_summary        = models.TextField(max_length=220, help_text='Briefly summarize the project (220 characters).')
    current_image               = ImageWithThumbnailsField(
                                    blank=True,
                                    upload_to=proj_image_path,
                                    thumbnail={'size': (240, 180), 'options': ('autocrop', 'detail', )}, #detail is a mild sharpen
                                    help_text = 'The project image looks best in landscape format (4:3 width:height ratio), and should be less than 3.5 mb in size.',
                                )
    current_image_caption       = models.CharField(blank=True, max_length=50, help_text='Enter a caption for your project picture (50 characters).')
    goals_overview              = models.TextField(max_length=500, help_text='Describe what the project hopes to accomplish (500 characters).')
    goal_1                      = models.CharField(blank=True, max_length=60, help_text='(60 characters)')
    goal_2                      = models.CharField(blank=True, max_length=60)
    goal_3                      = models.CharField(blank=True, max_length=60)
    goal_4                      = models.CharField(blank=True, max_length=60)
    goal_5                      = models.CharField(blank=True, max_length=60)
    #Project target benchmarks
    water_systems               = models.IntegerField(default=0)
    sanitation_systems          = models.IntegerField(default=0)
    hygiene_facilities          = models.IntegerField(default=0)
    improved_water              = models.IntegerField(default=0)
    improved_water_years        = models.IntegerField(default=0)
    improved_sanitation         = models.IntegerField(default=0)
    improved_sanitation_years   = models.IntegerField(default=0)
    trainees                    = models.IntegerField(default=0)
    #mdg_count_water             = models.IntegerField(default=0)
    #mdg_count_sanitation        = models.IntegerField(default=0)

    location_1                  = models.CharField(blank=True, max_length=50, help_text = 'Street address (50 characters).')
    location_2                  = models.CharField(blank=True, max_length=50, help_text = 'Street address 2 (50 characters).')
    postcode                    = models.CharField(blank=True, max_length=10, help_text = 'Postcode, zip code, etc. (10 characters).')
    longitude                   = models.CharField(blank=True, max_length=20, help_text = 'East/west measurement(λ) in degrees/minutes/seconds, for example 23° 27′ 30" E.')
    latitude                    = models.CharField(blank=True, max_length=20, help_text = 'North/south measurement(ϕ) in degrees/minutes/seconds, for example 23° 26′ 21″ N.')
    current_status_detail       = models.TextField(blank=True, max_length=600, help_text='Description of current phase of project. (600 characters).')
    project_plan_detail         = models.TextField(blank=True, help_text='Detailed information about the project and plans for implementing: the what, how, who and when. (unlimited).')
    sustainability              = models.TextField(help_text='Describe plans for sustaining/maintaining results after implementation is complete (unlimited).')
    context                     = models.TextField(blank=True, max_length=500, help_text='Relevant background information, including geographic, political, environmental, social and/or cultural issues (500 characters).')

    project_rating              = models.IntegerField(default=0)
    notes                       = models.TextField(blank=True, help_text='(Unlimited number of characters).')

    #budget    
    currency            = models.CharField(choices=CURRENCY_CHOICES, max_length=3, default='EUR')
    date_request_posted = models.DateField(default=date.today)
    date_complete       = models.DateField(null=True, blank=True)

    #Custom manager
    #based on http://www.djangosnippets.org/snippets/562/ and
    #http://simonwillison.net/2008/May/1/orm/
    objects = QuerySetManager()
    organisations = OrganisationsQuerySetManager()
    
    class QuerySet(QuerySet):
        def published(self):
            return self.filter(publishingstatus__status='published')
    
        def unpublished(self):
            return self.filter(publishingstatus__status='unpublished')
    
        def status_none(self):
            return self.filter(status__exact='N')
    
        def status_active(self):
            return self.filter(status__exact='A')

        def status_onhold(self):
            return self.filter(status__exact='H')
    
        def status_complete(self):
            return self.filter(status__exact='C')
    
        def status_cancelled(self):
            return self.filter(status__exact='L')
        
        def status_not_cancelled(self):
            return self.exclude(status__exact='L')
      
        def euros(self):
            return self.filter(currency='EUR')

        def dollars(self):
            return self.filter(currency='USD')

        def budget_employment(self):
            return self.filter(budgetitem__item__exact='employment').annotate(
                budget_employment=Sum('budgetitem__amount'),
            )

        def budget_building(self):
            return self.filter(budgetitem__item__exact='building').annotate(
                budget_building=Sum('budgetitem__amount'),
            )

        def budget_training(self):
            return self.filter(budgetitem__item__exact='training').annotate(
                budget_training=Sum('budgetitem__amount'),
            )

        def budget_maintenance(self):
            return self.filter(budgetitem__item__exact='maintenance').annotate(
                budget_maintenance=Sum('budgetitem__amount'),
            )

        def budget_other(self):
            return self.filter(budgetitem__item__exact='other').annotate(
                budget_other=Sum('budgetitem__amount'),
            )

        def budget_total(self):
            return self.annotate(budget_total=Sum('budgetitem__amount'),).distinct()

        def donated(self):
            return self.filter(paypalinvoice__status=PAYPAL_INVOICE_STATUS_COMPLETE).annotate(
                donated=Sum('paypalinvoice__amount_received'),
            ).distinct()

        def pledged(self, org=None):
            if org:
                self.filter(funding_organisation__exact=organisation)
            return self.annotate(pledged=Sum('fundingpartner__funding_amount'),)

        def funding(self, organisation=None):
            '''create extra columns "funds_needed", "pledged" and "donated"
            that calculate the respective values for each project in the queryset
            '''
            funding_queries = {
                #how much money does the project need to be fully funded, given that all pending donations complete
                'funds_needed':
                    ''' SELECT DISTINCT (
                            SELECT CASE 
                                WHEN Sum(amount) IS NULL THEN 0
                                ELSE Sum(amount)
                            END
                            FROM rsr_budgetitem
                            WHERE rsr_budgetitem.project_id = rsr_project.id
                        ) - (
                            SELECT CASE 
                                WHEN Sum(funding_amount) IS NULL THEN 0
                                ELSE Sum(funding_amount)
                            END
                            FROM rsr_fundingpartner
                            WHERE rsr_fundingpartner.project_id = rsr_project.id
                        ) - (
                            SELECT CASE 
                                WHEN Sum(amount) IS NULL THEN 0
                                ELSE Sum(amount)
                            END
                            FROM rsr_paypalinvoice
                            WHERE rsr_paypalinvoice.project_id = rsr_project.id
                            AND rsr_paypalinvoice.status = %d
                        ) - (
                            SELECT CASE
                                WHEN Sum(amount_received) IS NULL THEN 0
                                ELSE Sum(amount_received)
                            END
                            FROM rsr_paypalinvoice
                            WHERE rsr_paypalinvoice.project_id = rsr_project.id
                            AND rsr_paypalinvoice.status = %d
                        )
                    ''' % (PAYPAL_INVOICE_STATUS_PENDING, PAYPAL_INVOICE_STATUS_COMPLETE),
                #how much money has been donated by individual donors, including pending donations
                'donated':
                    ''' SELECT DISTINCT (
                            SELECT CASE
                                WHEN Sum(amount) IS NULL THEN 0
                                ELSE Sum(amount)
                            END
                            FROM rsr_paypalinvoice
                            WHERE rsr_paypalinvoice.project_id = rsr_project.id
                            AND rsr_paypalinvoice.status = %d
                        ) + (
                            SELECT CASE
                                WHEN Sum(amount_received) IS NULL THEN 0
                                ELSE Sum(amount_received)
                            END
                            FROM rsr_paypalinvoice
                            WHERE rsr_paypalinvoice.project_id = rsr_project.id
                            AND rsr_paypalinvoice.status = %d
                        )
                    ''' % (PAYPAL_INVOICE_STATUS_PENDING, PAYPAL_INVOICE_STATUS_COMPLETE),
                #how much donated money from individuals is pending
                'pending':
                    ''' SELECT CASE
                            WHEN Sum(amount) IS NULL THEN 0
                            ELSE Sum(amount)
                        END
                        FROM rsr_paypalinvoice
                        WHERE rsr_paypalinvoice.project_id = rsr_project.id
                            AND rsr_paypalinvoice.status = %d
                    ''' % PAYPAL_INVOICE_STATUS_PENDING,
                #the total budget for the project as per the budgetitems
                'total_budget':
                    ''' SELECT CASE
                            WHEN SUM(amount) IS NULL THEN 0
                            ELSE SUM(amount)
                        END
                        FROM rsr_budgetitem
                        WHERE rsr_budgetitem.project_id = rsr_project.id
                    ''',
            }
            #how much has been pledged by organisations. if an org param is supplied
            #this is modified to show huw much _that_ org has pledged to each project
            pledged = {
                'pledged':
                    ''' SELECT CASE
                            WHEN Sum(funding_amount) IS NULL THEN 0
                            ELSE Sum(funding_amount)
                        END
                        FROM rsr_fundingpartner
                        WHERE rsr_fundingpartner.project_id = rsr_project.id
                    '''
            }
            if organisation:
                pledged['pledged'] = '''%s
                    AND rsr_fundingpartner.funding_organisation_id = %d''' % (
                        pledged['pledged'], organisation.pk
                    )
            funding_queries.update(pledged)
            #return self.annotate(budget_total=Sum('budgetitem__amount'),).extra(select=funding_queries).distinct()
            return self.extra(select=funding_queries)

        def need_funding(self):
            "projects that projects need funding"
            #this hack is needed because mysql doesn't allow WHERE clause to refer to a calculated column, in this case funds_needed
            #so instead we order by funds_needed and create a list of pk:s from all projects with funds_needed > 0 and filter on those
            return self.filter(pk__in=[pk for pk, fn in self.funding().extra(order_by=['-funds_needed']).values_list('pk', 'funds_needed') if fn > 0])

        def need_funding_count(self):
            "how many projects need funding"
            return len(self.need_funding())

        def total_funds_needed(self):
            "how much money the projects still need"
            return qs_column_sum(self.funding(), 'funds_needed')

        def total_total_budget(self):
            "how much money the projects still need"
            return qs_column_sum(self.funding(), 'total_budget')

        def total_pledged(self, org=None):
            '''
            how much money has been commited to the projects
            if org is supplied, only money pledeg by that org is calculated
            '''
            return qs_column_sum(self.funding(org), 'pledged')

        def total_donated(self):
            "how much money has bee donated by individuals"
            return qs_column_sum(self.funding(), 'donated')

        def total_pending(self):
            "individual donations still pending"
            return qs_column_sum(self.funding(), 'pending')

        def total_pending_negative(self):
            "individual donations still pending NEGATIVE (used by akvo at a glance)"
            return -qs_column_sum(self.funding(), 'pending')
            
        def get_planned_water_calc(self):
            "how many will get improved water"
            return qs_column_sum(self.status_not_cancelled(), 'improved_water') - qs_column_sum(self.status_complete(), 'improved_water')

        def get_planned_sanitation_calc(self):
            "how many will get improved sanitation"
            return qs_column_sum(self.status_not_cancelled(), 'improved_sanitation') - qs_column_sum(self.status_complete(), 'improved_sanitation')

        def get_actual_water_calc(self):
            "how many have gotten improved water"
            return qs_column_sum(self.status_complete(), 'improved_water')

        def get_actual_sanitation_calc(self):
            "how many have gotten improved sanitation"
            return qs_column_sum(self.status_complete(), 'improved_sanitation')

        #the following 4 return an organisation queryset!
        def support_partners(self):
            o = Organisation.objects.all()
            return o.filter(support_partners__project__in=self)

        def sponsor_partners(self):
            o = Organisation.objects.all()
            return o.filter(sponsor_partners__project__in=self)

        def funding_partners(self):
            o = Organisation.objects.all()
            return o.filter(funding_partners__project__in=self)

        def field_partners(self):
            o = Organisation.objects.all()
            return o.filter(field_partners__project__in=self)

        def all_partners(self):
            return (self.support_partners() | self.sponsor_partners() | self.funding_partners() | self.field_partners()).distinct()

    #TODO: is this relly needed? the default QS has identical methods
    class OrganisationsQuerySet(QuerySet):
        def support_partners(self):
            orgs = Organisation.objects.all()
            return orgs.filter(support_partners__project__in=self)

        def sponsor_partners(self):
            orgs = Organisation.objects.all()
            return orgs.filter(sponsor_partners__project__in=self)

        def funding_partners(self):
            orgs = Organisation.objects.all()
            return orgs.filter(funding_partners__project__in=self)

        def field_partners(self):
            orgs = Organisation.objects.all()
            return orgs.filter(field_partners__project__in=self)

        def all_partners(self):
            orgs = Organisation.objects.all()
            return (orgs.filter(support_partners__project__in=self) | \
                    orgs.filter(sponsor_partners__project__in=self) | \
                    orgs.filter(funding_partners__project__in=self) | \
                    orgs.filter(field_partners__project__in=self)).distinct()
            #return (self.support_partners()|self.funding_partners()|self.field_partners()).distinct()

    def __unicode__(self):
        return self.name
        
    def project_type(self):
        pt = ""
        if self.category_water: pt += "W"
        if self.category_sanitation: pt += "S"
        if self.category_maintenance: pt += "M"
        if self.category_training: pt += "T"
        if self.category_education: pt += "E"
        if self.category_product_development: pt += "P"
        if self.category_other: pt += "O"
        return pt
    #project_type.allow_tags = True
    
    def show_status(self):
        "Show the current project status"
        return mark_safe("<span style='color: %s;'>%s</span>" % (STATUSES_COLORS[self.status], self.get_status_display()))
    
    def show_current_image(self):
        try:
            return self.current_image.thumbnail_tag
        except:
            return ''
    show_current_image.allow_tags = True
    
    def show_map(self):
        try:
            return '<img src="%s" />' % (self.map.url,)
        except:
            return ''
    show_map.allow_tags = True
    
    def connected_to_user(self, user):
        '''
        Test if a user is connected to self through an arganisation
        '''
        is_connected = False
        try:
            is_connected = self in user.userprofile_set.filter(user__exact = user)[0].organisation.published_projects()
        except:
            pass
        return is_connected

    def is_published(self):
        if self.publishingstatus:
            return self.publishingstatus.status == 'published'
        return False
    is_published.boolean = True

    #shortcuts to funding/budget data for a single project
    def funding_pledged(self, organisation=None):
        return Project.objects.funding(organisation).get(pk=self.pk).pledged

    def funding_donated(self):
        return Project.objects.funding().get(pk=self.pk).donated

    def funding_total_given(self):
        # Decimal(str(result)) conversion is necessary
        # because SQLite doesn't handle decimals natively
        # See item 16 here: http://www.sqlite.org/faq.html
        # MySQL and PostgreSQL are not affected by this limitation
        result = self.funding_pledged() + self.funding_donated()
        decimal_result = Decimal(str(result))
        return decimal_result

    def funding_still_needed(self):
        result =  Project.objects.funding().get(pk=self.pk).funds_needed
        decimal_result = Decimal(str(result))
        return decimal_result

    def budget_employment(self):
        return Project.objects.budget_employment().get(pk=self.pk).budget_employment

    def budget_building(self):
        return Project.objects.budget_building().get(pk=self.pk).budget_building

    def budget_training(self):
        return Project.objects.budget_training().get(pk=self.pk).budget_training

    def budget_maintenance(self):
        return Project.objects.budget_maintenance().get(pk=self.pk).budget_maintenance

    def budget_other(self):
        return Project.objects.budget_other().get(pk=self.pk).budget_other

    def budget_total(self):
        return Project.objects.budget_total().get(pk=self.pk).budget_total

    #shortcuts to linked orgs for a single project
    def support_partners(self):
        return Project.objects.filter(pk=self.pk).support_partners()

    def sponsor_partners(self):
        return Project.objects.filter(pk=self.pk).sponsor_partners()

    def funding_partners(self):
        return Project.objects.filter(pk=self.pk).funding_partners()

    def field_partners(self):
        return Project.objects.filter(pk=self.pk).field_partners()

    def all_partners(self):
        return Project.objects.filter(pk=self.pk).all_partners()

    class Meta:
        permissions = (
            ("%s_project" % RSR_LIMITED_CHANGE, u'RSR limited change project'),
        )

class BudgetItem(models.Model):
    ITEM_CHOICES = (
        ('employment', _('employment')),
        ('building', _('building')),
        ('training', _('training')),
        ('maintenance', _('maintenance')),
        ('other', _('other')),
    )
    project             = models.ForeignKey(Project)
    item                = models.CharField(max_length=20, choices=ITEM_CHOICES)
    amount              = models.DecimalField(max_digits=10, decimal_places=2)
    
    class Meta:
        unique_together     = ('project', 'item')
        permissions = (
            ("%s_budget" % RSR_LIMITED_CHANGE, u'RSR limited change budget'),
        )

class PublishingStatus(models.Model):
    """
    Keep track of publishing status. Only for projects now, but possible to
    extend to other object types.
    """
    PUBLISHING_STATUS = (
        ('unpublished', 'Unpublished'),
        ('published', 'Published'),
    )
    #TODO: change to a generic relation if we want to have publishing stats on
    #other objects than projects
    project = models.OneToOneField(Project,)
    status  = models.CharField(max_length=30, choices=PUBLISHING_STATUS, default='unpublished')
    class Meta:
        verbose_name_plural = 'publishing statuses'

    def project_info(self):
        return '%d - %s' % (self.project.pk, self.project,)

    
class Link(models.Model):
    LINK_KINDS = (
        ('A', 'Akvopedia entry'),
        ('E', 'External link'),
    )
    kind    = models.CharField(max_length=1, choices=LINK_KINDS)
<<<<<<< HEAD
    url     = models.URLField(_(u'URL'))
    caption = models.CharField(max_length=50)
    project = models.ForeignKey(Project)
=======
    url     = models.URLField()
    caption = models.CharField(max_length=50, help_text = 'help text here',)
    project = models.ForeignKey(Project,)
>>>>>>> d4d3c7f7
    
    def __unicode__(self):
        return self.url
    
    def show_link(self):
        return '<a href="%s">%s</a>' % (self.url, self.caption,)


class FundingPartner(models.Model):
    funding_organisation    = models.ForeignKey(Organisation, related_name='funding_partners', limit_choices_to = {'funding_partner__exact': True})
    funding_amount          = models.DecimalField(max_digits=10, decimal_places=2)
    project                 = models.ForeignKey(Project,)

    def __unicode__(self):
        return "%s %d %s" % (self.funding_organisation.name, self.funding_amount, self.get_currency_display())

class SponsorPartner(models.Model):
    sponsor_organisation    = models.ForeignKey(Organisation, related_name='sponsor_partners', limit_choices_to = {'sponsor_partner__exact': True})
    project                 = models.ForeignKey(Project,)

    def __unicode__(self):
        return "%s" % (self.sponsor_organisation.name, )

class SupportPartner(models.Model):
    support_organisation    = models.ForeignKey(Organisation, related_name='support_partners', limit_choices_to = {'support_partner__exact': True})
    project                 = models.ForeignKey(Project,)

    def __unicode__(self):
        return "%s" % (self.support_organisation.name, )

class FieldPartner(models.Model):
    field_organisation      = models.ForeignKey(Organisation, related_name='field_partners', limit_choices_to = {'field_partner__exact': True})
    project                 = models.ForeignKey(Project,)

    def __unicode__(self):
        return "%s" % (self.field_organisation.name, )


    # kept for updating database. may be renamed Funding for certain DBs
    #class Budget(models.Model):
    #    project             = models.OneToOneField(Project, primary_key=True)
    #    date_request_posted = models.DateField(default=date.today)
    #    date_complete       = models.DateField(null=True, blank=True)
    #    # budget itmes
    #    employment          = models.IntegerField()
    #    building            = models.IntegerField()
    #    training            = models.IntegerField()
    #    maintenance         = models.IntegerField()
    #    other               = models.IntegerField()
    #    
    #    
    #    def __unicode__(self):
    #        return self.project.__unicode__()


        
PHOTO_LOCATIONS = (
    ('B', _('At the beginning of the update')),
    ('E', _('At the end of the update')),
)
UPDATE_METHODS = (
    ('W', _('web')),
    ('E', _('e-mail')),
    ('S', _('SMS')),
)
#UPDATE_METHODS_DICT = dict(UPDATE_METHODS) #used to output UPDATE_METHODS text


def isValidGSMnumber(field_data, all_data):
    #TODO: fix for django 1.0
    pass
	#if not field_data.startswith("467"):
	#	raise validators.ValidationError("The phone number must start with 467")
	#if not len(field_data) == 11:
	#	raise validators.ValidationError("The phone number must be 11 digits long.")

class UserProfile(models.Model):
    '''
    Extra info about a user.
    '''
    user            = models.ForeignKey(User, unique=True)
    organisation    = models.ForeignKey(Organisation)
    phone_number    = models.CharField(
        max_length=50,
        blank=True,
        help_text	  = """Please use the following format: <strong>467XXXXXXXX</strong>.
        <br>Example: the number 070 765 43 21 would be entered as 46707654321""",
        #TODO: fix to django 1.0
        #validator_list = [isValidGSMnumber]
    )    
    #project         = models.ForeignKey(Project, null=True, blank=True, )
    
    def __unicode__(self):
        return self.user.username

    def user_name(self):
        return self.__unicode__()
    
    def organisation_name(self):
        return self.organisation.name
    
    #methods that insteract with the User model
    def get_is_active(self):
        return self.user.is_active
    get_is_active.boolean = True #make pretty icons in the admin list view
    get_is_active.short_description = 'user is activated (may log in)'

    def set_is_active(self, set_it):
        self.user.is_active = set_it
        self.user.save()
    
    def get_is_staff(self):
        return self.user.is_staff
    get_is_staff.boolean = True #make pretty icons in the admin list view
    
    def set_is_staff(self, set_it):
        self.user.is_staff = set_it
        self.user.save()
        
    def get_is_org_admin(self):
        return GROUP_RSR_PARTNER_ADMINS in groups_from_user(self.user)
    get_is_org_admin.boolean = True #make pretty icons in the admin list view
    get_is_org_admin.short_description = 'user is an organisation administrator'

    def set_is_org_admin(self, set_it):
        if set_it:
            self._add_user_to_group(GROUP_RSR_PARTNER_ADMINS)
        else:
            self._remove_user_from_group(GROUP_RSR_PARTNER_ADMINS)
    
    def get_is_org_editor(self):
        return GROUP_RSR_PARTNER_EDITORS in groups_from_user(self.user)
    get_is_org_editor.boolean = True #make pretty icons in the admin list view
    get_is_org_editor.short_description = 'user is a project editor'

    def set_is_org_editor(self, set_it):
        if set_it:
            self._add_user_to_group(GROUP_RSR_PARTNER_EDITORS)
        else:
            self._remove_user_from_group(GROUP_RSR_PARTNER_EDITORS)
    
    def _add_user_to_group(self, group_name):
        group = Group.objects.get(name=group_name)
        user = self.user
        if not group in user.groups.all():
            user.groups.add(group)
            user.save()

    def _remove_user_from_group(self, group_name):
        group = Group.objects.get(name=group_name)
        user = self.user
        if group in user.groups.all():
            user.groups.remove(group)
            user.save()
    
    #mobile akvo

    def create_sms_update(self, mo_sms_raw):
        # does the user have a project to update? TODO: security!
        if self.project:
            update_data = {
                'project': self.project,
                'user': self.user,
                'title': 'SMS update',
                'update_method': 'S',
                'text': mo_sms_raw.text,
                'time': datetime.fromtimestamp(float(mo_sms_raw.delivered)),
            }
            #update_data.update(sms_data)
            pu = ProjectUpdate.objects.create(**update_data)
            return pu
        return False
        
    def create_mms_update(self, mo_mms_raw):
        # does the user have a project to update? TODO: security!
        if self.project:
            update_data = {
                'project': self.project,
                'user': self.user,
                'title': mo_mms_raw.subject,
                'update_method': 'S',
                'time': datetime.fromtimestamp(float(mo_mms_raw.time)),
            }
            attachements = mo_mms_raw.get_mms_files()
            update_data.update(attachements)
            pu = ProjectUpdate.objects.create(**update_data)
            return pu
        return False

    class Meta:
        permissions = (
            ("%s_userprofile" % RSR_LIMITED_CHANGE, u'RSR limited change user profile'),
        )

def user_activated_callback(sender, **kwargs):
    user = kwargs.get("user", False)
    if user:
        org = user.get_profile().organisation
        users = User.objects.all()
        #find all users that are 1) superusers 2) RSR editors
        #3) org admins for the same org as the just activated user
        notify = (users.filter(is_superuser=True) | users.filter(groups__name__in=[GROUP_RSR_EDITORS]) | \
            users.filter(userprofile__organisation=org, groups__name__in=[GROUP_RSR_PARTNER_ADMINS])).distinct()
        rsr_send_mail_to_users(notify,
                               subject='email/new_user_registered_subject.txt',
                               message='email/new_user_registered_message.txt',
                               subject_context={'organisation': org},
                               msg_context={'user': user, 'organisation': org}
                              )

from registration.signals import user_activated
user_activated.connect(user_activated_callback)

def create_rsr_profile(user, profile):
    return UserProfile.objects.create(user=user, organisation=Organisation.objects.get(pk=profile['org_id']))


class MoMmsRaw(models.Model):
    '''
    base data from an mms callback
    '''
    mmsid           = models.CharField(_('mms id'), max_length=100)
    subject         = models.CharField(_('subject'), max_length=200)
    sender          = models.CharField(_('sender'), max_length=20) #qs variable name is "from" but we can't use that
    to              = models.CharField(_('to'), max_length=20)
    time            = models.CharField(_('time'), max_length=50)
    saved_at        = models.DateTimeField(_('saved at'))
    mmsversion      = models.CharField(_('mms version'), max_length=20)
    messageclass    = models.IntegerField(_('message class'))
    priority        = models.IntegerField(_('priority'))
    filecount       = models.IntegerField(_('file count'))
    
    def get_mms_files(self):
        update_data ={}
        SMS_USERNAME = 'Concinnity'
        SMS_PASSWORD = '9391167'
        url_pattern = 'http://server1.msgtoolbox.com/api/current/mms/getfile.php?username=%s&password=%s&mmsid=%s&filename=%s'
        #try:
        files = MoMmsFile.objects.filter(mms__exact=self)
        for f in files:
            url = url_pattern % (SMS_USERNAME, SMS_PASSWORD, self.mmsid, f.file)
            if string.lower(f.filecontent) in ('image/gif', 'image/jpeg', 'image/png',):
                path = 'db/mmsupdateimages/%d_%s' % (self.id, f.file) #TODO: spread images over folder sub-tree
                img = open('%s%s' % (MEDIA_ROOT, path), 'w')
                img.write(urllib2.urlopen(url).read())
                update_data['photo'] = path
            elif string.lower(f.filecontent) == 'text/plain':
                update_data['text'] = urllib2.urlopen(url).read()
        #except:
        #    pass
        return update_data

class MoMmsFile(models.Model):
    '''
    raw info about an mms file attachement
    '''
    mms             = models.ForeignKey(MoMmsRaw, verbose_name=_('MMS'))
    file            = models.CharField(_('file name'), max_length=200) 
    filecontent     = models.CharField(_('content type'), max_length=50) 
    filecontentid   = models.CharField(_('content ID'), blank=True, max_length=50) 
    filesize        = models.IntegerField(_('file size')) 
    
class MoSmsRaw(models.Model):
    '''
    all request data from an mo-sms callback
    '''
    text        = models.CharField(_('text'), max_length=200)
    sender      = models.CharField(_('sender'), max_length=20)
    to          = models.CharField(_('to'), max_length=20)
    delivered   = models.CharField(_('delivered'), max_length=50)
    saved_at    = models.DateTimeField(_('saved at'))
    incsmsid    = models.CharField(_('incoming sms id'), max_length=100)

class ProjectUpdate(models.Model):
    def update_image_path(instance, file_name):
        "Create a path like 'db/project/<update.project.id>/update/<update.id>/image_name.ext'"
        path = 'db/project/%d/update/%%s/%%s' % instance.project.pk
        return rsr_image_path(instance, file_name, path)

    project         = models.ForeignKey(Project, related_name='project_updates', verbose_name=_('project'))
    user            = models.ForeignKey(User, verbose_name=_('user'))
    title           = models.CharField(_('title'), max_length=50)
    text            = models.TextField(_('text'), blank=True)
    #status          = models.CharField(max_length=1, choices=STATUSES, default='N')
    photo           = ImageWithThumbnailsField(
                        blank=True,
                        upload_to=update_image_path,
                        thumbnail={'size': (300, 225), 'options': ('autocrop', 'sharpen', )},
                        help_text = 'The image should have 4:3 height:width ratio for best displaying result',
                    )
    photo_location  = models.CharField(_('photo location'), max_length=1, choices=PHOTO_LOCATIONS, default='B')
    photo_caption   = models.CharField(_('photo caption'), blank=True, max_length=75)
    photo_credit    = models.CharField(_('photo credit'), blank=True, max_length=25)
    update_method   = models.CharField(_('update method'), blank=True, max_length=1, choices=UPDATE_METHODS, default='W')
    time            = models.DateTimeField(_('time'))
    
    class Meta:
        get_latest_by = "time"

    def img(self):
        try:
            return self.photo.thumbnail_tag
        except:
            return ''
    img.allow_tags = True

class ProjectComment(models.Model):
    project         = models.ForeignKey(Project, verbose_name=_('project'))
    user            = models.ForeignKey(User, verbose_name=_('user'))
    comment         = models.TextField(_('comment'))
    time            = models.DateTimeField(_('time'))
        

# PayPal

from paypal.standard.ipn.signals import payment_was_flagged, payment_was_successful

class PayPalGateway(models.Model):
    PAYPAL_LOCALE_CHOICES = (
        ('US', _(u'US English')),
    )
    name                = models.CharField(max_length=255)
    account_email       = models.EmailField()
    description         = models.TextField(blank=True, null=True)
    currency            = models.CharField(max_length=3, choices=CURRENCY_CHOICES, default='EUR')
    locale              = models.CharField(max_length=2, choices=PAYPAL_LOCALE_CHOICES, default='US')
    notification_email  = models.EmailField()

    def __unicode__(self):
        return u'%s - %s - %s' % (self.name, self.account_email, self.get_currency_display())

    class Meta:
        verbose_name = _(u'PayPal gateway')

class PayPalGatewaySelector(models.Model):
    project     = models.OneToOneField(Project)
    gateway     = models.ForeignKey(PayPalGateway)

    def __unicode__(self):
        return u'%s - %s' % (self.project.id, self.project.name)

    class Meta:
        verbose_name = _(u'Project PayPal gateway configuration')

class PayPalInvoiceManager(models.Manager):
    def stale(self):
        """Returns a queryset of invoices which have been pending
        for longer than settings.PAYPAL_INVOICE_TIMEOUT (60 minutes by default)
        """
        timeout = (datetime.now() - timedelta(minutes=getattr(settings, 'PAYPAL_INVOICE_TIMEOUT', 60)))
        qs = self.filter(status=1, time__lte=timeout)
        return qs

    def complete(self):
        """Returns a queryset of invoices which have both:
        - a status of 'Complete' and
        - a PayPal Transaction ID
        """
        qs = self.filter(status=3)
        qs = qs.exclude(ipn='')
        return qs
        
class PayPalInvoice(models.Model):
    STATUS_CHOICES = (
        (PAYPAL_INVOICE_STATUS_PENDING, _('Pending')),
        (PAYPAL_INVOICE_STATUS_VOID, _('Void')),
        (PAYPAL_INVOICE_STATUS_COMPLETE, _('Complete')),
        (PAYPAL_INVOICE_STATUS_STALE, _('Stale')),
    )
    user = models.ForeignKey(User, blank=True, null=True)
    project = models.ForeignKey(Project)
    amount = models.PositiveIntegerField(help_text=_('Amount requested by user.'))
    amount_received = models.DecimalField(max_digits=10, decimal_places=2,
                                          blank=True, null=True,
                                          help_text=_('Amount actually received after PayPal charges have been applied.'))
    ipn = models.CharField(blank=True, null=True, max_length=75)
    time = models.DateTimeField(auto_now_add=True)
    name = models.CharField(max_length=75, blank=True, null=True)
    email = models.EmailField(blank=True, null=True)
    status = models.PositiveSmallIntegerField(_('status'), choices=STATUS_CHOICES, default=1)

    objects = PayPalInvoiceManager()

    @property
    def currency(self):
        return self.project.currency

    @property
    def gateway(self):
        return self.project.paypalgatewayselector.gateway.account_email

    @property
    def locale(self):
        return self.project.paypalgatewayselector.gateway.locale

    @property
    def notification_email(self):
        return self.project.paypalgatewayselector.gateway.notification_email

    def __unicode__(self):
        return u'Invoice %s (Project: %s)' % (self.id, self.project)

    class Meta:
        verbose_name = _('PayPal invoice')

def send_paypal_confirmation_email(id):
    ppi = PayPalInvoice.objects.get(pk=id)
    t = loader.get_template('rsr/paypal_confirmation_email.html')
    c = Context({'invoice': ppi})
    if ppi.user:
        send_mail('Thank you from Akvo.org!', t.render(c), settings.PAYPAL_RECEIVER_EMAIL, [ppi.user.email], fail_silently=False)
    else:
        send_mail('Thank you from Akvo.org!', t.render(c), settings.PAYPAL_RECEIVER_EMAIL, [ppi.email], fail_silently=False)

# PayPal IPN Listener
def process_paypal_ipn(sender, **kwargs):
    ipn = sender
    if ipn.payment_status == 'Completed':
        ppi = PayPalInvoice.objects.get(pk=ipn.invoice)
        ppi.amount_received = ppi.amount - ipn.mc_fee
        ppi.ipn = ipn.txn_id
        ppi.status = 3
        ppi.save()
        send_paypal_confirmation_email(ppi.id)
if settings.PAYPAL_DEBUG:
    payment_was_flagged.connect(process_paypal_ipn)
else:
    #payment_was_successful.connect(process_paypal_ipn)
    payment_was_flagged.connect(process_paypal_ipn)


# signals!
post_save.connect(create_organisation_account, sender=Organisation)

post_save.connect(create_publishing_status, sender=Project)
post_save.connect(create_paypal_gateway, sender=Project)

post_save.connect(change_name_of_file_on_create, sender=Organisation)
post_save.connect(change_name_of_file_on_create, sender=Project)
post_save.connect(change_name_of_file_on_create, sender=ProjectUpdate)

pre_save.connect(change_name_of_file_on_change, sender=Organisation)
pre_save.connect(change_name_of_file_on_change, sender=Project)
pre_save.connect(change_name_of_file_on_change, sender=ProjectUpdate)
<|MERGE_RESOLUTION|>--- conflicted
+++ resolved
@@ -835,15 +835,9 @@
         ('E', 'External link'),
     )
     kind    = models.CharField(max_length=1, choices=LINK_KINDS)
-<<<<<<< HEAD
     url     = models.URLField(_(u'URL'))
     caption = models.CharField(max_length=50)
     project = models.ForeignKey(Project)
-=======
-    url     = models.URLField()
-    caption = models.CharField(max_length=50, help_text = 'help text here',)
-    project = models.ForeignKey(Project,)
->>>>>>> d4d3c7f7
     
     def __unicode__(self):
         return self.url
