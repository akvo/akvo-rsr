--- conflicted
+++ resolved
@@ -460,13 +460,11 @@
         return Invoice.objects.filter(project__exact=self.id).exclude(is_anonymous=False).filter(status__exact=3).aggregate(sum=Sum('amount_received'))['sum']
         '''
 
-<<<<<<< HEAD
     @property
     def view_count(self):
         counter = ViewCounter.objects.get_for_object(self)
         return counter.count or 0
             
-=======
     def has_valid_coordinates(self):
         try:
             latitude = float(self.latitude)
@@ -486,7 +484,6 @@
             location = '%s+%s' % (state, country)
         return location
 
->>>>>>> 632fc743
     class QuerySet(QuerySet):
         def published(self):
             return self.filter(publishingstatus__status='published')
