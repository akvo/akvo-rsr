# -*- coding: utf-8 -*-
"""
    Akvo RSR is covered by the GNU Affero General Public License.
    See more details in the license.txt file located at the root folder of the
    Akvo RSR module. For additional details on the GNU license please
    see < http://www.gnu.org/licenses/agpl.html >.
"""
from __future__ import absolute_import

from django.conf import settings
from django.http import Http404
from django.shortcuts import get_object_or_404, redirect
from django.views.generic import TemplateView, ListView
<<<<<<< HEAD
from django.utils import translation
=======
from django.core.urlresolvers import reverse
>>>>>>> dd06751b

from akvo.rsr.filters import remove_empty_querydict_items, ProjectFilterSet
from akvo.rsr.iso3166 import COUNTRY_CONTINENTS, CONTINENTS
from akvo.rsr.models import Organisation, Country, Project


__all__ = [
    'BaseProjectListView',
    'BaseProjectView',
    'BaseListView',
    'BaseView',
    ]


class DebugViewMixin(object):
    """In debug mode show query information"""

    def get_context_data(self, **kwargs):
        context = super(DebugViewMixin, self).get_context_data(**kwargs)
        if settings.DEBUG:
            from django.db import connection
            context['queries'] = connection.queries
        return context


class PartnerSitesMixin(object):
    """Add partner sites context info to the request"""

    def get_context_data(self, **kwargs):
        context = super(PartnerSitesMixin, self).get_context_data(**kwargs)
        context['favicon'] = self.request.partner_site.favicon
        context['logo'] = self.request.partner_site.logo
        context['organisation'] = \
            get_object_or_404(Organisation, pk=self.request.organisation_id)
        context['return_url'] = self.request.partner_site.return_url
        context['stylesheet'] = self.request.partner_site.stylesheet

        # Playing with language
        # print "get_language(): %s" % translation.get_language()
        # print "get_language_from_request(): %s" % translation.get_language_from_request(self.request)
        # print "get_language_from_path(): %s" % translation.get_language_from_path(self.request.path)
        # print "path: %s" % self.request.path
        # 

        if getattr(settings, 'HTTPS_SUPPORT', True):
            protocol = 'https://'
        else:
            protocol = 'http://'
        context['app_url'] = '%s%s.%s' % (protocol, \
                                          self.request.partner_site.hostname,
                                          settings.APP_DOMAIN_NAME)
        context['domain_url'] = '%s%s' % (protocol, settings.DOMAIN_NAME)
        return context


class BaseView(DebugViewMixin, PartnerSitesMixin, TemplateView):
    """Base view that adds current organisation to the template context or
    throws a 404. Also adds the return_url, favicon and stylesheet context
    variables."""

    def get_context_data(self, **kwargs):
        return super(BaseView, self).get_context_data(**kwargs)


class BaseProjectView(BaseView):
    """View that extends BaseView with current project or throws a 404. We
    also verify that the project is related to the current organisation,
    if not we throw a 404."""

    def get_context_data(self, **kwargs):
        context = super(BaseProjectView, self).get_context_data(**kwargs)
        project = get_object_or_404(Project, pk=self.kwargs['project_id'])
        if project not in context['organisation'].published_projects():
            raise Http404
        updates = project.project_updates.all().order_by('-time')
        updates_with_images = updates.exclude(photo__exact='')
        can_add_update = project.connected_to_user(self.request.user)
        context.update({
            'project': project,
            'updates': updates,
            'updates_with_images': updates_with_images,
            'can_add_update': can_add_update,
        })
        return context


class BaseListView(DebugViewMixin, PartnerSitesMixin, ListView):
    """List view that are extended with the current organisation and the
    proejcts connected to the organisation available in the template context
    variable project_list"""

    def get_context_data(self, **kwargs):
        return super(BaseListView, self).get_context_data(**kwargs)


class BaseProjectListView(BaseListView):
    """List view that extends BaseListView with a project list queryset"""
    context_object_name = 'filtered_projects'

    def get_context_data(self, **kwargs):
        context = super(BaseProjectListView, self).get_context_data(**kwargs)
<<<<<<< HEAD
        form_data = context['filtered_projects'].form.data
        if form_data:
            continent_code = form_data.get('continent', '')
            country_id = form_data.get('locations__country', '')
            org_id = form_data.get('organisation', '')
            context['search_country'] = Country.objects.get(pk=int(country_id)) if country_id else ''
            context['search_continent'] = dict(CONTINENTS)[continent_code] if continent_code else ''
            context['search_organisation'] = Organisation.objects.get(pk=int(org_id)) if org_id else ''
=======
        if context['filtered_projects'].form.data:
            continent_code = context['filtered_projects'].form.data.get('continent', '')
            country_id = context['filtered_projects'].form.data.get('locations__country', '')
            org_id = context['filtered_projects'].form.data.get('organisation', '')
            context['search_country'] = Country.objects \
                .get(pk=int(country_id)) if country_id else ''
            context['search_continent'] = \
                dict(CONTINENTS)[continent_code] if continent_code else ''
            context['search_organisation'] = \
                Organisation.objects.get(pk=int(org_id)) if org_id else ''
>>>>>>> dd06751b
        return context

    def render_to_response(self, context):
        """here we sanitize the query string, removing empty variables, and
        then we add the continent if the country is part of the query string
        """
        # remove empty query string variables
        query_dict = remove_empty_querydict_items(self.request.GET)
        # if filtering on country, set the correct continent
        country_id = query_dict.get('locations__country', '')
        if country_id:
            continent = dict(COUNTRY_CONTINENTS)[Country.objects.get(pk=int(country_id)).iso_code]
            if not query_dict.get('continent', None) == continent:
                query_dict['continent'] = continent
                return redirect("%s?%s" % (reverse('home'), query_dict.urlencode()))

        return super(BaseProjectListView, self).render_to_response(context)

    def get_queryset(self):
        projects = get_object_or_404(
            Organisation, pk=self.request.organisation_id
        ).published_projects().latest_update_fields().order_by('-id')
        return ProjectFilterSet(
            self.request.GET.copy() or None,
            queryset=projects,
            organisation_id=self.request.organisation_id
        )<|MERGE_RESOLUTION|>--- conflicted
+++ resolved
@@ -11,11 +11,8 @@
 from django.http import Http404
 from django.shortcuts import get_object_or_404, redirect
 from django.views.generic import TemplateView, ListView
-<<<<<<< HEAD
+from django.core.urlresolvers import reverse
 from django.utils import translation
-=======
-from django.core.urlresolvers import reverse
->>>>>>> dd06751b
 
 from akvo.rsr.filters import remove_empty_querydict_items, ProjectFilterSet
 from akvo.rsr.iso3166 import COUNTRY_CONTINENTS, CONTINENTS
@@ -52,13 +49,6 @@
             get_object_or_404(Organisation, pk=self.request.organisation_id)
         context['return_url'] = self.request.partner_site.return_url
         context['stylesheet'] = self.request.partner_site.stylesheet
-
-        # Playing with language
-        # print "get_language(): %s" % translation.get_language()
-        # print "get_language_from_request(): %s" % translation.get_language_from_request(self.request)
-        # print "get_language_from_path(): %s" % translation.get_language_from_path(self.request.path)
-        # print "path: %s" % self.request.path
-        # 
 
         if getattr(settings, 'HTTPS_SUPPORT', True):
             protocol = 'https://'
@@ -117,7 +107,6 @@
 
     def get_context_data(self, **kwargs):
         context = super(BaseProjectListView, self).get_context_data(**kwargs)
-<<<<<<< HEAD
         form_data = context['filtered_projects'].form.data
         if form_data:
             continent_code = form_data.get('continent', '')
@@ -126,18 +115,6 @@
             context['search_country'] = Country.objects.get(pk=int(country_id)) if country_id else ''
             context['search_continent'] = dict(CONTINENTS)[continent_code] if continent_code else ''
             context['search_organisation'] = Organisation.objects.get(pk=int(org_id)) if org_id else ''
-=======
-        if context['filtered_projects'].form.data:
-            continent_code = context['filtered_projects'].form.data.get('continent', '')
-            country_id = context['filtered_projects'].form.data.get('locations__country', '')
-            org_id = context['filtered_projects'].form.data.get('organisation', '')
-            context['search_country'] = Country.objects \
-                .get(pk=int(country_id)) if country_id else ''
-            context['search_continent'] = \
-                dict(CONTINENTS)[continent_code] if continent_code else ''
-            context['search_organisation'] = \
-                Organisation.objects.get(pk=int(org_id)) if org_id else ''
->>>>>>> dd06751b
         return context
 
     def render_to_response(self, context):
