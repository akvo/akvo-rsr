# -*- coding: utf-8 -*-

"""
Akvo RSR is covered by the GNU Affero General Public License.

See more details in the license.txt file located at the root folder of the Akvo RSR module.
For additional details on the GNU license please see < http://www.gnu.org/licenses/agpl.html >.
"""

from akvo.rsr.models import User, Project, Country, Keyword, Sector
from akvo.codelists.models import Sector as CodelistSector
from akvo.utils import (rsr_send_mail_to_users, model_and_instance_based_filename,
                        who_am_i, who_is_parent, to_gmt, rsr_show_keywords,
                        custom_get_or_create_country, right_now_in_akvo,
                        pagination, filter_query_string, codelist_name, get_country,
<<<<<<< HEAD
                        codelist_choices, single_period_dates)
=======
                        codelist_choices, get_placeholder_thumbnail)
>>>>>>> 2b3148a4

from django.core import mail
from django.http.request import QueryDict
from django.test import TestCase

import datetime
import pytz


class GeneralUtilsTestCase(TestCase):
    """Tests the RSR's utils."""

    def setUp(self):
        """
        A user and a project are needed in most of these tests.
        """
        self.user = User.objects.create_superuser(
            username="Utils user",
            email="test.utils@test.akvo.org",
            password="password",
        )
        self.project = Project.objects.create()

    def test_rsr_send_mail_to_users(self):
        """
        Checks sending a test mail to RSR users.
        """
        rsr_send_mail_to_users([self.user])

        # Test that the mail is in the outbox.
        self.assertIn("Test subject", [sent_mail.subject for sent_mail in mail.outbox])

    def test_create_filename(self):
        """
        Create a file name for an image based on the model name, the current object's pk, the
        field name of the model and the current date and time.
        """
        filename = model_and_instance_based_filename('objectname', 1, 'fieldname', 'imgname.jpg')
        filename_list = filename.split('_')

        # Test that the filename contains the correct parts
        self.assertIn('objectname', filename_list)
        self.assertIn('1', filename_list)
        self.assertIn('fieldname', filename_list)
        self.assertEqual('.jpg', filename[-4:])

    def test_inspection_definitions(self):
        """
        Tests for inspecting definitions.
        """
        this_definition = who_am_i()
        parent_definition = who_is_parent()
        self.assertEqual(this_definition, "test_inspection_definitions")
        self.assertEqual(parent_definition, "run")

    def test_to_gmt(self):
        """
        Test for converting to GMT.
        """
        gmt = pytz.timezone('GMT')
        current_datetime = datetime.datetime.now(tz=gmt)
        gmt_datetime = to_gmt(current_datetime)
        self.assertEqual(current_datetime, gmt_datetime)

    def test_get_country(self):
        """
        Test for getting or creating a country.
        """
        country = custom_get_or_create_country('NL')
        self.assertIsInstance(country, Country)

        # Try again for existing country
        country = custom_get_or_create_country('NL')
        self.assertIsInstance(country, Country)

    def test_right_now_in_akvo(self):
        """
        Testing the right_now_in_akvo definition.
        """
        keys = ['number_of_organisations', 'number_of_projects', 'people_served',
                'projects_budget_millions', 'number_of_project_updates', ]

        right_now = right_now_in_akvo()
        for key in keys:
            self.assertIn(key, right_now)

    def test_keywords_display(self):
        """
        Test the display of keywords.
        """
        no_keyword = rsr_show_keywords(self.project)
        self.assertEqual(no_keyword, 'None')

        keyword, _created = Keyword.objects.get_or_create(label='A keyword')
        self.project.keywords.add(keyword)
        with_keyword = rsr_show_keywords(self.project)
        self.assertIn('<ul>', with_keyword)
        self.assertIn('<li>', with_keyword)
        self.assertIn('A keyword', with_keyword)

    def test_pagination(self):
        """
        Test the pagination.
        """
        page, paginator, page_range = pagination(1000, Project.objects.all(), 10)
        self.assertEqual(page.number, paginator.num_pages)

        for num in range(0, 10):
            Project.objects.create()

        page, paginator, page_range = pagination(5, Project.objects.all(), 1)
        self.assertEqual(page.number, 5)

    def test_filter_query_string(self):
        """
        Test the filter query string definition.
        """
        test_dict = {'test': '1'}
        query_dict = QueryDict('', mutable=True)
        query_dict.update(test_dict)
        new_query_string = filter_query_string(query_dict)
        self.assertEqual(new_query_string, '&test=1')

    def test_codelist_name(self):
        """
        Test retrieving a codelist name.
        """
        sector = Sector.objects.create(project=self.project, sector_code='140')
        name = codelist_name(CodelistSector, sector, 'sector_code', version='16')
        self.assertEqual(name, '140')

    def test_codelist_choices_true(self):
        """
        Test calling codelist_choices(<codelist>, True)
        """
        # snippet of FINANCE_TYPE codelist
        codelist_1 = (
            (u"code", u"name", u"description"),
            (u"1", u"Global", u"The activity scope is global"),
            (u"2", u"Regional", u"The activity scope is a supranational region"),
            (u"3", u"Multi-national",
             u"The activity scope covers multiple countries, that don't constitute a region"),
            (u"4", u"National", u"The activity scope covers one country"),
        )
        choices_with_code_1 = [
            (u"1", u"1 - Global",),
            (u"2", u"2 - Regional",),
            (u"3", u"3 - Multi-national",),
            (u"4", u"4 - National",),
        ]
        codelist_2 = (
            (u"category", u"code", u"name"),
            (u"100", u"110", u"Standard grant"),
            (u"100", u"111", u"Subsidies to national private investors"),
            (u"100", u"210", u"Interest subsidy"),
            (u"200", u"211", u"Interest subsidy to national private exporters"),
        )
        choices_with_code_2 = [
            (u"110", u"110 - Standard grant"),
            (u"111", u"111 - Subsidies to national private investors"),
            (u"210", u"210 - Interest subsidy"),
            (u"211", u"211 - Interest subsidy to national private exporters"),
        ]
        generated_choices_with_code_1 = codelist_choices(codelist_1)
        self.assertEqual(choices_with_code_1, generated_choices_with_code_1)
        generated_choices_with_code_2 = codelist_choices(codelist_2)
        self.assertEqual(choices_with_code_2, generated_choices_with_code_2)

    def test_codelist_choices_false(self):
        """
        Test calling codelist_choices(<codelist>, False)
        """
        # snippet of FINANCE_TYPE codelist
        codelist_1 = (
            (u"code", u"name", u"description"),
            (u"1", u"Global", u"The activity scope is global"),
            (u"2", u"Regional", u"The activity scope is a supranational region"),
            (u"3", u"Multi-national",
             u"The activity scope covers multiple countries, that don't constitute a region"),
            (u"4", u"National", u"The activity scope covers one country"),
        )
        choices_1 = [
            (u"1", u"Global",),
            (u"2", u"Regional",),
            (u"3", u"Multi-national",),
            (u"4", u"National",),
        ]
        codelist_2 = (
            (u"category", u"code", u"name"),
            (u"100", u"110", u"Standard grant"),
            (u"100", u"111", u"Subsidies to national private investors"),
            (u"100", u"210", u"Interest subsidy"),
            (u"200", u"211", u"Interest subsidy to national private exporters"),
        )
        choices_2 = [
            (u"110", u"Standard grant"),
            (u"111", u"Subsidies to national private investors"),
            (u"210", u"Interest subsidy"),
            (u"211", u"Interest subsidy to national private exporters"),
        ]
        codelist_3 = (
            (u"category", u"code"),
            (u"application", u"application/1d-interleaved-parityfec"),
            (u"application", u"application/3gpdash-qoe-report+xml"),
            (u"application", u"application/3gpp-ims+xml"),
            (u"application", u"application/A2L"),
        )
        choices_with_code_3 = [
            (u"application/1d-interleaved-parityfec", u"application/1d-interleaved-parityfec"),
            (u"application/3gpdash-qoe-report+xml", u"application/3gpdash-qoe-report+xml"),
            (u"application/3gpp-ims+xml", u"application/3gpp-ims+xml"),
            (u"application/A2L", u"application/A2L"),
        ]
        generated_choices_1 = codelist_choices(codelist_1, False)
        self.assertEqual(choices_1, generated_choices_1)
        generated_choices_2 = codelist_choices(codelist_2, False)
        self.assertEqual(choices_2, generated_choices_2)
        generated_choices_with_code_3 = codelist_choices(codelist_3)
        self.assertEqual(choices_with_code_3, generated_choices_with_code_3)

    def test_countries(self):
        """Test retrieving country name from (lat, long)."""

        LOCATIONS = [
            ((0.313611, 32.581111), 'Uganda'),
            ((15.184898, 75.060385), 'India'),
            ((10.54, 14.36), 'Cameroon'),
            ((6.167031, 8.660059), 'Nigeria'),
            ((7.116944, -9.400053), 'Liberia'),
            ((-1.292066, 36.821946), 'Kenya'),
            ((27.305846, 85.404534), 'Nepal'),
            ((10.314919, 1.680908), 'Benin'),
            ((-1.292066, 36.821946), 'Kenya'),
            ((7.346927, 2.06652), 'Benin'),
        ]

        for (lat, lon), country in LOCATIONS:
            self.assertEqual(country, get_country(lat, lon)[0])

<<<<<<< HEAD
    def test_single_period_dates(self):
        timeout, start, end = single_period_dates('EUTF')
        self.assertEqual(timeout, 90)
        self.assertEqual(start, datetime.date(2015, 01, 01))
        self.assertEqual(end, datetime.date(2025, 12, 31))
        timeout, start, end = single_period_dates('Wrong name')
        self.assertEqual(timeout, None)
        self.assertEqual(start, None)
        self.assertEqual(end, None)
=======
    def test_placeholder_thumbnail_w_x_h(self):
        """Test for the placeholder thumbnail with both width and height."""

        # Given
        geometry_string = '350x150'
        image_path = '/media/db/test.img'

        # When
        url = get_placeholder_thumbnail(image_path, geometry_string)

        # Then
        self.assertEqual('//placehold.it/350x150', url.url)

    def test_placeholder_thumbnail_w_only(self):
        """Test for the placeholder thumbnail with only width."""

        # Given
        geometry_string = '350'
        image_path = '/media/db/test.img'

        # When
        url = get_placeholder_thumbnail(image_path, geometry_string)

        # Then
        self.assertEqual('//placehold.it/350x350', url.url)

    def test_placeholder_thumbnail_h_only(self):
        """Test for the placeholder thumbnail with only height."""

        # Given
        geometry_string = 'x150'
        image_path = '/media/db/test.img'

        # When
        url = get_placeholder_thumbnail(image_path, geometry_string)

        # Then
        self.assertEqual('//placehold.it/150x150', url.url)
>>>>>>> 2b3148a4
<|MERGE_RESOLUTION|>--- conflicted
+++ resolved
@@ -13,11 +13,7 @@
                         who_am_i, who_is_parent, to_gmt, rsr_show_keywords,
                         custom_get_or_create_country, right_now_in_akvo,
                         pagination, filter_query_string, codelist_name, get_country,
-<<<<<<< HEAD
-                        codelist_choices, single_period_dates)
-=======
-                        codelist_choices, get_placeholder_thumbnail)
->>>>>>> 2b3148a4
+                        codelist_choices, single_period_dates, get_placeholder_thumbnail)
 
 from django.core import mail
 from django.http.request import QueryDict
@@ -257,7 +253,6 @@
         for (lat, lon), country in LOCATIONS:
             self.assertEqual(country, get_country(lat, lon)[0])
 
-<<<<<<< HEAD
     def test_single_period_dates(self):
         timeout, start, end = single_period_dates('EUTF')
         self.assertEqual(timeout, 90)
@@ -267,7 +262,7 @@
         self.assertEqual(timeout, None)
         self.assertEqual(start, None)
         self.assertEqual(end, None)
-=======
+
     def test_placeholder_thumbnail_w_x_h(self):
         """Test for the placeholder thumbnail with both width and height."""
 
@@ -305,5 +300,4 @@
         url = get_placeholder_thumbnail(image_path, geometry_string)
 
         # Then
-        self.assertEqual('//placehold.it/150x150', url.url)
->>>>>>> 2b3148a4
+        self.assertEqual('//placehold.it/150x150', url.url)