# -*- coding: utf-8 -*-

"""
Akvo RSR is covered by the GNU Affero General Public License.

See more details in the license.txt file located at the root folder of the Akvo RSR module.
For additional details on the GNU license please see < http://www.gnu.org/licenses/agpl.html >.
"""


import json

from django.conf import settings
from django.test import TransactionTestCase, Client

from akvo.codelists.models import Country, Version
from akvo.rsr.forms import PASSWORD_MINIMUM_LENGTH
from akvo.rsr.models import Organisation, ProjectHierarchy, User
from akvo.utils import check_auth_groups
from akvo.rsr.tests.base import BaseTestCase


# NOTE: Since these tests actually trigger some integrity errors and we want to
# see if they are handled correctly, we use a TransactionTestCase instead of
# TestCase, since wrapping the tests in a transaction isn't desirable.

class UserTestCase(TransactionTestCase):
    """Tests REST endpoints in views/user.py."""

    def setUp(self):
        check_auth_groups(settings.REQUIRED_AUTH_GROUPS)
        self.c = Client(HTTP_HOST=settings.RSR_DOMAIN)
        self.org = Organisation.objects.create(name='akvo', long_name='akvo foundation')
        self.user_password = 'password'
        self.user = self._create_user('abc@example.com', self.user_password)
        self.c.login(username=self.user.username, password=self.user_password)

        version = Version.objects.create(code=settings.IATI_VERSION)
        self.country = Country.objects.create(
            code='CI',
            name='CI - C\xc3\xb4te Divoire',
            version=version
        )

    def test_request_to_list_user_are_forbidden(self):
        response = self.c.get('/rest/v1/user/?format=json')
        self.assertEqual(response.status_code, 403)

    def test_unauthenticated_request_for_user_detail_should_be_forbidden(self):
        self.c.logout()
        response = self.c.get('/rest/v1/user/{}/?format=json'.format(self.user.id))
        self.assertEqual(response.status_code, 403)

    def test_authenticated_request_for_user_detail(self):
        response = self.c.get('/rest/v1/user/{}/?format=json'.format(self.user.id))
        self.assertEqual(response.status_code, 200)
        self.assertEqual(self.user.id, response.data['id'])
        self.assertEqual(self.user.email, response.data['email'])

    def test_change_user_details(self):
        # Given
        pk = self.user.id
        data = {'first_name': 'Angela', 'last_name': 'K'}

        # When
        response = self.c.post(
            '/rest/v1/user/{}/update_details/?format=json'.format(pk),
            json.dumps(data),
            content_type='application/json'
        )

        # Then
        self.assertEqual(response.status_code, 200)
        self.user.refresh_from_db()
        self.assertEqual(data['first_name'], self.user.first_name)
        self.assertEqual(data['last_name'], self.user.last_name)

    def test_change_password(self):
        # Given
        pk = self.user.id
        data = {
            'new_password1': 'my-@wesome-N3W-password',
            'new_password2': 'my-@wesome-N3W-password',
            'old_password': 'password'
        }

        # When
        response = self.c.post(
            '/rest/v1/user/{}/change_password/?format=json'.format(pk),
            json.dumps(data),
            content_type='application/json'
        )

        # Then
        self.assertEqual(response.status_code, 200)
        self.user.refresh_from_db()
        self.assertFalse(self.user.check_password(data['old_password']))
        self.assertTrue(self.user.check_password(data['new_password1']))

    def test_change_password_non_matching_passwords(self):
        # Given
        pk = self.user.id
        data = {
            'new_password1': 'passwdpasswd',
            'new_password2': 'passwdpassw',
            'old_password': 'password'
        }

        # When
        response = self.c.post(
            '/rest/v1/user/{}/change_password/?format=json'.format(pk),
            json.dumps(data),
            content_type='application/json'
        )

        # Then
        self.assertEqual(response.status_code, 400)
        self.assertTrue(response.content.decode('utf-8').find('Passwords do not match.') > 0)

    def test_change_password_too_short_password(self):
        # Given
        pk = self.user.id
        data = {
            'new_password1': 'passwdpassw',
            'new_password2': 'passwdpassw',
            'old_password': 'password'
        }

        # When
        response = self.c.post(
            '/rest/v1/user/{}/change_password/?format=json'.format(pk),
            json.dumps(data),
            content_type='application/json'
        )

        # Then
        self.assertEqual(response.status_code, 400)
        self.assertTrue(response.content.decode('utf-8').find(
            'Passwords must be at least {} characters long.'.format(PASSWORD_MINIMUM_LENGTH)) > 0)

    def test_change_password_no_digit_in_password(self):
        # Given
        pk = self.user.id
        data = {
            'new_password1': 'passwdpasswdA$',
            'new_password2': 'passwdpasswdA$',
            'old_password': 'password'
        }
        # When
        response = self.c.post(
            '/rest/v1/user/{}/change_password/?format=json'.format(pk),
            json.dumps(data),
            content_type='application/json'
        )

        # Then
        self.assertEqual(response.status_code, 400)
        self.assertTrue(response.content.decode('utf-8').find(
            'The password must contain at least one digit, 0-9.') > 0)

    def test_change_password_no_symbol_in_password(self):
        # Given
        pk = self.user.id
        data = {
            'new_password1': 'passwdpasswdA1',
            'new_password2': 'passwdpasswdA1',
            'old_password': 'password'
        }
        # When
        response = self.c.post(
            '/rest/v1/user/{}/change_password/?format=json'.format(pk),
            json.dumps(data),
            content_type='application/json'
        )

        # Then
        self.assertEqual(response.status_code, 400)
        self.assertTrue(response.content.decode('utf-8').find(
            'The password must contain at least one symbol:') > 0)

    def _create_user(self, email, password, is_active=True):
        """Create a user with the given email and password."""

        user = User.objects.create(email=email, username=email, is_active=is_active)
        user.set_password(password)
        user.save()

        return user


class CurrentUserTestCase(BaseTestCase):
    """Tests REST endpoint to get current logged in user data."""

    def test_unauthenticated_request_should_be_forbidden(self):
        response = self.c.get('/rest/v1/me/?format=json')
        self.assertEqual(response.status_code, 403)

    def test_should_return_current_logged_in_user_data(self):
        email = 'test@example.org'
        password = 'passwd'
        user = self.create_user(email, password)
        project = self.create_project('Test Program')
        org = self.create_organisation('Org')
        self.make_employment(user, org, 'Users')
        ProjectHierarchy.objects.create(root_project=project, organisation=org, max_depth=2)
        self.c.login(username=email, password=password)

        response = self.c.get('/rest/v1/me/?format=json')

        content = response.data
        self.assertEqual(content['email'], email)
        self.assertEqual(content['programs'],
                         [{'id': project.pk, 'name': project.title,
                           'can_edit_program': False, 'can_create_projects': False,
<<<<<<< HEAD
                           'is_master_program': False}])
=======
                           'project_count': 0}])
>>>>>>> 8941527a

    def test_user_with_no_programs(self):
        email = 'test@example.org'
        password = 'passwd'
        user = self.create_user(email, password)
        org = self.create_organisation('Org')
        self.make_employment(user, org, 'Users')
        self.c.login(username=email, password=password)

        response = self.c.get('/rest/v1/me/?format=json')

        content = response.data
        self.assertEqual(content['email'], email)
        self.assertEqual(content['programs'], [])<|MERGE_RESOLUTION|>--- conflicted
+++ resolved
@@ -212,12 +212,8 @@
         self.assertEqual(content['programs'],
                          [{'id': project.pk, 'name': project.title,
                            'can_edit_program': False, 'can_create_projects': False,
-<<<<<<< HEAD
-                           'is_master_program': False}])
-=======
+                           'is_master_program': False,
                            'project_count': 0}])
->>>>>>> 8941527a
-
     def test_user_with_no_programs(self):
         email = 'test@example.org'
         password = 'passwd'
