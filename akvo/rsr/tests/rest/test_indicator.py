# -*- coding: utf-8 -*-

"""
Akvo RSR is covered by the GNU Affero General Public License.

See more details in the license.txt file located at the root folder of the Akvo RSR module.
For additional details on the GNU license please see < http://www.gnu.org/licenses/agpl.html >.
"""

import json

from akvo.rsr.models import (
    Partnership, Result, Indicator, IndicatorPeriod, IndicatorDimensionName,
    OrganisationIndicatorLabel)
from akvo.rsr.tests.base import BaseTestCase


class RestIndicatorTestCase(BaseTestCase):
    """Tests the indicator REST endpoints."""

    def setUp(self):
        """ Setup a minimal DB for the tests. """

        super(RestIndicatorTestCase, self).setUp()

        self.project = self.create_project("REST test project")
        self.reporting_org = self.create_organisation("Test REST reporting")
        self.make_partner(self.project, self.reporting_org, Partnership.IATI_REPORTING_ORGANISATION)

        self.user = self.create_user(
            "user.rest@test.akvo.org", "password", is_admin=True, is_superuser=True)
        self.employment = self.make_employment(self.user, self.reporting_org, 'Users')

    def test_rest_indicator_pagination(self):
        """Test that paginating the indicator results works."""

        # Given
        n_results = 5
        n_indicators = 5
        n_periods = 6
        total = n_results * n_indicators * n_periods
        for _ in range(n_results):
            result = Result.objects.create(project=self.project)
            for _ in range(n_indicators):
                indicator = Indicator.objects.create(result=result)
                for _ in range(n_periods):
                    IndicatorPeriod.objects.create(indicator=indicator)

        self.c.login(username=self.user.username, password="password")

        indicator_periods = self.get_indicator_periods(self.project.id)
        self.assertEqual(len(indicator_periods), total)
        for indicator_id in Indicator.objects.values_list('id', flat=True):
            periods = filter(lambda x: x['indicator'] == indicator_id, indicator_periods)
            self.assertEqual(len(periods), n_periods)

    def test_indicator_framework(self):
        # Given
        result = Result.objects.create(project=self.project)
        indicator = Indicator.objects.create(result=result)
        IndicatorPeriod.objects.create(indicator=indicator)
        dimension = IndicatorDimensionName.objects.create(project=self.project, name='Age')
        indicator.dimension_names.add(dimension)
        child_project = self.create_project('Child Project')
        self.make_parent(self.project, child_project)
        child_project.import_results()
        self.c.login(username=self.user.username, password="password")
        url = '/rest/v1/indicator_framework/?format=json'

        # When
        response = self.c.get(url)

        # Then
        self.assertEqual(response.data['count'], 2)
        indicators = set(
            [indicator.id] + list(indicator.child_indicators.values_list('id', flat=True))
        )
        self.assertEqual(indicators, {indicator['id'] for indicator in response.data['results']})
        dimension_names = response.data['results'][0]['dimension_names']
        self.assertEqual(len(dimension_names), 1)
        self.assertEqual(dimension_names[0]['id'], dimension.id)

    def test_indicator_framework_post(self):
        # Given
        result = Result.objects.create(project=self.project)
        data = {"type": 1, "measure": "1", "periods": [], "dimension_names": [], "result": result.id}
        self.c.login(username=self.user.username, password="password")
        url = '/rest/v1/indicator_framework/?format=json'
        content_type = 'application/json'

        # When
        response = self.c.post(url, data=json.dumps(data), content_type=content_type)

        # Then
        self.assertEqual(response.status_code, 201)
        self.assertEqual(response.data['result'], result.id)
        self.assertEqual(response.data['measure'], '1')
        self.assertEqual(response.data['type'], 1)

    def test_indicator_framework_dimension_names_get(self):
        # Given
        result = Result.objects.create(project=self.project)
        indicator = Indicator.objects.create(result=result)
        IndicatorPeriod.objects.create(indicator=indicator)
        dimension = IndicatorDimensionName.objects.create(project=self.project, name='Age')
        indicator.dimension_names.add(dimension)
        self.c.login(username=self.user.username, password="password")
        url = '/rest/v1/indicator/{}/?format=json'.format(indicator.id)

        # When
        response = self.c.get(url)

        # Then
        self.assertEqual(response.status_code, 200)
        self.assertIn(dimension.id, response.data['dimension_names'])

    def test_indicator_framework_dimension_names_patch(self):
        # Given
        result = Result.objects.create(project=self.project)
        indicator = Indicator.objects.create(result=result)
        IndicatorPeriod.objects.create(indicator=indicator)
        dimension_age = IndicatorDimensionName.objects.create(project=self.project, name='Age')
        dimension_gender = IndicatorDimensionName.objects.create(project=self.project, name='Gender')
        indicator.dimension_names.add(dimension_age)
        self.c.login(username=self.user.username, password="password")
        url = '/rest/v1/indicator/{}/?format=json'.format(indicator.id)
        content_type = 'application/json'
        response = self.c.get(url)
        self.assertIn(dimension_age.id, response.data['dimension_names'])
        data = {'dimension_names': [dimension_gender.id]}

        # When
        response = self.c.patch(url, data=json.dumps(data), content_type=content_type)

        # Then
        self.assertEqual(response.status_code, 200)
        self.assertEqual(data['dimension_names'], response.data['dimension_names'])

    def test_indicator_framework_dimension_names_empty_patch(self):
        # Given
        result = Result.objects.create(project=self.project)
        indicator = Indicator.objects.create(result=result)
        IndicatorPeriod.objects.create(indicator=indicator)
        dimension = IndicatorDimensionName.objects.create(project=self.project, name='Age')
        indicator.dimension_names.add(dimension)
        self.c.login(username=self.user.username, password="password")
        url = '/rest/v1/indicator/{}/?format=json'.format(indicator.id)
        content_type = 'application/json'
        response = self.c.get(url)
        self.assertIn(dimension.id, response.data['dimension_names'])
        data = {'dimension_names': []}

        # When
        response = self.c.patch(url, data=json.dumps(data), content_type=content_type)

        # Then
        self.assertEqual(data['dimension_names'], response.data['dimension_names'])

    def test_indicator_labels_patch(self):
        # Given
        org_label = OrganisationIndicatorLabel.objects.create(
            organisation=self.reporting_org, label='Label')
        result = Result.objects.create(project=self.project)
        indicator = Indicator.objects.create(result=result)
        self.c.login(username=self.user.username, password="password")
<<<<<<< HEAD
        url = '/rest/v1/indicator/{}/?format=json'.format(indicator.id)
=======
        url = '/rest/v1/indicator_framework/{}/?format=json'.format(indicator.id)
>>>>>>> e9fb5261
        content_type = 'application/json'
        response = self.c.get(url)
        data = {'labels': [org_label.id]}

        # When
        response = self.c.patch(url, data=json.dumps(data), content_type=content_type)

        # Then
        self.assertEqual(data['labels'], response.data['labels'])

<<<<<<< HEAD
=======
        # ### Verify Get
        # When
        response = self.c.get(url)

        # Then
        self.assertEqual(data['labels'], response.data['labels'])

        # ### Verify GET on results_framework_lite
        # Given
        rf_url = '/rest/v1/results_framework_lite/{}/?format=json'.format(result.id)

        # When
        response = self.c.get(rf_url)

        # Then
        self.assertEqual(data['labels'], response.data['indicators'][0]['labels'])

>>>>>>> e9fb5261
        # ### Removing labels
        data = {'labels': []}

        # When
        response = self.c.patch(url, data=json.dumps(data), content_type=content_type)

        # Then
        self.assertEqual(data['labels'], response.data['labels'])

    def get_indicator_periods(self, project_id):
        periods = []
        next_url = '/rest/v1/indicator_period/?format=json&indicator__result__project={}&limit=50'.format(project_id)
        while next_url:
            response = self.c.get(next_url)
            data = json.loads(response.content)
            periods += data['results']
            next_url = data['next']
        return periods<|MERGE_RESOLUTION|>--- conflicted
+++ resolved
@@ -163,11 +163,7 @@
         result = Result.objects.create(project=self.project)
         indicator = Indicator.objects.create(result=result)
         self.c.login(username=self.user.username, password="password")
-<<<<<<< HEAD
-        url = '/rest/v1/indicator/{}/?format=json'.format(indicator.id)
-=======
         url = '/rest/v1/indicator_framework/{}/?format=json'.format(indicator.id)
->>>>>>> e9fb5261
         content_type = 'application/json'
         response = self.c.get(url)
         data = {'labels': [org_label.id]}
@@ -178,8 +174,6 @@
         # Then
         self.assertEqual(data['labels'], response.data['labels'])
 
-<<<<<<< HEAD
-=======
         # ### Verify Get
         # When
         response = self.c.get(url)
@@ -197,7 +191,6 @@
         # Then
         self.assertEqual(data['labels'], response.data['indicators'][0]['labels'])
 
->>>>>>> e9fb5261
         # ### Removing labels
         data = {'labels': []}
 
