# -*- coding: utf-8 -*-

"""Akvo RSR is covered by the GNU Affero General Public License.

See more details in the license.txt file located at the root folder of the Akvo RSR module.
For additional details on the GNU license please see < http://www.gnu.org/licenses/agpl.html >.


Usage:

    ./scripts/devhelpers/manage.sh test -v 3 akvo.rsr.tests.rest.test_migration.MigrationTestCase

The expected_responses.json has the outputs we obtained from an older version
of the API and this will test the current outputs against it.  You should get
an output with all the offending URLs.

To update the expected_responses.json file, you can just delete it and run the
same command as above.

"""

from __future__ import print_function


from contextlib import contextmanager
import json
from os.path import dirname, exists, join
import unittest

from django.conf import settings
from django.db import transaction
from django.test import TestCase, Client
from django.core import management
import xmltodict

from akvo.rsr.models import (
    Employment, Indicator, IndicatorPeriod, IndicatorPeriodData, Keyword, Organisation, Project, Result
)
from .migration_data import (DELETE_URLS, GET_URLS, HERE, PATCH_URLS, POST_URLS)


EXPECTED_RESPONSES_FILE = join(HERE, 'expected_responses.json')
CLIENT = Client(HTTP_HOST=settings.RSR_DOMAIN)
FIXTURE = 'test_data.json'


@contextmanager
def do_in_transaction():
    """A context manager to do things inside a transaction, and then rollback."""

    class CancelTransactionError(Exception):
        """The exception we raise to cancel a transaction."""

    try:
        with transaction.atomic():
            yield
            raise CancelTransactionError('Cancel the transaction!')
    except CancelTransactionError:
        pass


def download_fixture_data():
    """Download fixture data, if required."""

    fixture_path = join(dirname(dirname(HERE)), 'fixtures', FIXTURE)
    if not exists(fixture_path):
        import subprocess
        subprocess.call(['/usr/bin/env', 'bash', join(dirname(fixture_path), 'download.sh')])


def load_fixture_data():
    """Load up fixture data."""

    download_fixture_data()

    management.call_command(
        'loaddata', FIXTURE, verbosity=3, interactive=False
    )

    # FIXME: Ideally, the dump data should already have this.
    ## Let organisations create projects
    Organisation.objects.update(can_create_projects=True)

    ## Publish a bunch of indicators and results
    project = Project.objects.get(id=4)
    for title in ('first', 'second', 'third'):
        r = Result(project=project, title=title)
        r.save()
        for title in ('1', '2', '3'):
            i = Indicator(result=r, title=title)
            i.save()
            locked = False if title != '3' else True
            ip = IndicatorPeriod(indicator=i, locked=locked)
            ip.save()

            IndicatorPeriodData(period=ip, user_id=2).save()

    # Create an unapproved employment
    Employment(organisation_id=1, user_id=2).save()

    # Add a keyword
    k = Keyword(label='new-keyword')
    k.save()
    project.keywords.add(k)


def parse_response(url, response):
    if not response:
        return response

    # XXX: converting ordered dict to dict for pretty diffs
    return (
        json.loads(json.dumps(xmltodict.parse(response))) if 'format=xml' in url
        else json.loads(response)
    )


def _drop_unimportant_data(d):
    """Recursively drop unimportant data from given dict or list."""

    unimportant_keys = [
        # These get changed because the setUp - load_fixture_data - actually
        # creates some required objects and not everything is in the fixtures.
        'last_modified_at',
        'created_at',
        'id',
        # IDs of the Result and Indicator
        'result',
        'indicator',
        # TODO: check what format images URLs should have
        'logo',
        'photo',
        'file',
        # request meta
        'next',
        'limit',
        # project budget info, old data is int, new is decimal
        'budget',
        'funds',
        'funds_needed',
        # NullBooleanFields, they should probably be True, False or None as in DRF3
        'humanitarian',
        'is_secondary_reporter',
        # PartnershipSerializer.partner_type changed to emit '' instead of None
        'partner_type',
    ]

    ignored_string_prefixes = (
        # File paths may change, when hashes are used, etc.
        '/media/cache/',
        '/media/db/',
        '/var/akvo/rsr/mediaroot',
        # The error from GET is sent using detail key.  This changes from
        # "Method 'GET' not allowed." to 'Method "GET" not allowed.',
        "Method 'GET' not allowed.",
        'Method "GET" not allowed.',
        u'Not found',
        u'Not found.',
    )

    if isinstance(d, dict):
        for key in unimportant_keys:
            if key in d:
                d.pop(key)

        for key, value in d.items():
            d[key] = _drop_unimportant_data(value)

    elif isinstance(d, list):
        for i, element in enumerate(d):
            d[i] = _drop_unimportant_data(element)

    elif isinstance(d, basestring) and d.startswith(ignored_string_prefixes):
        d = 'IGNORED_STRING'

    return d


class MigrationTestsMeta(type):
    def __new__(cls, name, bases, attrs):

        for i, url in enumerate(GET_URLS):
            data = (url,)
            attrs['test_get_{}'.format(i)] = cls.gen(data, 'get')

        for i, data in enumerate(POST_URLS):
            attrs['test_post_{}'.format(i)] = cls.gen(data, 'post')

        for i, data in enumerate(DELETE_URLS):
            attrs['test_delete_{}'.format(i)] = cls.gen(data, 'delete')

        for i, data in enumerate(PATCH_URLS):
            attrs['test_patch_{}'.format(i)] = cls.gen(data, 'patch')

        return super(MigrationTestsMeta, cls).__new__(cls, name, bases, attrs)

    @classmethod
    def gen(cls, x, method='get'):
        # Return a testcase that tests ``x``.
        def fn(self):
            getattr(self, '{}_test'.format(method))(*x)
        fn.__doc__ = '{} on {}'.format(method.upper(), x[0])
        return fn


class MigrationTestCase(TestCase):
    """Test the endpoints.

    The actual test methods are generated using the metaclass
    MigrationTestsMeta and the list of endpoints/urls to test with.

    """

    __metaclass__ = MigrationTestsMeta

    @classmethod
    def setUpClass(cls):
        """Load the fixture data and do any modifications required."""

        # Allow showing full diff
        cls.maxDiff = None

        # Allow showing standard assertion error msg along with ours
        cls.longMessage = True

        cls.c = CLIENT

        # Load some initial fixture data
        load_fixture_data()

        # Make sure user is logged in, etc.
        cls.setup_user_context()

        cls.collected_count = 0
        cls._load_expected()

    @classmethod
    def tearDownClass(cls):
        management.call_command('flush', interactive=False)
        if cls.collected_count == 0:
            return
        print('Collected new outputs for {} urls.'.format(cls.collected_count))
        with open(EXPECTED_RESPONSES_FILE, 'w') as f:
            json.dump(cls._expected, f, indent=2)

    @classmethod
    def setup_user_context(cls):
        # Login as super admin
        cls.c.login(username='su@localdev.akvo.org', password='password')

    @classmethod
    def _load_expected(cls):
        if not exists(EXPECTED_RESPONSES_FILE):
            cls._expected = {}
            return

        with open(EXPECTED_RESPONSES_FILE) as f:
            cls._expected = json.load(f)

    @staticmethod
    def get_response_dict(method, url, data=None, queries=None):
        response_dict = {}

        with do_in_transaction():
            # METHOD calls
            method = getattr(CLIENT, method)
            if isinstance(data, basestring):
                content_type = 'application/xml'
            else:
                content_type = data.pop('content_type', 'application/json')
                if content_type == 'application/json':
                    data = json.dumps(data)

            if content_type is None:
                response = method(url, data)

            else:
                response = method(url, data, content_type=content_type)

            assert int(response.status_code / 100) == 2, "Status: {} \nMessage:{}".format(
                response.status_code, response.content
            )
<<<<<<< HEAD
            assert int(r.status_code / 100) == 2, "Status: {} \nMessage:{}".format(
                r.status_code, r.content
            )
            response_dict['post'] = r.content
=======
            response_dict['post'] = response.content
>>>>>>> dfcead4b

            # if 'format=xml' in url:
            #     response = method(url, data, content_type='application/xml')
            # elif 'format=json' in url:
            #     response = method(url, data, content_type='application/json')
            # else:
            #     response = method(url, data)
            # assert int(response.status_code / 100) == 2, "Status: {} \nMessage:{}".format(
            #     response.status_code, response.content
            # )
            # response_dict['post'] = response.content

            # GET
            response_dict['get'] = CLIENT.get(url).content

            # query assertions
            queries_dict = response_dict.setdefault('queries', {})
            EXEC_CODE = 'from django.contrib.admin.models import *; from akvo.rsr.models import *; output = {}'
            for query in queries:
                code = EXEC_CODE.format(query)
                ns = {}
                exec(code, ns)
                queries_dict[query] = ns['output']

        return response_dict

    def get_test(self, url):
        """Test if GET requests return expected data."""

        response = self.c.get(url)
        expected_responses = self._expected.setdefault('GET', {})
        if url not in expected_responses:
            expected_responses[url] = response.content
            self.__class__.collected_count += 1
            raise unittest.SkipTest('No previously recorded output for {}'.format(url))

        expected = parse_response(url, expected_responses[url])
        actual = parse_response(url, response.content)
        self.assertEqual(expected, actual)

    def patch_test(self, url, data, queries):
        """Test if PATCH requests patch data correctly."""

        response_dict = self.get_response_dict('patch', url, data, queries)
        expected_responses = self._expected.setdefault('PATCH', {})
        if url not in expected_responses:
            expected_responses[url] = response_dict
            self.__class__.collected_count += 1
            raise unittest.SkipTest('No previously recorded output for {}'.format(url))

        for key, expected_value in expected_responses[url].items():
            actual_value = response_dict[key]
            if not isinstance(expected_value, dict):
                expected_value = parse_response(url, expected_value)
                actual_value = parse_response(url, actual_value)

            self.assertEqual(expected_value, actual_value)

    def post_test(self, url, data, queries):
        """Test if POST requests post data correctly."""

        response_dict = self.get_response_dict('post', url, data, queries)
        expected_responses = self._expected.setdefault('POST', {})
        if url not in expected_responses:
            expected_responses[url] = response_dict
            self.__class__.collected_count += 1
            raise unittest.SkipTest('No previously recorded output for {}'.format(url))

        for key, expected_value in expected_responses[url].items():
            actual_value = response_dict[key]
            if not isinstance(expected_value, dict):
                expected_value = parse_response(url, expected_value)
                actual_value = parse_response(url, actual_value)

            self.assertEqual(expected_value, actual_value)

    def delete_test(self, url, data, queries):
        """Test if DELETE requests work correctly."""

        response_dict = self.get_response_dict('delete', url, data, queries)

        expected_responses = self._expected.setdefault('DELETE', {})
        if url not in expected_responses:
            expected_responses[url] = response_dict
            self.__class__.collected_count += 1
            raise unittest.SkipTest('No previously recorded output for {}'.format(url))

        for key, expected_value in expected_responses[url].items():
            actual_value = response_dict[key]
            if not isinstance(expected_value, dict):
                expected_value = parse_response(url, expected_value)
                actual_value = parse_response(url, actual_value)

            self.assertEqual(expected_value, actual_value)

    def assertEqual(self, expected, actual, msg=None):
        expected = _drop_unimportant_data(expected)
        actual = _drop_unimportant_data(actual)
        super(MigrationTestCase, self).assertEqual(expected, actual, msg)<|MERGE_RESOLUTION|>--- conflicted
+++ resolved
@@ -280,25 +280,7 @@
             assert int(response.status_code / 100) == 2, "Status: {} \nMessage:{}".format(
                 response.status_code, response.content
             )
-<<<<<<< HEAD
-            assert int(r.status_code / 100) == 2, "Status: {} \nMessage:{}".format(
-                r.status_code, r.content
-            )
-            response_dict['post'] = r.content
-=======
             response_dict['post'] = response.content
->>>>>>> dfcead4b
-
-            # if 'format=xml' in url:
-            #     response = method(url, data, content_type='application/xml')
-            # elif 'format=json' in url:
-            #     response = method(url, data, content_type='application/json')
-            # else:
-            #     response = method(url, data)
-            # assert int(response.status_code / 100) == 2, "Status: {} \nMessage:{}".format(
-            #     response.status_code, response.content
-            # )
-            # response_dict['post'] = response.content
 
             # GET
             response_dict['get'] = CLIENT.get(url).content
