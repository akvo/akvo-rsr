# -*- coding: utf-8 -*-

"""
Akvo RSR is covered by the GNU Affero General Public License.

See more details in the license.txt file located at the root folder of the Akvo RSR module.
For additional details on the GNU license please see < http://www.gnu.org/licenses/agpl.html >.
"""

import datetime
from decimal import Decimal
import unittest

from akvo.rsr.models import (Project, Result, Indicator, IndicatorPeriod,
<<<<<<< HEAD
                             IndicatorPeriodData, User)
=======
                             IndicatorPeriodData, User, RelatedProject,
                             Disaggregation, IndicatorDimensionName, IndicatorDimensionValue)
>>>>>>> e0a32f8a
from akvo.rsr.models.result.utils import (calculate_percentage,
                                          MultipleUpdateError)
from akvo.rsr.usecases.period_update_aggregation import aggregate
from akvo.rsr.usecases.jobs import aggregation as jobs

from django.test import TestCase


class AggregationTestCase(TestCase):
    indicator_measure = '1'
    APPROVED = IndicatorPeriodData.STATUS_APPROVED_CODE

    def setUp(self):
        # Create (super)user
        self.user = User.objects.create_superuser(
            username="Super user",
            email="superuser.results@test.akvo.org",
            password="password"
        )

        # Create a couple of projects - child and parent
        self.parent_project = self.create_published_project('Parent project')
        self.child_project = self.create_child_project('Child project')

        # Create results framework
        self.result = Result.objects.create(
            project=self.parent_project, title='Result #1', type='1'
        )
        self.indicator = Indicator.objects.create(
            result=self.result, title='Indicator #1', measure=self.indicator_measure
        )
        self.period = IndicatorPeriod.objects.create(
            indicator=self.indicator,
            period_start=datetime.date.today(),
            period_end=datetime.date.today() + datetime.timedelta(days=1),
            target_value="100"
        )
        self.dimension_name = IndicatorDimensionName.objects.create(project=self.parent_project)
        self.dimension_value = IndicatorDimensionValue.objects.create(name=self.dimension_name)

    @staticmethod
    def create_published_project(title) -> Project:
        # create project
        project = Project.objects.create(
            title=title,
            subtitle="{} (subtitle)".format(title),
        )
        project.publish()
        return project

    def create_child_project(self, title):
        child_project = self.create_published_project(title)
        child_project.set_parent(self.parent_project).save()
        return child_project

    def create_indicator_period_update(self, value, indicator_period=None, status=IndicatorPeriodData.STATUS_APPROVED_CODE):
        indicator_period_data = IndicatorPeriodData.objects.create(
            period=indicator_period if indicator_period is not None else self.period,
            user=self.user,
            value=value,
            status=status
        )
        return indicator_period_data

    def get_child_period(self, indicator_period, child_project=None):
        if child_project is None:
            child_project = self.child_project
        return indicator_period.child_periods.get(indicator__result__project=child_project)


class UnitAggregationTestCase(AggregationTestCase):

    def test_should_set_period_actual_value(self):
        # Given
        actual_value = '40'
        period = IndicatorPeriod.objects.get(id=self.period.id)

        # When
        period.actual_value = actual_value
        period.save()

        # Then
        period = IndicatorPeriod.objects.get(id=self.period.id)
        self.assertEqual(actual_value, period.actual_value)

    def test_should_set_period_int_actual_value(self):
        # Given
        actual_value = 40
        period = IndicatorPeriod.objects.get(id=self.period.id)

        # When
        period.actual_value = actual_value
        period.save()

        # Then
        period = IndicatorPeriod.objects.get(id=self.period.id)
        self.assertEqual(str(actual_value), period.actual_value)

    def test_can_set_non_numeric_actual_value(self):
        # Given
        actual_value = 'n/a'
        period = IndicatorPeriod.objects.get(id=self.period.id)

        # When
        period.actual_value = actual_value
        period.save()

        # Then
        period = IndicatorPeriod.objects.get(id=self.period.id)
        self.assertEqual(actual_value, period.actual_value)

    # FIXME: Any initially set value for the actual_value cannot be kept track
    # of, the way the models are currently setup. Only update values are
    # considered and this value computed. Ensure that this field is read-only
    # in all inputs, and any indicator with no periods should have this value
    # as '0' or non-numeric.
    @unittest.skip('BUG?!: IndicatorPeriod actual_value seems to get overwritten')
    def test_should_update_actual_value_with_update_data(self):
        # Given
        actual_value = 40
        increment = 2
        period = IndicatorPeriod.objects.get(id=self.period.id)
        period.actual_value = actual_value
        period.save()

        # When
        self.create_indicator_period_update(value=increment)

        # Then
        period = IndicatorPeriod.objects.get(id=self.period.id)
        self.assertEqual(str(actual_value + increment), period.actual_value)

    def test_should_aggregate_update_numeric_data(self):
        # Given
        increment = 2
        self.create_indicator_period_update(value=increment)
        aggregate(self.period)

        # When
        self.create_indicator_period_update(value=increment)
        aggregate(self.period)

        # Then
        period = IndicatorPeriod.objects.get(id=self.period.id)
        self.assertEqual(Decimal(increment * 2), Decimal(period.actual_value))

    def test_should_aggregate_update_str_negative_data(self):
        # Given
        original = 5
        increment = -2
        self.create_indicator_period_update(value=str(original))
        aggregate(self.period)

        # When
        self.create_indicator_period_update(value=str(increment))
        aggregate(self.period)

        # Then
        period = IndicatorPeriod.objects.get(id=self.period.id)
        self.assertEqual(Decimal(original + increment), Decimal(period.actual_value))

    @unittest.skip('IndicatorPeriodData.value must be numeric')
    def test_should_replace_with_non_numeric_update_data(self):
        # Given
        value = '2'
        new_value = 'something went wrong'
        self.create_indicator_period_update(value=value)

        # When
        self.create_indicator_period_update(value=new_value)

        # Then
        period = IndicatorPeriod.objects.get(id=self.period.id)
        self.assertEqual(Decimal(new_value), Decimal(period.actual_value))

    # Single child tests

    def test_should_copy_child_period_value(self):
        # Given
        value = 5
        self.period.actual_value = value
        self.period.save()
        self.child_project.import_results()
        child_value = 10
        child_indicator_period = self.get_child_period(self.period)

        # When
        self.create_indicator_period_update(
            value=child_value,
            indicator_period=child_indicator_period
        )
        aggregate(child_indicator_period)

        # Then
        period = IndicatorPeriod.objects.get(id=self.period.id)
        self.assertEqual(Decimal(child_value), Decimal(period.actual_value))

    def test_should_not_aggregate_child_period_value(self):
        # Given
        self.parent_project.aggregate_children = False
        self.parent_project.save()
        value = 5
        self.period.actual_value = value
        self.period.save()
        self.child_project.import_results()
        child_value = 10
        child_indicator_period = self.get_child_period(self.period)

        # When
        self.create_indicator_period_update(
            value=child_value,
            indicator_period=child_indicator_period
        )
        aggregate(child_indicator_period)

        # Then
        period = IndicatorPeriod.objects.get(id=self.period.id)
        self.assertEqual(str(value), period.actual_value)

    # Multiple children tests

    def test_should_aggregate_child_indicators_values(self):
        # Given
        child_project_2 = self.create_child_project('Child project 2')
        self.child_project.import_results()
        child_project_2.import_results()
        child_indicator_period = self.get_child_period(self.period)
        child_indicator_period_2 = self.get_child_period(self.period, child_project_2)
        value = 5

        # When
        self.create_indicator_period_update(value=value, indicator_period=child_indicator_period)
        aggregate(child_indicator_period)
        self.create_indicator_period_update(value=value, indicator_period=child_indicator_period_2)
        aggregate(child_indicator_period_2)

        # Then
        period = IndicatorPeriod.objects.get(id=self.period.id)
        self.assertEqual(Decimal(value * 2), Decimal(period.actual_value))

    def test_should_not_aggregate_excluded_child_period_values(self):
        # Given
        child_project_2 = self.create_child_project('Child project 2')
        self.child_project.import_results()
        child_project_2.import_results()
        child_project_2.aggregate_to_parent = False
        child_project_2.save()
        child_indicator_period = self.get_child_period(self.period)
        child_indicator_period_2 = self.get_child_period(self.period, child_project_2)
        value = 5

        # When
        self.create_indicator_period_update(value=value, indicator_period=child_indicator_period)
        aggregate(child_indicator_period)
        self.create_indicator_period_update(value=value, indicator_period=child_indicator_period_2)
        aggregate(child_indicator_period_2)

        # Then
        period = IndicatorPeriod.objects.get(id=self.period.id)
        self.assertEqual(Decimal(value), Decimal(period.actual_value))

    def test_schedule_aggregation_job_on_indicator_update_object(self):
        self.assertEqual(0, jobs.get_scheduled_jobs().count(), 'No scheduled jobs initially')

        update = self.create_indicator_period_update(value=0, status=IndicatorPeriodData.STATUS_PENDING_CODE)

        self.assertEqual(0, jobs.get_scheduled_jobs().count(), 'No scheduled jobs before update approved')

        update.status = IndicatorPeriodData.STATUS_APPROVED_CODE
        update.save()

        self.assertEqual(1, jobs.get_scheduled_jobs().count(), 'A job scheduled after update gets approved')

        jobs.get_scheduled_jobs().first().mark_running()

        self.assertEqual(0, jobs.get_scheduled_jobs().count(), 'No scheduled jobs when the job is running')

        update.delete()

        self.assertEqual(1, jobs.get_scheduled_jobs().count(), 'A job scheduled after update gets deleted')

    def test_schedule_aggregation_job_on_disaggregation_object(self):
        self.assertEqual(0, jobs.get_scheduled_jobs().count(), 'No scheduled jobs initially')

        update = self.create_indicator_period_update(value=0)

        self.assertEqual(1, jobs.get_scheduled_jobs().count(), 'A job scheduled on approved update')

        disaggregation = Disaggregation.objects.create(update=update, dimension_value=self.dimension_value)

        self.assertEqual(1, jobs.get_scheduled_jobs().count(), 'No additional job scheduled if already exists for the same period')

        jobs.get_scheduled_jobs().first().mark_running()

        disaggregation.value = 1
        disaggregation.save()

        self.assertEqual(1, jobs.get_scheduled_jobs().count(), 'A job scheduled on disaggregation modification')

        jobs.get_scheduled_jobs().first().mark_running()

        disaggregation.delete()

        self.assertEqual(1, jobs.get_scheduled_jobs().count(), 'A job scheduled after disaggregation gets deleted')


class PercentageAggregationTestCase(AggregationTestCase):
    """Tests the aggregation of percentage measure indicators."""

    indicator_measure = '2'

    def test_should_set_period_actual_value(self):
        # Given
        numerator = 40
        denominator = 100
        actual_value = calculate_percentage(numerator, denominator)
        period = IndicatorPeriod.objects.get(id=self.period.id)

        # When
        period.numerator = numerator
        period.denominator = denominator
        # This should be over-written
        period.actual_value = actual_value * 200
        period.save()

        # Then
        period = IndicatorPeriod.objects.get(id=self.period.id)
        self.assertEqual(numerator, period.numerator)
        self.assertEqual(denominator, period.denominator)
        self.assertDecimalEqual(actual_value, period.actual_value)

    @unittest.skip('Only allow single updates')
    def test_should_aggregate_update_numeric_data(self):
        pass

    def test_should_not_allow_multiple_updates(self):
        # Given
        numerator = 4
        denominator = 6
        self.create_indicator_period_update(
            numerator=numerator,
            denominator=denominator,
        )

        # When
        with self.assertRaises(MultipleUpdateError):
            self.create_indicator_period_update(
                numerator=numerator,
                denominator=denominator,
            )

    @unittest.skip('Multiple updates are not allowed')
    def test_should_aggregate_update_str_negative_data(self):
        pass

    @unittest.skip('Multiple updates are not allowed')
    def test_should_replace_update_numeric_data(self):
        pass

    @unittest.skip('Will not work with calculated percentages!')
    def test_should_replace_with_non_numeric_update_data(self):
        # FIXME: Non-numeric updates should probably be removed anyway, for any
        # kind of indicator measure. They could be pulled out into a separate
        # measure of their own, if required!
        pass

    # Single child tests

    def test_should_copy_child_period_value(self):
        # Given
        numerator = 5
        denominator = 10
        self.period.numerator = numerator
        self.period.denominator = denominator
        self.period.save()
        self.child_project.import_results()
        child_numerator = 6
        child_denominator = 10
        child_percentage = calculate_percentage(
            child_numerator, child_denominator
        )
        child_indicator_period = self.get_child_period(self.period)

        # When
        self.create_indicator_period_update(
            numerator=child_numerator,
            denominator=child_denominator,
            indicator_period=child_indicator_period
        )
        aggregate(child_indicator_period)

        # Then
        period = IndicatorPeriod.objects.get(id=self.period.id)
        self.assertDecimalEqual(child_percentage, period.actual_value)
        self.assertDecimalEqual(child_numerator, period.numerator)
        self.assertDecimalEqual(child_denominator, period.denominator)

    def test_should_not_aggregate_child_period_value(self):
        # Given
        self.parent_project.aggregate_children = False
        self.parent_project.save()
        numerator = 5
        denominator = 10
        percentage = calculate_percentage(numerator, denominator)
        self.period.numerator = numerator
        self.period.denominator = denominator
        self.period.save()
        self.child_project.import_results()
        child_numerator = 6
        child_denominator = 10
        child_indicator_period = self.get_child_period(self.period)

        # When
        self.create_indicator_period_update(
            numerator=child_numerator,
            denominator=child_denominator,
            indicator_period=child_indicator_period
        )

        # Then
        period = IndicatorPeriod.objects.get(id=self.period.id)
        self.assertDecimalEqual(percentage, period.actual_value)
        self.assertDecimalEqual(numerator, period.numerator)
        self.assertDecimalEqual(denominator, period.denominator)

    # Multiple children tests

    def test_should_aggregate_child_indicators_values(self):
        # Given
        numerator = 5
        denominator = 10
        self.period.numerator = numerator
        self.period.denominator = denominator
        self.period.save()
        child_project_2 = self.create_child_project('Child project 2')
        self.child_project.import_results()
        child_project_2.import_results()
        child_period = self.get_child_period(self.period)
        child_period_2 = self.get_child_period(self.period, child_project_2)
        child_numerator = 6
        child_denominator = 10

        # When
        self.create_indicator_period_update(
            numerator=child_numerator,
            denominator=child_denominator,
            indicator_period=child_period
        )
        aggregate(child_period)
        self.create_indicator_period_update(
            numerator=child_numerator,
            denominator=child_denominator,
            indicator_period=child_period_2
        )
        aggregate(child_period_2)

        # Then
        period = IndicatorPeriod.objects.get(id=self.period.id)
        percentage = calculate_percentage(child_numerator, child_denominator)
        self.assertDecimalEqual(percentage, period.actual_value)
        self.assertDecimalEqual(child_numerator * 2, period.numerator)
        self.assertDecimalEqual(child_denominator * 2, period.denominator)

    def test_should_not_aggregate_excluded_child_period_values(self):
        # Given
        child_project_2 = self.create_child_project('Child project 2')
        self.child_project.import_results()
        child_project_2.import_results()
        child_project_2.aggregate_to_parent = False
        child_project_2.save()
        child_period = self.get_child_period(self.period)
        child_period_2 = self.get_child_period(self.period, child_project_2)
        child_numerator = 6
        child_denominator = 10

        # When
        self.create_indicator_period_update(
            numerator=child_numerator,
            denominator=child_denominator,
            indicator_period=child_period
        )
        aggregate(child_period)
        self.create_indicator_period_update(
            numerator=child_numerator,
            denominator=child_denominator,
            indicator_period=child_period_2
        )
        aggregate(child_period_2)

        # Then
        period = IndicatorPeriod.objects.get(id=self.period.id)
        percentage = calculate_percentage(child_numerator, child_denominator)
        self.assertDecimalEqual(percentage, period.actual_value)
        self.assertDecimalEqual(child_numerator, period.numerator)
        self.assertDecimalEqual(child_denominator, period.denominator)

    def create_indicator_period_update(self, numerator, denominator, indicator_period=None):
        indicator_period_data = IndicatorPeriodData.objects.create(
            period=(
                indicator_period if indicator_period is not None else
                self.period
            ),
            user=self.user,
            numerator=numerator,
            denominator=denominator,
            status=self.APPROVED
        )
        return indicator_period_data

    def assertDecimalEqual(self, first, second, precision=2, msg=''):
        return self.assertEqual(
            round(Decimal(first), precision),
            round(Decimal(second), precision)
        )<|MERGE_RESOLUTION|>--- conflicted
+++ resolved
@@ -12,12 +12,8 @@
 import unittest
 
 from akvo.rsr.models import (Project, Result, Indicator, IndicatorPeriod,
-<<<<<<< HEAD
-                             IndicatorPeriodData, User)
-=======
-                             IndicatorPeriodData, User, RelatedProject,
+                             IndicatorPeriodData, User,
                              Disaggregation, IndicatorDimensionName, IndicatorDimensionValue)
->>>>>>> e0a32f8a
 from akvo.rsr.models.result.utils import (calculate_percentage,
                                           MultipleUpdateError)
 from akvo.rsr.usecases.period_update_aggregation import aggregate
