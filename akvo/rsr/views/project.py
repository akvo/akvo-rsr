--- conflicted
+++ resolved
@@ -8,13 +8,9 @@
 
 import json
 
-<<<<<<< HEAD
 from ..forms import ProjectUpdateForm
+from ..filters import remove_empty_querydict_items, ProjectFilter
 from ..models import Invoice, Project, ProjectUpdate
-=======
-from ..filters import remove_empty_querydict_items, ProjectFilter
-from ..models import Invoice, Project
->>>>>>> c60626dc
 from ...utils import pagination
 
 from django.contrib.auth.decorators import login_required
