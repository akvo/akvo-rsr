# -*- coding: utf-8 -*-

"""Akvo RSR is covered by the GNU Affero General Public License.
See more details in the license.txt file located at the root folder of the
Akvo RSR module. For additional details on the GNU license please
see < http://www.gnu.org/licenses/agpl.html >.
"""

import json

from ..filters import remove_empty_querydict_items, ProjectFilter
from ..models import Invoice, Project
from ...utils import pagination

<<<<<<< HEAD

=======
from django.core.exceptions import PermissionDenied
>>>>>>> 86fb2d0a
from django.shortcuts import get_object_or_404, render


def _get_accordion_data(project):
    accordion_data = dict()
    accordion_data['background'] = project.background
    accordion_data['current_status'] = project.current_status
    accordion_data['project_plan'] = project.project_plan
    accordion_data['target_group'] = project.target_group
    accordion_data['sustainability'] = project.sustainability
    return accordion_data


def _get_timeline_data(project):
    timeline_data = {'timeline': {'type': 'default'}}
    timeline_dates = []

    # Project start and end dates
    date_start = (project.date_start_actual, 'Start', 'actual') if project.date_start_actual else \
        (project.date_start_planned, 'Start', 'planned')
    date_end = (project.date_end_actual, 'End', 'actual') if project.date_end_actual else \
        (project.date_end_planned, 'End', 'planned') if project.date_end_planned else None

    for date in (date_start, date_end):
        if date:
            timeline_dates.append({
                'startDate': ','.join((str(date[0].year), str(date[0].month), str(date[0].day))),
                'headline': date[1] + " date of project" if date[2] == 'actual' else date[1] +
                                                                                     " date of project (planned)",
            })

    # Project updates
    for update in project.updates_desc():
        date = update.last_modified_at
        timeline_dates.append({
            'startDate': ','.join((str(date.year), str(date.month), str(date.day))),
            'headline': 'Project update added',
            'text': '<a href="' + update.get_absolute_url() + '">' + update.title + '</a>',
            'asset': {
                'thumbnail': update.photo.url if update.photo else None,
                'media': update.photo.url if update.photo else None,
            }
        })

    # Donations
    for donation in Invoice.objects.filter(project=project):
        date = donation.time
        timeline_dates.append({
            'startDate': ','.join((str(date.year), str(date.month), str(date.day))),
            'headline': 'Donation added',
            'text': 'by ' + donation.name if donation.name else 'Anonymous',
        })

    timeline_data['timeline']['date'] = timeline_dates

    return timeline_data


def _get_carousel_data(project):
    photos = []
    if project.current_image:
        photos.append({
            "url": project.current_image.url,
            "caption": project.current_image_caption,
            "credit": project.current_image_credit,
        })
    for update in project.updates_desc():
        if update.photo:
            photos.append({
                "url": update.photo.url,
                "caption": update.photo_caption,
                "credit": update.photo_credit,
            })
    return {"photos": photos}


def directory(request):
    qs = remove_empty_querydict_items(request.GET)
    f = ProjectFilter(qs, queryset=Project.objects.published())
    show_filters = "in" if qs else ""

    page = request.GET.get('page')
    page, paginator, page_range = pagination(page, f.qs, 10)

    context = {
        'filter': f,
        'page': page,
        'page_range': page_range,
        'paginator': paginator,
        'show_filters': show_filters,
        }
    return render(request, 'project_directory.html', context)


def main(request, project_id):
    project = get_object_or_404(Project, pk=project_id)

    # Non-editors are not allowed to view unpublished projects
    if not project.is_published() and not request.user.has_perm('rsr.change_project', project):
        raise PermissionDenied

    carousel_data = _get_carousel_data(project)
    updates = project.project_updates.all().order_by('-created_at')
    accordion_data = _get_accordion_data(project)
    timeline_data = _get_timeline_data(project)

    context = {
        'accordion_data': json.dumps(accordion_data),
        'carousel_data': json.dumps(carousel_data),
        'project': project,
        'timeline_data': json.dumps(timeline_data),
        'updates': updates,
    }

    return render(request, 'project_main.html', context)


def search(request):
    context = {'projects': Project.objects.published()}
    return render(request, 'project_search.html', context)<|MERGE_RESOLUTION|>--- conflicted
+++ resolved
@@ -12,11 +12,7 @@
 from ..models import Invoice, Project
 from ...utils import pagination
 
-<<<<<<< HEAD
-
-=======
 from django.core.exceptions import PermissionDenied
->>>>>>> 86fb2d0a
 from django.shortcuts import get_object_or_404, render
 
 
