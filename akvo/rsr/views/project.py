# -*- coding: utf-8 -*-

"""Akvo RSR is covered by the GNU Affero General Public License.
See more details in the license.txt file located at the root folder of the
Akvo RSR module. For additional details on the GNU license please
see < http://www.gnu.org/licenses/agpl.html >.
"""

import json

from ..models import Invoice, Project
from ...utils import pagination

from django.shortcuts import get_object_or_404, render


<<<<<<< HEAD
def _get_accordion_data(project):
    accordion_data = dict()
    accordion_data['background'] = project.background
    accordion_data['current_status'] = project.current_status
    accordion_data['project_plan'] = project.project_plan
    accordion_data['target_group'] = project.target_group
    accordion_data['sustainability'] = project.sustainability
    return accordion_data


def _get_timeline_data(project):
    timeline_data = {'timeline': {'type': 'default'}}
    timeline_dates = []

    # Project start and end dates
    date_start = (project.date_start_actual, 'Start', 'actual') if project.date_start_actual else \
        (project.date_start_planned, 'Start', 'planned')
    date_end = (project.date_end_actual, 'End', 'actual') if project.date_end_actual else \
        (project.date_end_planned, 'End', 'planned') if project.date_end_planned else None

    for date in (date_start, date_end):
        if date:
            timeline_dates.append({
                'startDate': ','.join((str(date[0].year), str(date[0].month), str(date[0].day))),
                'headline': date[1] + " date of project" if date[2] == 'actual' else date[1] +
                                                                                     " date of project (planned)",
            })

    # Project updates
    for update in project.updates_desc():
        date = update.last_modified_at
        timeline_dates.append({
            'startDate': ','.join((str(date.year), str(date.month), str(date.day))),
            'headline': 'Project update added',
            'text': '<a href="' + update.get_absolute_url() + '">' + update.title + '</a>',
            'asset': {
                'thumbnail': update.photo.url if update.photo else None,
                'media': update.photo.url if update.photo else None,
            }
        })

    # Donations
    for donation in Invoice.objects.filter(project=project):
        date = donation.time
        timeline_dates.append({
            'startDate': ','.join((str(date.year), str(date.month), str(date.day))),
            'headline': 'Donation added',
            'text': 'by ' + donation.name if donation.name else 'Anonymous',
        })

    timeline_data['timeline']['date'] = timeline_dates

    return timeline_data
=======
def _get_carousel_data(project):
    photos = []
    if project.current_image:
        photos.append({
            "url": project.current_image.url,
            "caption": project.current_image_caption,
            "credit": project.current_image_credit,
        })
    for update in project.updates_desc():
        if update.photo:
            photos.append({
                "url": update.photo.url,
                "caption": update.photo_caption,
                "credit": update.photo_credit,
            })
    return {"photos": photos}
>>>>>>> c68a7529


def directory(request):
    projects_list = Project.objects.published()
    page = request.GET.get('page')

    page, paginator, page_range = pagination(page, projects_list, 10)

    context = {
        'page': page,
        'paginator': paginator,
        'page_range': page_range,
        }
    return render(request, 'project_directory.html', context)


def main(request, project_id):
    project = get_object_or_404(Project, pk=project_id)
<<<<<<< HEAD
=======
    carousel_data = _get_carousel_data(project)

    accordion_data = dict()
    accordion_data['background'] = project.background
    accordion_data['current_status'] = project.current_status
    accordion_data['project_plan'] = project.project_plan
    accordion_data['target_group'] = project.target_group
    accordion_data['sustainability'] = project.sustainability

>>>>>>> c68a7529
    updates = project.project_updates.all().order_by('-created_at')
    accordion_data = _get_accordion_data(project)
    timeline_data = _get_timeline_data(project)

    context = {
        'accordion_data': json.dumps(accordion_data),
        'carousel_data': json.dumps(carousel_data),
        'project': project,
        'timeline_data': json.dumps(timeline_data),
        'updates': updates,
    }

    return render(request, 'project_main.html', context)


def search(request):
    context = {'projects': Project.objects.published()}
    return render(request, 'project_search.html', context)<|MERGE_RESOLUTION|>--- conflicted
+++ resolved
@@ -14,7 +14,6 @@
 from django.shortcuts import get_object_or_404, render
 
 
-<<<<<<< HEAD
 def _get_accordion_data(project):
     accordion_data = dict()
     accordion_data['background'] = project.background
@@ -68,7 +67,8 @@
     timeline_data['timeline']['date'] = timeline_dates
 
     return timeline_data
-=======
+
+
 def _get_carousel_data(project):
     photos = []
     if project.current_image:
@@ -85,7 +85,7 @@
                 "credit": update.photo_credit,
             })
     return {"photos": photos}
->>>>>>> c68a7529
+
 
 
 def directory(request):
@@ -104,18 +104,7 @@
 
 def main(request, project_id):
     project = get_object_or_404(Project, pk=project_id)
-<<<<<<< HEAD
-=======
     carousel_data = _get_carousel_data(project)
-
-    accordion_data = dict()
-    accordion_data['background'] = project.background
-    accordion_data['current_status'] = project.current_status
-    accordion_data['project_plan'] = project.project_plan
-    accordion_data['target_group'] = project.target_group
-    accordion_data['sustainability'] = project.sustainability
-
->>>>>>> c68a7529
     updates = project.project_updates.all().order_by('-created_at')
     accordion_data = _get_accordion_data(project)
     timeline_data = _get_timeline_data(project)
