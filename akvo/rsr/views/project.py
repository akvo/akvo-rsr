# -*- coding: utf-8 -*-
"""
Akvo RSR is covered by the GNU Affero General Public License.

See more details in the license.txt file located at the root folder of the
Akvo RSR module. For additional details on the GNU license please see
< http://www.gnu.org/licenses/agpl.html >.
"""

import json
<<<<<<< HEAD
from datetime import datetime
from django.conf import settings
=======
import django_filters
>>>>>>> 503a9529

from sorl.thumbnail import get_thumbnail
from django.contrib.auth.decorators import login_required
from django.core.exceptions import PermissionDenied
from django.core.urlresolvers import reverse
from django.http import Http404, HttpResponse, HttpResponseRedirect
from django.shortcuts import get_object_or_404, redirect, render
from django.utils.translation import ugettext_lazy as _
from lxml import etree

from ..forms import ProjectUpdateForm
<<<<<<< HEAD
from ..filters import remove_empty_querydict_items, ProjectFilter
from ..models import Project, ProjectUpdate, Organisation
=======
from ..filters import (build_choices, location_choices, ProjectFilter,
                       remove_empty_querydict_items)
from ..models import Invoice, Project, ProjectUpdate, Organisation
>>>>>>> 503a9529
from ...utils import pagination, filter_query_string
from ...iati.exports.iati_export import IatiXML
from .utils import apply_keywords, org_projects
from .organisation import _page_organisations


###############################################################################
# Project directory
###############################################################################


def _all_projects():
    """Return all active projects."""
    return Project.objects.published().select_related(
        'publishingstatus__status',
        'sync_owner',
        'primary_location',
        'primary_location__country'
        'locations',
        'partnerships',
        'partnerships__organisation',
        'sectors',
        'partners',
    ).order_by('-id')


def _page_projects(page):
    """Dig out the list of projects to use.

    First get a list based on page settings (orgs or all projects). Then apply
    keywords filtering / exclusion.
    """
    projects = org_projects(page.organisation) if page.partner_projects else _all_projects()
    return apply_keywords(page, projects)


def _project_directory_coll(request):
    """Dig out and pass correct projects to the view."""
    page = request.rsr_page
    if not page:
        return _all_projects()
    return _page_projects(page)


def directory(request):
    """The project list view."""
    qs = remove_empty_querydict_items(request.GET)

    # Set show_filters to "in" if any filter is selected
    show_filters = "in"  # To simplify template use bootstrap class
    available_filters = ['location', 'status', 'organisation', 'sector', 'sort_by']
    if frozenset(qs.keys()).isdisjoint(available_filters):
        show_filters = ""

    # Prepare sorting
    available_sorting = ['last_modified_at', '-last_modified_at', 'title',
                         '-title', 'budget', '-budget', ]
    sort_by = request.GET.get('sort_by', '-last_modified_at')
    sorting = sort_by if sort_by in available_sorting else '-last_modified_at'

    # Yank project collection
    all_projects = _project_directory_coll(request)
    f = ProjectFilter(qs, queryset=all_projects)

    # Filter location filter list to only populated locations
    f.filters['location'].extra['choices'] = location_choices(all_projects)
    # Swap to choice filter for RSR pages
    if request.rsr_page:
        f.filters['organisation'] = django_filters.ChoiceFilter(
            choices=build_choices(_page_organisations(request.rsr_page)),
            label=_(u'organisation'),
            name='partners__id')

    sorted_projects = f.qs.distinct().order_by(sorting)

    # Build page
    page = request.GET.get('page')
    page, paginator, page_range = pagination(page, sorted_projects, 10)

    # Get the current org filter for typeahead
    org_filter = request.GET.get('organisation', '')

    # Get projects to be displayed on the map
    map_projects = all_projects if request.rsr_page and request.rsr_page.all_maps else page

    context = {
        'project_count': sorted_projects.count(),
        'filter': f,
        'page': page,
        'page_range': page_range,
        'paginator': paginator,
        'show_filters': show_filters,
        'q': filter_query_string(qs),
        'sorting': sorting,
        'current_org': org_filter,
        'map_projects': map_projects,
    }
    return render(request, 'project_directory.html', context)


###############################################################################
# Project main
###############################################################################


def _get_accordion_data(project):
    results_data = []
    if project.results.all() and not project.is_impact_project:
        for result in project.results.all():
            result_data = dict()
            result_data['id'] = str(result.pk)
            result_data['title'] = result.title
            indicators_data = []
            for indicator in result.indicators.all():
                for period in indicator.periods.all().order_by('period_start'):
                    indicator_data = dict()
                    indicator_data['id'] = str(period.pk)
                    indicator_data['title'] = indicator.title
                    if period.period_start:
                        indicator_data['period_start'] = period.period_start.strftime("%d-%m-%Y")
                    if period.period_end:
                        indicator_data['period_end'] = period.period_end.strftime("%d-%m-%Y")
                    indicator_data['target_value'] = period.target_value
                    indicator_data['actual_value'] = period.actual_value
                    indicators_data.append(indicator_data)
                if not indicator.periods.all():
                    indicator_data = dict()
                    indicator_data['id'] = str(indicator.pk)
                    indicator_data['title'] = indicator.title
                    indicators_data.append(indicator_data)
            result_data['indicators'] = indicators_data
            results_data.append(result_data)

    return dict(
        background=project.background,
        current_status=project.current_status,
        project_plan=project.project_plan,
        target_group=project.target_group,
        sustainability=project.sustainability,
        goals_overview=project.goals_overview,
        results=results_data if results_data else ''
    )


def _get_carousel_data(project):
    photos = []
    if project.current_image:
        try:
            im = get_thumbnail(project.current_image, '750x400', quality=99)
            photos.append({
                "url": im.url,
                "caption": project.current_image_caption,
                "credit": project.current_image_credit,
                "direct_to_url": '',
            })
        except IOError:
            pass
    for update in project.updates_desc():
        if len(photos) > 9:
            break
        if update.photo:
            if update.indicator_period:
                direct_to = reverse('project-main', kwargs={
                    'project_id': project.pk
                }) + '#results'
            else:
                direct_to = reverse('update-main', kwargs={
                    'project_id': project.pk,
                    'update_id': update.pk
                })
            try:
                im = get_thumbnail(update.photo, '750x400', quality=99)
                photos.append({
                    "url": im.url,
                    "caption": update.photo_caption,
                    "credit": update.photo_credit,
                    "direct_to_url": direct_to,
                })
            except IOError:
                continue
    return {"photos": photos}


def _get_hierarchy_row(max_rows, projects):
    """Return a column for the project hierarchy with a division.

    E.g. with a max_rows of 4 and one project, it will return [False,
    <Project>, False, False].
    """
    project_count = projects.count()
    if max_rows == project_count:
        return [project for project in projects]
    empty_begin = (max_rows - project_count) / 2
    empty_end = (max_rows - project_count) / 2 + ((max_rows - project_count) % 2)
    rows = []
    for row in range(empty_begin):
        rows.append(False)
    for project in projects:
        rows.append(project)
    for row in range(empty_end):
        rows.append(False)
    return rows


def _get_hierarchy_grid(project):
    parents = project.parents()
    siblings = project.siblings()
    children = project.children()

    # Create the lay-out of the grid
    max_rows = max(parents.count(), siblings.count() + 1, children.count())
    parent_rows = _get_hierarchy_row(max_rows, parents)
    siblings_rows = _get_hierarchy_row(max_rows - 1, siblings)
    siblings_rows.insert((max_rows - 1) / 2, 'project')
    children_rows = _get_hierarchy_row(max_rows, children)

    grid = []
    project_added = False
    for row in range(max_rows):
        grid.append([])
        grid[row].append([parent_rows[row], 'parent']) if parent_rows[row] else grid[row].append(None)
        if siblings_rows[row] == 'project':
            grid[row].append([project, 'project'])
            project_added = True
        elif not project_added:
            grid[row].append([siblings_rows[row], 'sibling-top']) if siblings_rows[row] else grid[row].append(None)
        else:
            grid[row].append([siblings_rows[row], 'sibling-bottom']) if siblings_rows[row] else grid[row].append(None)
        grid[row].append([children_rows[row], 'child']) if children_rows[row] else grid[row].append(None)

    return grid


def _get_partners_with_types(project):
    partners_dict = {}
    for partner in project.all_partners():
        partners_dict[partner] = partner.has_partner_types(project)
    return partners_dict


def _get_indicator_updates_data(updates, child_projects, child=True):
    updates_list = []
    for update in updates:
        if child:
            indicator_period = update.indicator_period
        else:
            indicator_period = update.indicator_period.parent_period()

        updates_list.append({
            "id": update.pk,
            "indicator_period": {
                "id": indicator_period.pk if indicator_period else '',
                "target_value": str(indicator_period.target_value) if indicator_period else ''
            },
            "period_update": str(update.period_update),
            "created_at": str(update.created_at),
            "user": {
                "id": update.user.id,
                "first_name": update.user.first_name,
                "last_name": update.user.last_name,
            },
            "text": update.text,
            "photo": update.photo.url if update.photo else '',
        })

    for child_project in child_projects:
        updates = child_project.project_updates.select_related('user').order_by('-created_at').\
            filter(indicator_period__gt=0)
        child_updates_list = _get_indicator_updates_data(updates, child_project.children(), False)
        updates_list += child_updates_list

    return updates_list


def main(request, project_id):
    """The main project page."""
    project = get_object_or_404(Project, pk=project_id)

    # Non-editors are not allowed to view unpublished projects
    if not project.is_published() and not request.user.has_perm('rsr.change_project', project):
        raise PermissionDenied

    # Updates
    updates = project.project_updates.select_related('user').order_by('-created_at')
    narrative_updates = updates.exclude(indicator_period__isnull=False)
    indicator_updates = updates.filter(indicator_period__isnull=False)

    # JSON data
    indicator_updates_data = json.dumps(_get_indicator_updates_data(indicator_updates,
                                                                    project.children()))
    carousel_data = json.dumps(_get_carousel_data(project))
    accordion_data = json.dumps(_get_accordion_data(project))
    partner_types = _get_partners_with_types(project)

    # Reporting org
    rep_org = project.reporting_org()
    rep_org_info = (rep_org, rep_org.has_partner_types(project)) if rep_org else None

    # Updates pagination
    page = request.GET.get('page')
    page, paginator, page_range = pagination(page, narrative_updates, 10)

    context = {
        'accordion_data': accordion_data,
        'carousel_data': carousel_data,
        'current_datetime': datetime.now(),
        'indicator_updates': indicator_updates_data,
        'page': page,
        'page_range': page_range,
        'paginator': paginator,
        'partners': partner_types,
        'pledged': project.get_pledged(),
        'project': project,
        'project_admin': request.user.is_superuser or request.user.is_admin or True in [
            request.user.admin_of(partner) for partner in project.partners.all()
        ],
        'reporting_org': rep_org_info,
        'updates': narrative_updates,
        'update_timeout': settings.PROJECT_UPDATE_TIMEOUT,
    }

    return render(request, 'project_main.html', context)


#####################
# Project hierarchy #
#####################


def hierarchy(request, project_id):
    """."""
    project = get_object_or_404(Project, pk=project_id)

    # Non-editors are not allowed to view unpublished projects
    if not project.is_published() and not request.user.has_perm('rsr.change_project', project):
        raise PermissionDenied

    if not project.has_relations():
        raise Http404

    hierarchy_grid = _get_hierarchy_grid(project)

    context = {
        'project': project,
        'hierarchy_grid': hierarchy_grid,
    }

    return render(request, 'project_hierarchy.html', context)


###############################################################################################
# Old links, now incorporated in tabs of the project main page, will redirect to project main #
###############################################################################################


def report(request, project_id):
    """Show the full data report tab on the project main page."""
    return HttpResponseRedirect(
        reverse('project-main', kwargs={'project_id': project_id})
        + '#report'
    )


def partners(request, project_id):
    """Show the partners tab on the project main page."""
    return HttpResponseRedirect(
        reverse('project-main', kwargs={'project_id': project_id})
        + '#partners'
    )


def finance(request, project_id):
    """Show finance tab on the project main page."""
    return HttpResponseRedirect(
        reverse('project-main', kwargs={'project_id': project_id})
        + '#finance'
    )

###############################################################################
# Project IATI file
###############################################################################


def iati(request, project_id):
    """Generate the IATI file on-the-fly and return the XML."""
    iati_activities = IatiXML(Project.objects.filter(pk=project_id)).iati_activities
    xml_data = etree.tostring(etree.ElementTree(iati_activities))
    return HttpResponse(xml_data, content_type="text/xml")


###############################################################################
# Project widgets
###############################################################################


def widgets(request, project_id):
    """."""
    project = get_object_or_404(Project, pk=project_id)
    selected_widget = request.GET.get('widget', None)

    # Non-editors are not allowed to view unpublished projects
    if not project.is_published() and not request.user.has_perm('rsr.change_project', project):
        raise PermissionDenied

    context = {
        'project': project,
        'style': 'darkBG',
    }

    if selected_widget in ['narrow', 'cobranded', 'small', 'map', 'list']:
        context['widget'] = selected_widget
        context['domain_url'] = 'http://' + request.META['HTTP_HOST']
        return render(request, 'project_widgets2.html', context)

    else:
        return render(request, 'project_widgets.html', context)


@login_required()
def set_update(request, project_id, edit_mode=False, form_class=ProjectUpdateForm, update_id=None):
    """."""
    project = get_object_or_404(Project, id=project_id)

    # Non-editors are not allowed to view unpublished projects
    if not project.is_published() and not request.user.has_perm('rsr.change_project', project):
        raise PermissionDenied

    # Check if user is allowed to place updates for this project
    allow_update = True if request.user.has_perm('rsr.post_updates', project) else False

    updates = project.updates_desc()[:5]
    update = None

    if update_id is not None:
        edit_mode = True
        update = get_object_or_404(ProjectUpdate, id=update_id)
        if not request.user == update.user:
            request.error_message = u'You can only edit your own updates.'
            raise PermissionDenied

        if update.edit_window_has_expired():
            request.error_message = u'You cannot edit this update anymore, the 30 minutes time limit has passed.'
            raise PermissionDenied

    if request.method == 'POST':
        updateform = form_class(request.POST, request.FILES, instance=update)
        if updateform.is_valid():
            update = updateform.save(project=project, user=request.user)
            return redirect(update.get_absolute_url())
    else:
        updateform = form_class(instance=update)

    context = {
        'project': project,
        'updates': updates,
        'update': update,
        'updateform': updateform,
        'edit_mode': edit_mode,
        'allow_update': allow_update
    }

    return render(request, 'update_add.html', context)


def search(request):
    """."""
    context = {'projects': Project.objects.published()}
    return render(request, 'project_search.html', context)


def donations_disabled(project):
    """."""
    return not project.donate_button


def can_accept_donations(project):
    """."""
    if project in Project.objects.active() and project.funds_needed > 0:
        return True
    else:
        return False


def donate(request, project_id):
    """."""
    project = get_object_or_404(Project, pk=project_id)

    if not project.accepts_donations():
        raise Http404

    context = {
        'project': project
    }
    return render(request, 'project_donate.html', context)<|MERGE_RESOLUTION|>--- conflicted
+++ resolved
@@ -7,15 +7,12 @@
 < http://www.gnu.org/licenses/agpl.html >.
 """
 
+import django_filters
 import json
-<<<<<<< HEAD
 from datetime import datetime
+from sorl.thumbnail import get_thumbnail
+
 from django.conf import settings
-=======
-import django_filters
->>>>>>> 503a9529
-
-from sorl.thumbnail import get_thumbnail
 from django.contrib.auth.decorators import login_required
 from django.core.exceptions import PermissionDenied
 from django.core.urlresolvers import reverse
@@ -25,14 +22,9 @@
 from lxml import etree
 
 from ..forms import ProjectUpdateForm
-<<<<<<< HEAD
-from ..filters import remove_empty_querydict_items, ProjectFilter
-from ..models import Project, ProjectUpdate, Organisation
-=======
 from ..filters import (build_choices, location_choices, ProjectFilter,
                        remove_empty_querydict_items)
-from ..models import Invoice, Project, ProjectUpdate, Organisation
->>>>>>> 503a9529
+from ..models import Project, ProjectUpdate
 from ...utils import pagination, filter_query_string
 from ...iati.exports.iati_export import IatiXML
 from .utils import apply_keywords, org_projects
