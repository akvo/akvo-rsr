--- conflicted
+++ resolved
@@ -309,12 +309,6 @@
             not request.user.has_perm('rsr.change_project', project):
         raise PermissionDenied
 
-<<<<<<< HEAD
-    carousel_data = _get_carousel_data(project)
-    updates = project.project_updates.all().order_by('-created_at')[:5]
-    accordion_data = _get_accordion_data(project)
-    # timeline_data = _get_timeline_data(project)
-=======
     # Permissions: project admin
     if not request.user.is_anonymous() and (
             request.user.is_superuser or request.user.is_admin or
@@ -335,14 +329,9 @@
     accordion_data = json.dumps(_get_accordion_data(project))
     partner_types = _get_partners_with_types(project)
 
-    # Reporting org
-    rep_org = project.reporting_org()
-    rep_org_info = (rep_org, rep_org.has_partner_types(project)) if rep_org else None
-
     # Updates pagination
     page = request.GET.get('page')
     page, paginator, page_range = pagination(page, narrative_updates, 10)
->>>>>>> d9b0704c
 
     context = {
         'accordion_data': accordion_data,
@@ -355,15 +344,9 @@
         'partners': partner_types,
         'pledged': project.get_pledged(),
         'project': project,
-<<<<<<< HEAD
-        # 'timeline_data': json.dumps(timeline_data),
-        'updates': updates,
-=======
         'project_admin': project_admin,
-        'reporting_org': rep_org_info,
         'updates': narrative_updates,
         'update_timeout': settings.PROJECT_UPDATE_TIMEOUT,
->>>>>>> d9b0704c
     }
 
     return render(request, 'project_main.html', context)
