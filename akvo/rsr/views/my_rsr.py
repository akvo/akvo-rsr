# -*- coding: utf-8 -*-

"""Akvo RSR is covered by the GNU Affero General Public License.

See more details in the license.txt file located at the root folder of the
Akvo RSR module. For additional details on the GNU license please
see < http://www.gnu.org/licenses/agpl.html >.
"""

import json

from django.conf import settings
from django.contrib.auth.decorators import login_required
from django.contrib.auth.models import Group
from django.core.exceptions import PermissionDenied
from django.core.urlresolvers import reverse
from django.db.models import Max
from django.forms.models import model_to_dict
from django.http import HttpResponseRedirect, Http404
from django.shortcuts import get_object_or_404, render, redirect
from django.templatetags.static import static

from tastypie.models import ApiKey

from akvo.codelists.models import Country
from akvo.rsr.models import IndicatorPeriodData, User, UserProjects, ProjectHierarchy
from akvo.rsr.models.user_projects import InvalidPermissionChange, check_collaborative_user
from akvo.rsr.permissions import user_accessible_projects, EDIT_ROLES, NO_EDIT_ROLES
from ..forms import (ProfileForm, UserOrganisationForm, UserAvatarForm, SelectOrgForm,
                     RSRPasswordChangeForm)
from ..filters import remove_empty_querydict_items
from ...utils import codelist_name, pagination, filter_query_string
from ..models import Employment, Organisation, Project


def manageable_objects(user):
    """
    Return all employments, organisations and groups the user can "manage"
    :param user: a User object
    :return: a dict with three query sets of Employment, Organisation and Group objects
        The Employment and Organisation query sets consits of objects that user may manage while
        roles is a QS of the RSR Group models, minus the "Admins" group if user is not an org_admin
        or "higher"
    NOTE: this is a refactoring of some inline code that used to be in my_rsr.user_management. We
    need the exact same set of employments in UserProjectsAccessViewSet.get_queryset()
    """
    groups = settings.REQUIRED_AUTH_GROUPS
    non_admin_groups = [group for group in groups if group != 'Admins']
    if user.is_admin or user.is_superuser:
        # Superusers or RSR Admins can manage and invite someone for any organisation
        employments = Employment.objects.select_related().prefetch_related('group')
        organisations = Organisation.objects.all()
        roles = Group.objects.filter(name__in=groups)
    else:
        # Others can only manage or invite users to their own organisation, or the
        # organisations that they content own
        connected_orgs = user.approved_organisations()
        connected_orgs_list = [
            org.pk for org in connected_orgs if user.has_perm('rsr.user_management', org)
        ]
        organisations = Organisation.objects.filter(pk__in=connected_orgs_list).\
            content_owned_organisations()
        if user.approved_employments().filter(group__name='Admins').exists():
            roles = Group.objects.filter(name__in=groups)
            employments = organisations.employments()
        else:
            roles = Group.objects.filter(name__in=non_admin_groups)
            employments = organisations.employments().exclude(user=user)

    return dict(
        employments=employments,
        organisations=organisations,
        roles=roles,
    )


@login_required
def my_rsr(request):
    """
    Redirect to the 'My Projects' page in MyRSR, if the user is logged in.

    :param request; A Django request.
    """
    return HttpResponseRedirect(reverse('my_projects', args=[]))


@login_required
def my_details(request):
    """
    If the user is logged in, he/she can change his user details and password here. In addition,
    the user can request to join an organisation.

    :param request; A Django request.
    """
    if request.method == "POST" and 'avatar' in request.FILES:
        request.FILES['avatar'].name = request.FILES['avatar'].name.encode('ascii', 'ignore')
        avatar_form = UserAvatarForm(request.POST, request.FILES, instance=request.user)
        if avatar_form.is_valid():
            avatar_form.save()
        return HttpResponseRedirect(reverse('my_details'))

    profile_form = ProfileForm(
        initial={
            'email': request.user.email,
            'first_name': request.user.first_name,
            'last_name': request.user.last_name
        }
    )
    organisation_form = UserOrganisationForm()
    avatar_form = UserAvatarForm()

    json_data = json.dumps({'user': request.user.employments_dict([])})

    organisation_count = Organisation.objects.all().count()
    country_count = Country.objects.all().count()

    change_password_form = RSRPasswordChangeForm(request.user)

    api_key = ApiKey.objects.get_or_create(user=request.user)[0].key

    context = {
        'organisation_count': organisation_count,
        'country_count': country_count,
        'user_data': json_data,
        'profileform': profile_form,
        'organisationform': organisation_form,
        'avatarform': avatar_form,
        'change_password_form': change_password_form,
        'api_key': api_key,
    }

    return render(request, 'myrsr/my_details.html', context)


<<<<<<< HEAD
def user_viewable_projects(user, show_restricted=False):
=======
@login_required
def my_updates(request):
    """
    If the user is logged in, he/she can view a list of own updates.

    :param request; A Django request.
    """
    updates = request.user.updates().select_related('project', 'user')

    q = request.GET.get('q')
    if q:
        q_list = q.split()
        for q_item in q_list:
            updates = updates.filter(title__icontains=q_item)
    qs = remove_empty_querydict_items(request.GET)
    page = request.GET.get('page')
    page, paginator, page_range = pagination(page, updates, 10)

    org_admin_view = True if request.user.get_admin_employment_orgs() or \
        request.user.is_admin or request.user.is_superuser else False

    context = {
        'page': page,
        'paginator': paginator,
        'page_range': page_range,
        'q': filter_query_string(qs),
        'q_search': q,
        'org_admin_view': org_admin_view,
    }
    return render(request, 'myrsr/my_updates.html', context)


def user_viewable_projects(user, show_restricted=False, programs=None):
>>>>>>> 8941527a
    """Return list of all projects a user can view

    If a project is unpublished, and the user is not allowed to edit that
    project, the project is not displayed in the list.

    Any projects where the user's access has been restricted (using fine-access
    control) are also not shown.

    """
    # User groups
    employments = user.approved_employments()

    # Get project list
    if user.is_superuser or user.is_admin:
        # Superuser and general admins are allowed to see all projects
        projects = Project.objects.all()

    else:
        # For each employment, check if the user is allowed to edit projects (e.g. not a 'User' or
        # 'User Manager'). If not, do not show the unpublished projects of that organisation.
        projects = Project.objects.none()
        # Not allowed to edit roles
        non_editor_roles = employments.filter(group__name__in=NO_EDIT_ROLES)
        uneditable_projects = user.my_projects(
            group_names=NO_EDIT_ROLES, show_restricted=show_restricted).published()
        projects = (
            projects | user_accessible_projects(user, non_editor_roles, uneditable_projects)
        )
        # Allowed to edit roles
        editor_roles = employments.exclude(group__name__in=NO_EDIT_ROLES)
        editable_projects = user.my_projects(
            group_names=EDIT_ROLES, show_restricted=show_restricted)
        projects = (
            projects | user_accessible_projects(user, editor_roles, editable_projects)
        )
        projects = projects.distinct()

    if programs:
        programs = ProjectHierarchy.objects.select_related('root_project')\
                                           .filter(root_project_id__in=programs)
        programs_projects = set()
        for program in programs:
            programs_projects.update(program.project_ids)

        projects = projects.filter(pk__in=programs_projects)

    return projects


@login_required
def my_iati(request):
    """
    If the user is logged in and has sufficient permissions (Admins, M&E Managers and Project
    Editors), he/she can view and create IATI files.

    :param request; A Django request.
    """
    user = request.user

    if not user.has_perm('rsr.project_management'):
        raise PermissionDenied

    org = request.GET.get('org')
    new_export = request.GET.get('new')

    selected_org = None
    select_org_form = SelectOrgForm(user)

    superuser = user.is_superuser or user.is_admin
    if not (org or superuser) and user.approved_organisations().count() == 1:
        selected_org = user.approved_organisations()[0]

    elif org:
        try:
            selected_org = Organisation.objects.get(pk=int(org))
        except (Organisation.DoesNotExist, ValueError):
            raise PermissionDenied
        if not (superuser or user.has_perm('rsr.change_organisation', selected_org)):
            raise PermissionDenied

    context = {
        'select_org_form': select_org_form,
        'selected_org': selected_org,
        'new_export': new_export
    }

    return render(request, 'myrsr/my_iati.html', context)


@login_required
def user_management(request):
    """
    Show the user management page. It is possible to manage employments on this page, e.g. approve
    an employment or change the group of a certain employment. Also allows users to invite other
    users.

    :param request; a Django request.
    """

    def _restrictions_turned_on(user):
        if user.approved_organisations().filter(enable_restrictions=True).exists():
            return True
        return False

    admin = request.user

    if not admin.has_perm('rsr.user_management'):
        raise PermissionDenied

    org_admin = admin.approved_employments().filter(group__name='Admins').exists() or \
        admin.is_admin or admin.is_superuser

    manageables = manageable_objects(admin)

    employments = manageables['employments']
    organisations_list = list(manageables['organisations'].values('id', 'name'))
    roles_list = list(manageables['roles'].values('id', 'name').order_by('name'))

    q = request.GET.get('q')
    if q:
        q_list = q.split()
        for q_item in q_list:
            employments = employments.filter(user__username__icontains=q_item) | \
                employments.filter(user__first_name__icontains=q_item) | \
                employments.filter(user__last_name__icontains=q_item) | \
                employments.filter(organisation__name__icontains=q_item) | \
                employments.filter(organisation__long_name__icontains=q_item)

    # Order employments in reverse chronological order, but also group
    # employments by the user.
    employments = employments.annotate(max_id=Max('user__employers__id'))
    employments = employments.order_by('-max_id', '-id').select_related(
        'user',
        'organisation',
        'group',
    )

    # Show only approved employments
    employments = employments.exclude(is_approved=False)

    qs = remove_empty_querydict_items(request.GET)
    page = request.GET.get('page')
    page, paginator, page_range = pagination(page, employments, 10)

    employments_array = []
    for employment in page:
        employment_dict = model_to_dict(employment)
        employment_dict['other_groups'] = roles_list
        if employment.country:
            employment_dict["country"] = codelist_name(Country, employment, 'country')
        if employment.group:
            group_dict = model_to_dict(employment.group, fields=['id', 'name'])
            employment_dict["group"] = group_dict
        if employment.organisation:
            organisation_dict = model_to_dict(employment.organisation, fields=[
                'id', 'name', 'long_name'
            ])
            employment_dict["organisation"] = organisation_dict
        if employment.user:
            user_dict = model_to_dict(employment.user, fields=[
                'id', 'first_name', 'last_name', 'email'
            ])

            if _restrictions_turned_on(admin):
                # determine if this user's project access can be restricted
                # TODO: this needs fixing, since a user can be admin for one org and project editor
                # for another, or have an employment pending approval while being approved for
                # another org
                if employment.user.has_perm('rsr.user_management',
                                            employment.organisation) or not employment.is_approved:
                    can_be_restricted = False
                else:
                    try:
                        check_collaborative_user(admin, employment.user)
                        can_be_restricted = True
                        user_projects = UserProjects.objects.filter(user=employment.user)
                        if user_projects.exists():
                            user_dict['is_restricted'] = user_projects[0].is_restricted
                            user_dict['restricted_count'] = admin.admin_projects().filter(
                                pk__in=user_projects[0].projects.all()
                            ).count()
                    except InvalidPermissionChange:
                        can_be_restricted = False

                user_dict['can_be_restricted'] = can_be_restricted
            else:
                user_dict['can_be_restricted'] = False

            employment_dict["user"] = user_dict
        employments_array.append(employment_dict)

    context = dict(
        employments=json.dumps(employments_array),
        org_admin=org_admin,
        organisations=json.dumps(organisations_list),
        roles=json.dumps(roles_list),
        page=page,
        paginator=paginator,
        page_range=page_range,
    )

    if q:
        context['q_search'] = q
    context['q'] = filter_query_string(qs)

    return render(request, 'myrsr/user_management.html', context)


@login_required
def user_projects(request, user_id):

    user = get_object_or_404(User, pk=user_id)
    manageables = manageable_objects(request.user)
    manageable_users = manageables['employments'].users()
    if user not in manageable_users:
        raise PermissionDenied

    context = {
        "user_projects_user": user
    }
    return render(request, 'myrsr/user_projects.html', context)


@login_required
def my_project(request, project_id, template='myrsr/my_project.html'):
    """Project results, updates and reports CRUD view

    The page allows adding updates, creating reports, adding/changing results
    and narrative reports. So, this page should be visible to any org user, but
    tabs are shown based on the permissions of the user.

    :param request; A Django HTTP request and context
    :param project_id; The ID of the project

    """
    project = get_object_or_404(Project, pk=project_id)
    user = request.user

    # FIXME: Can reports be generated on EDIT_DISABLED projects?
    if project.iati_status in Project.EDIT_DISABLED:
        raise PermissionDenied

    # Adding an update is the action that requires least privileges - the view
    # is shown if a user can add updates to the project.
    if not user.has_perm('rsr.add_projectupdate', project) or not project.is_published():
        raise PermissionDenied

    me_managers_group = Group.objects.get(name='M&E Managers')
    admins_group = Group.objects.get(name='Admins')
    me_managers = project.publishing_orgs.employments().approved().\
        filter(group__in=[admins_group, me_managers_group])
    # Can we unlock and approve?
    user_is_me_manager = user.has_perm('rsr.do_me_manager_actions')
    show_narrative_reports = project.partners.filter(
        id__in=settings.NARRATIVE_REPORTS_BETA_ORGS
    ).exists() and user.has_perm('rsr.add_narrativereport', project)
    show_results = user.has_perm('rsr.add_indicatorperioddata', project)

    context = {
        'project': project,
        'user': user,
        'me_managers': me_managers.exists(),
        # JSON data for the client-side JavaScript
        'update_statuses': json.dumps(dict(IndicatorPeriodData.STATUSES)),
        'user_is_me_manager': json.dumps(user_is_me_manager),
        'show_narrative_reports': json.dumps(show_narrative_reports),
        'show_results': json.dumps(show_results),
        'can_edit_project': json.dumps(user.can_edit_project(project)),
    }

    context = project.project_hierarchy_context(context)
    return render(request, template, context)


def logo(request):
    logo = static('rsr/images/rsrLogo.svg')
    site = request.rsr_page
    if site is not None and site.logo is not None:
        logo = site.logo.url
    return redirect(logo)


def css(request):
    site = request.rsr_page
    if site is not None and site.stylesheet is not None:
        return redirect(site.stylesheet.url)
    raise Http404('No custom CSS file defined')<|MERGE_RESOLUTION|>--- conflicted
+++ resolved
@@ -132,9 +132,6 @@
     return render(request, 'myrsr/my_details.html', context)
 
 
-<<<<<<< HEAD
-def user_viewable_projects(user, show_restricted=False):
-=======
 @login_required
 def my_updates(request):
     """
@@ -168,7 +165,6 @@
 
 
 def user_viewable_projects(user, show_restricted=False, programs=None):
->>>>>>> 8941527a
     """Return list of all projects a user can view
 
     If a project is unpublished, and the user is not allowed to edit that
