const { resolve } = require('path');
const webpack = require('webpack');
const HtmlWebpackPlugin = require('html-webpack-plugin');
const ExtractTextPlugin = require('extract-text-webpack-plugin');
const TerserPlugin = require('terser-webpack-plugin')

<<<<<<< HEAD
const config = () => {
  const env = {}
  Object.keys(process.env).forEach(key => { env[key] = JSON.stringify(process.env[key]) })
  return {
    stats: {
      maxModules: 0
    },
    mode: 'production',
    devtool: 'source-map',
=======
const config = {
  stats: {
    maxModules: 0
  },
  mode: 'production',
  devtool: 'source-map',
>>>>>>> 61de6ed0

    entry: [
      './main.js',
      './styles/main.scss',
    ],

    context: resolve(__dirname, 'app'),

    output: {
      filename: '[name].[chunkhash].js',
      chunkFilename: '[name].[chunkhash].js',
      path: resolve(__dirname, 'dist'),
      publicPath: '/my-rsr/',
    },

    plugins: [
      new webpack.optimize.ModuleConcatenationPlugin(),
      new HtmlWebpackPlugin({
        template: `${__dirname}/app/index.html`,
        filename: 'index.html',
        inject: 'body',
      }),
      new webpack.optimize.OccurrenceOrderPlugin(),
      new webpack.LoaderOptionsPlugin({
        minimize: true,
        debug: false,
      }),
      new webpack.DefinePlugin({ env, 'process.env': { NODE_ENV: JSON.stringify('production') } }),
      new ExtractTextPlugin({
        filename: 'styles/style.[chunkhash].css',
        disable: false,
        allChunks: true
      }),
    ],

    optimization: {
      runtimeChunk: false,
      minimize: true,
      minimizer: [
        new TerserPlugin({
          sourceMap: true
        })
      ]
    },

    resolve: {
      extensions: ['.js', '.jsx'],
    },

    module: {
      rules: [
        {
          test: /\.jsx?$/,
          exclude: /node_modules/,
          loader: 'babel-loader',
        },
        {
          test: /\.(css|scss)$/,
          use: ExtractTextPlugin.extract({
            fallback: 'style-loader',
            use: [
              'css-loader',
              { loader: 'sass-loader', query: { sourceMap: false } },
            ],
            publicPath: '../'
          }),
        },
        {
          test: /\.(png|jpg|gif)$/,
          use: [
            {
              loader: 'url-loader',
              options: {
                limit: 8192,
                mimetype: 'image/png',
                name: 'images/[name].[ext]',
              }
            }
          ],
        },
        {
          test: /\.eot(\?v=\d+.\d+.\d+)?$/,
          use: [
            {
              loader: 'file-loader',
              options: {
                name: 'fonts/[name].[ext]'
              }
            }
          ],
        },
        {
          test: /\.woff(2)?(\?v=[0-9]\.[0-9]\.[0-9])?$/,
          use: [
            {
              loader: 'url-loader',
              options: {
                limit: 8192,
                mimetype: 'application/font-woff',
                name: 'fonts/[name].[ext]',
              }
            }
          ],
        },
        {
          test: /\.[ot]tf(\?v=\d+.\d+.\d+)?$/,
          use: [
            {
              loader: 'url-loader',
              options: {
                limit: 8192,
                mimetype: 'application/octet-stream',
                name: 'fonts/[name].[ext]',
              }
            }
          ],
        },
        {
          test: /\.svg(\?v=\d+\.\d+\.\d+)?$/,
          use: [
            {
              loader: 'raw-loader'
            }
          ],
        },
      ]
    },
  }
}

module.exports = config;<|MERGE_RESOLUTION|>--- conflicted
+++ resolved
@@ -4,25 +4,13 @@
 const ExtractTextPlugin = require('extract-text-webpack-plugin');
 const TerserPlugin = require('terser-webpack-plugin')
 
-<<<<<<< HEAD
-const config = () => {
-  const env = {}
-  Object.keys(process.env).forEach(key => { env[key] = JSON.stringify(process.env[key]) })
-  return {
-    stats: {
-      maxModules: 0
-    },
-    mode: 'production',
-    devtool: 'source-map',
-=======
+
 const config = {
   stats: {
     maxModules: 0
   },
   mode: 'production',
   devtool: 'source-map',
->>>>>>> 61de6ed0
-
     entry: [
       './main.js',
       './styles/main.scss',
@@ -49,7 +37,7 @@
         minimize: true,
         debug: false,
       }),
-      new webpack.DefinePlugin({ env, 'process.env': { NODE_ENV: JSON.stringify('production') } }),
+      new webpack.DefinePlugin({ 'process.env': { NODE_ENV: JSON.stringify('production') } }),
       new ExtractTextPlugin({
         filename: 'styles/style.[chunkhash].css',
         disable: false,
@@ -150,6 +138,5 @@
       ]
     },
   }
-}
 
-module.exports = config;+module.exports = config