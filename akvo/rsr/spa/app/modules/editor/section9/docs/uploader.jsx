import React, { useState } from 'react'
import { Upload, Icon, Alert } from 'antd'
import { Route } from 'react-router-dom'
import {isEqual} from 'lodash'
import { diff } from 'deep-object-diff'
import { useTranslation } from 'react-i18next'
import { config } from '../../../../utils/api'

<<<<<<< HEAD
const Uploader = ({ document, documentId, onNewDocumentUploading, onNewDocumentUploaded, onDocumentUpdated, onRemoveDocument }) => {
=======
const Uploader = ({ document, documentId, onNewDocumentUploading, onDocumentUpdated }) => {
>>>>>>> 85f77c8b
  const { t } = useTranslation()
  const [error, setError] = useState('')
  const beforeUpload = (file) => {
    const isLt10M = file.size / 1000000 < 10
    if (!isLt10M) {
      setError(t('The uploaded file is too big'))
    } else {
      setError('')
    }
    return isLt10M
  }
  return (
    <Route
    path="/projects/:id"
    component={() => {
        return (
          <div>
          {error && <Alert type="error" message={error} style={{ marginBottom: 15 }} />}
          <Upload.Dragger
            name="document"
            listType="picture"
            method="PATCH"
            action={`/rest/v1/project_document/${documentId}/?format=json`}
            withCredentials
            headers={config.headers}
            defaultFileList={(document && document !== true) ? [{ uid: '-1', thumbUrl: document, url: document, status: 'done', name: document.split('/').reduce((acc, value) => value) }] : []}
            beforeUpload={beforeUpload}
            onSuccess={(item) => {
              if (onDocumentUpdated) onDocumentUpdated(item.document)
            }}
            onRemove={() => {
              onRemoveDocument()
              return true
            }}
          >
            <p className="ant-upload-drag-icon">
              <Icon type="picture" theme="twoTone" />
            </p>
            <p className="ant-upload-text">{t('Drag file here')}</p>
            <p className="ant-upload-hint">{t('or click to browse from computer')}</p>
            <p><small>Max: 10MB</small></p>
          </Upload.Dragger>
          </div>
        )
      }
    }
    />
  )
}

export default React.memo(Uploader, (prevProps, nextProps) => {
  let _isEqual = isEqual(prevProps, nextProps)
  if(!_isEqual){
    const _diff = diff(prevProps, nextProps)
    if(Object.keys(_diff).length === 1 && Object.keys(_diff)[0] === 'onDocumentUpdated'){
      _isEqual = true
    }
  }
  return _isEqual
})<|MERGE_RESOLUTION|>--- conflicted
+++ resolved
@@ -6,11 +6,7 @@
 import { useTranslation } from 'react-i18next'
 import { config } from '../../../../utils/api'
 
-<<<<<<< HEAD
-const Uploader = ({ document, documentId, onNewDocumentUploading, onNewDocumentUploaded, onDocumentUpdated, onRemoveDocument }) => {
-=======
-const Uploader = ({ document, documentId, onNewDocumentUploading, onDocumentUpdated }) => {
->>>>>>> 85f77c8b
+const Uploader = ({ document, documentId, onDocumentUpdated, onRemoveDocument }) => {
   const { t } = useTranslation()
   const [error, setError] = useState('')
   const beforeUpload = (file) => {
