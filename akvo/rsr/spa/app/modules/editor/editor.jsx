--- conflicted
+++ resolved
@@ -20,12 +20,9 @@
 import { validationType } from '../../utils/validation-utils'
 import CustomFields from './custom-fields'
 import api from '../../utils/api'
-<<<<<<< HEAD
 import Results from '../results/results'
-=======
 import Reports from '../reports/reports'
 import Updates from '../updates/updates'
->>>>>>> 8082a865
 
 const { TabPane } = Tabs
 
@@ -236,12 +233,9 @@
     <div>
       {!program && <Header projectId={params.id} />}
       <Switch>
-<<<<<<< HEAD
         <Route path={`${urlPrefix}/results`} component={Results} />
-=======
         <Route path={`${urlPrefix}/reports`} render={() => <Reports projectId={params.id} />} />
         <Route path={`${urlPrefix}/updates`} render={() => <Updates projectId={params.id} />} />
->>>>>>> 8082a865
         <Route>
           <div className="editor">
             <div className="status-bar">
