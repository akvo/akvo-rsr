// import {cloneDee}
export const endpoints = {
  section1: {
    root: '/project/:projectId',
    relatedProjects: '/related_project/'
  },
  section2: {
    contacts: '/project_contact/'
  },
  section3: {
    partners: '/partnership/'
  },
  section5: {
    results: '/results_framework_lite/',
    'results.indicators': '/indicator_framework/',
    'results.indicators.periods': '/indicator_period/',
    'results.indicators.periods.disaggregationTargets': '/disaggregation_target/'
  },
  section6: {
    budgetItems: '/budget_item/',
    countryBudgetItems: '/country_budget_item/',
    transactions: '/transaction/',
    'transactions.sectors': '/transaction_sector/',
    plannedDisbursements: '/planned_disbursement/'
  },
  section7: {
    locationItems: '/project_location/',
    'locationItems.administratives': '/administrative_location/',
    recipientCountries: '/recipient_country/',
    recipientRegions: '/recipient_region/'
  },
  section8: {
    sectors: '/sector/',
    policyMarkers: '/policy_marker/',
    humanitarianScopes: '/humanitarian_scope/'
  },
  section9: {
    links: '/link/',
    docs: '/project_document/'
  },
  section10: {
    // comments: '/project_comment/'
  },
  section11: {
    crs: '/crs_add/',
    flags: '/crs_add_other_flag/',
    fss: '/fss/',
    forecasts: '/fss_forecast/',
    legacies: '/legacy_data/'
  }
}

export const transforms = {
  section7: {
    locationItems: {
      request: data => {
        if(!data) return null
        const transformed = {
          ...data,
          address_1: data.address1,
          address_2: data.address2
        }
        if(data.location){
          transformed.latitude = data.location.coordinates.lat
          transformed.longitude = data.location.coordinates.lng
          transformed.city = data.location.description
<<<<<<< HEAD
          transformed.country_iso_code = data.location.countryComp.short_name
=======
          if (data.location.countryComp) {
            transformed.country_iso_code = data.location.countryComp.short_name
          }
>>>>>>> 61de6ed0
          delete transformed.location
        }
        if(data.project){
          transformed.location_target = data.project
          delete transformed.project
        }
        return transformed
      },
      response: data => {
        const transformed = {
          ...data,
          results: data.results.map(result => ({
            ...result,
            location: {
              coordinates: {
                lat: result.latitude,
                lng: result.longitude
              },
              description: result.city ? result.city : `(Unspecified city), ${result.countryLabel}`
            }
          }))
        }
        return transformed
      }
    }
  },
  section9: {
    docs: {
      request: data => {
        if(!data) return null
        const transformed = { ...data }
        if(transformed.document === ''){
          delete transformed.document
        }
        return transformed
      }
    }
  }
}
export const getEndpoint = (sectionIndex, setName) => {
  // regexp coverts "set[1].item" to "set.item"
  return endpoints[`section${sectionIndex}`][setName ? setName.replace(/\[([^\]]+)]/g, '') : 'root']
}

export const getTransform = (sectionIndex, setName, direction) => {
  if(transforms.hasOwnProperty(`section${sectionIndex}`) && transforms[`section${sectionIndex}`].hasOwnProperty(setName)){
    const ret = {}
    ret[direction] = transforms[`section${sectionIndex}`][setName][direction]
    return ret
  }
  return null
}<|MERGE_RESOLUTION|>--- conflicted
+++ resolved
@@ -64,13 +64,9 @@
           transformed.latitude = data.location.coordinates.lat
           transformed.longitude = data.location.coordinates.lng
           transformed.city = data.location.description
-<<<<<<< HEAD
-          transformed.country_iso_code = data.location.countryComp.short_name
-=======
           if (data.location.countryComp) {
             transformed.country_iso_code = data.location.countryComp.short_name
           }
->>>>>>> 61de6ed0
           delete transformed.location
         }
         if(data.project){
