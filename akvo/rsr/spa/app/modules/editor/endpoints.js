--- conflicted
+++ resolved
@@ -64,11 +64,7 @@
           transformed.latitude = data.location.coordinates.lat
           transformed.longitude = data.location.coordinates.lng
           transformed.city = data.location.description
-<<<<<<< HEAD
-          if (data.location.countryComp){
-=======
           if (data.location.countryComp) {
->>>>>>> 61de6ed0
             transformed.country_iso_code = data.location.countryComp.short_name
           }
           delete transformed.location
