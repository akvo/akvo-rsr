import { get } from 'lodash'
import actionTypes from './action-types'
import api from '../../utils/api'
import { getEndpoint, getTransform } from './endpoints'

export const touchSection = sectionIndex => ({ type: actionTypes.TOUCH_SECTION, sectionIndex })
export const checkValidation = (id, checked) => ({ type: actionTypes.CHECK_VALIDATION, id, checked })
export const saveFields = (fields, sectionIndex, preventUpload) => (dispatch, getState) => {
  const { projectId } = getState().editorRdr
  dispatch({ type: actionTypes.SAVE_FIELDS, fields, sectionIndex })
  if (!preventUpload) {
    api.patch(`/project/${projectId}/`, fields, null, null, true)
      .then(() => dispatch({ type: actionTypes.BACKEND_SYNC }))
      .catch((error) => { dispatch({ type: actionTypes.BACKEND_ERROR, error, response: error.response.data, statusCode: error.response.status, sectionIndex: 1 }) })
  } else {
    dispatch({ type: actionTypes.BACKEND_SYNC })
  }
}
export const setStatus = (publishingStatus) => (dispatch, getState) => {
  dispatch({ type: actionTypes.SAVE_FIELDS, fields: { publishingStatus }, sectionIndex: 1 })
  const { publishingStatusId } = getState().editorRdr.section1.fields
  api.patch(`/publishing_status/${publishingStatusId}/`, { status: publishingStatus })
    .then(() => dispatch({ type: actionTypes.BACKEND_SYNC }))
    .catch((error) => { dispatch({ type: actionTypes.BACKEND_ERROR, error, response: error.response.data }) })
}
export const fetchFields = (sectionIndex, fields) => ({ type: actionTypes.FETCH_SECTION, sectionIndex, fields })
export const fetchSetItems = (sectionIndex, setName, items, count) => ({ type: actionTypes.FETCH_SET_ITEMS, sectionIndex, setName, items, count })
export const addSetItem = (sectionIndex, setName, item) => (dispatch, getState) => {
  dispatch({ type: actionTypes.ADD_SET_ITEM, sectionIndex, setName, item })
  const setItems = get(getState().editorRdr[`section${sectionIndex}`].fields, setName)
  const itemIndex = setItems.length - 1
  api.post(getEndpoint(sectionIndex, setName), item, getTransform(sectionIndex, setName, 'request'), null, true)
    .then(({ data: { id, periods } }) => { dispatch({ type: actionTypes.ADDED_SET_ITEM, sectionIndex, setName, id, itemIndex, periods }) })
    .catch((error) => {
      dispatch({ type: actionTypes.BACKEND_ERROR, error, sectionIndex, setName: `${setName}[${setItems.length - 1}]`, response: error.response ? error.response.data : error, statusCode: error.response.status })
      dispatch({ type: actionTypes.REMOVED_SET_ITEM, failedAdd: true, sectionIndex, setName, itemIndex: setItems.length - 1, skipValidation: true })
    })
}
export const editSetItem = (sectionIndex, setName, itemIndex, itemId, fields) => (dispatch) => {
  dispatch({ type: actionTypes.EDIT_SET_ITEM, sectionIndex, setName, itemIndex, fields })
  api.patch(`${getEndpoint(sectionIndex, setName)}${itemId}/`, fields, getTransform(sectionIndex, setName, 'request'), null, true)
    .then(() => { dispatch({ type: actionTypes.BACKEND_SYNC }) })
    .catch((error) => { dispatch({ type: actionTypes.BACKEND_ERROR, error, sectionIndex, setName: `${setName}[${itemIndex}]`, response: error.response ? error.response.data : error, statusCode: error.response.status }) })
}
export const removeSetItem = (sectionIndex, setName, itemIndex) => (dispatch, getState) => {
  const item = get(getState().editorRdr[`section${sectionIndex}`].fields, `${setName}[${itemIndex}]`)
  const shouldSync = item && item.id
  if (shouldSync) {
    dispatch({ type: actionTypes.REMOVE_SET_ITEM, sectionIndex, setName, itemIndex, shouldSync })
    api.delete(`${getEndpoint(sectionIndex, setName)}${item.id}`, true)
      .then(() => {
        dispatch({ type: actionTypes.REMOVED_SET_ITEM, sectionIndex, setName, itemIndex, shouldSync })
      })
      .catch((error) => {
        dispatch({ type: actionTypes.REMOVE_SET_ITEM_FAIL, sectionIndex, setName, itemIndex })
        dispatch({ type: actionTypes.BACKEND_ERROR, error, response: error.response.data, statusCode: error.response.status })
      })
  } else {
    dispatch({ type: actionTypes.BACKEND_SYNC })
  }
}
export const moveSetItem = (sectionIndex, setName, oldIndex, newIndex) => (dispatch, getState) => {
  dispatch({ type: actionTypes.MOVED_SET_ITEM, sectionIndex, setName, oldIndex, newIndex })
}
export const setProjectId = projectId => ({ type: actionTypes.SET_PROJECT_ID, projectId })
export const setNewProject = projectId => ({ type: actionTypes.SET_NEW_PROJECT, projectId })
export const fetchSectionRoot = sectionIndex => ({ type: actionTypes.FETCH_SECTION_ROOT, sectionIndex })
export const setSectionFetched = sectionIndex => ({ type: actionTypes.SET_SECTION_FETCHED, sectionIndex })
export const resetProject = () => ({ type: actionTypes.RESET_PROJECT })
export const saving = () => ({ type: actionTypes.SAVING })
export const updateLastSaved = () => ({ type: actionTypes.UPDATE_LAST_SAVED })
export const setFieldRequiredError = (sectionIndex, fieldName, hasError) => ({ type: actionTypes.SET_FIELD_REQUIRED_ERROR, sectionIndex, fieldName, hasError })
export const addProgram = (program) => ({ type: 'ADD_PROGRAM', program })
export const setProjectTitle = (title) => (dispatch) => {
  dispatch({ type: actionTypes.SAVE_FIELDS, fields: { title }, sectionIndex: 1, noSync: true })
}
export const setProjectStatus = (publishingStatus, hasHierarchy, needsReportingTimeoutDays, pendingUpdateCount, canEditProject = false) => (dispatch) => {
  dispatch({ type: actionTypes.SAVE_FIELDS, fields: { publishingStatus, hasHierarchy, needsReportingTimeoutDays, pendingUpdateCount, canEditProject }, sectionIndex: 1, noSync: true })
}
export const setUser = (user) => ({ type: 'SET_USER', user })
<<<<<<< HEAD
export const setExternalProjects = (payload) => (dispatch) => {
  dispatch({ type: actionTypes.SET_EXTERNAL_PROJECT, payload })
}
export const addExternalProject = (payload) => (dispatch) => {
  dispatch({ type: actionTypes.ADD_EXTERNAL_PROJECT, payload })
  dispatch({ type: actionTypes.BACKEND_SYNC })
}
export const removeExternalProject = (payload) => (dispatch) => {
  dispatch({ type: actionTypes.REMOVE_EXTERNAL_PROJECT, payload })
  dispatch({ type: actionTypes.BACKEND_SYNC })
}
export const setParentProject = (payload) => (dispatch) => {
  dispatch({ type: actionTypes.SET_PARENT_PROJECT, payload })
}

export const addContributionCount = (id, count) => (dispatch) => {
  dispatch({ type: actionTypes.ADD_CONTRIB_COUNT, payload: { id, count } })
}
=======
export const setFirstSectionID = projectId => ({ type: actionTypes.SET_FIRST_SECTION_ID, projectId })
>>>>>>> e0a32f8a
<|MERGE_RESOLUTION|>--- conflicted
+++ resolved
@@ -78,7 +78,7 @@
   dispatch({ type: actionTypes.SAVE_FIELDS, fields: { publishingStatus, hasHierarchy, needsReportingTimeoutDays, pendingUpdateCount, canEditProject }, sectionIndex: 1, noSync: true })
 }
 export const setUser = (user) => ({ type: 'SET_USER', user })
-<<<<<<< HEAD
+export const setFirstSectionID = projectId => ({ type: actionTypes.SET_FIRST_SECTION_ID, projectId })
 export const setExternalProjects = (payload) => (dispatch) => {
   dispatch({ type: actionTypes.SET_EXTERNAL_PROJECT, payload })
 }
@@ -96,7 +96,4 @@
 
 export const addContributionCount = (id, count) => (dispatch) => {
   dispatch({ type: actionTypes.ADD_CONTRIB_COUNT, payload: { id, count } })
-}
-=======
-export const setFirstSectionID = projectId => ({ type: actionTypes.SET_FIRST_SECTION_ID, projectId })
->>>>>>> e0a32f8a
+}