--- conflicted
+++ resolved
@@ -275,7 +275,17 @@
     case actionTypes.VALIDATION_SYNC:
       newState[sectionKey].errors = validateSection(sectionKey, state.validations, newState[sectionKey].fields)
       return newState
-<<<<<<< HEAD
+    case actionTypes.SET_FIRST_SECTION_ID:
+      return {
+        ...state,
+        section1: {
+          ...state.section1,
+          fields: {
+            ...state.section1.fields,
+            id: action.projectId
+          }
+        },
+      }
     case actionTypes.SET_EXTERNAL_PROJECT:
       return { ...state, externalProjects: action.payload }
     case actionTypes.ADD_EXTERNAL_PROJECT:
@@ -323,19 +333,5 @@
       }
     default:
       return state
-=======
-    case actionTypes.SET_FIRST_SECTION_ID:
-      return {
-        ...state,
-        section1: {
-          ...state.section1,
-          fields: {
-            ...state.section1.fields,
-            id: action.projectId
-          }
-        },
-      }
-    default: return state
->>>>>>> e0a32f8a
   }
 }