--- conflicted
+++ resolved
@@ -1,10 +1,6 @@
 import React from 'react'
 import { connect } from 'react-redux'
-<<<<<<< HEAD
-import { Form, Button, Dropdown, Menu, Collapse, Divider, Col, Row, Radio, Popconfirm, Tooltip } from 'antd'
-=======
-import { Form, Button, Dropdown, Menu, Collapse, Divider, Col, Row, Radio, Popconfirm, Select } from 'antd'
->>>>>>> da0eb979
+import { Form, Button, Dropdown, Menu, Collapse, Divider, Col, Row, Radio, Popconfirm, Select, Tooltip } from 'antd'
 import { Field } from 'react-final-form'
 import { FieldArray } from 'react-final-form-arrays'
 import { useTranslation } from 'react-i18next'
@@ -33,11 +29,7 @@
 ]
 
 const Indicators = connect(null, {addSetItem, removeSetItem})(
-<<<<<<< HEAD
-  ({ fieldName, formPush, addSetItem, removeSetItem, resultId, resultIndex, primaryOrganisation, projectId }) => { // eslint-disable-line
-=======
-  ({ fieldName, formPush, addSetItem, removeSetItem, resultId, resultIndex, primaryOrganisation, allowIndicatorLabels, indicatorLabelOptions }) => { // eslint-disable-line
->>>>>>> da0eb979
+  ({ fieldName, formPush, addSetItem, removeSetItem, resultId, resultIndex, primaryOrganisation, projectId, allowIndicatorLabels, indicatorLabelOptions }) => { // eslint-disable-line
   const { t } = useTranslation()
   const add = (key) => {
     const newItem = { type: key, periods: [] }
