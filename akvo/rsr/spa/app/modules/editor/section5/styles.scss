.section5.view{
  .summary{
    display: flex;
    margin-top: 10px;
    margin-bottom: 20px;
    ul{
      display: flex;
      flex: 1;
      li{
        display: flex;
        flex: 1;
        flex-direction: column;
        font-size: 14px;
        color: #888;
        position: relative;
        text-transform: capitalize;
        strong{
          font-size: 22px;
          font-weight: 400;
          color: #000;
        }
        &:not(:nth-of-type(1)){
          &:before{
            content: " ";
            width: 10px;
            height: 44px;
            position: absolute;
            left: -30px;
            top: 4px;
            background: url(../../../images/arrow-divider.png);
            background-size: contain;
          }
        }
        // &:nth-of-type(1) strong{
        //   color: #fa8c16;
        // }
        // &:nth-of-type(2) strong{
        //   color: #1890ff;
        // }
        // &:nth-of-type(3) strong{
        //   color: #52c41a;
        // }
        // &:nth-of-type(4) strong{
        //   color: #13c2c2;
        // }
        // &:nth-of-type(5) strong{
        //   color: #eb2f96;
        // }
      }
    }
    .ant-btn{
      margin-left: auto;
      margin-top: 10px;
    }

  }
  .no-results{
    text-align: center;
    ul{
      display: flex;
      li{
        flex: 1;
        position: relative;
        &>span{
          margin-bottom: 7px;
          display: block;
        }
        &:not(:last-of-type){
          margin-right: 10px;
        }
        &:not(:first-of-type){
          margin-left: 10px;
        }
        &:last-of-type{
          display: flex;
          flex-direction: column;
          .button-container{
            margin-top: auto;
            .ant-btn{
              margin-bottom: 0;
            }
          }
        }
        input{
          margin-right: 3px;
          max-width: 100px;
        }
      }
    }
  }
  .add-result.ant-btn{
    margin-bottom: 15px;
  }
  .ant-collapse, .ant-collapse-item{
    border-color: #efefef;
  }
  .ant-collapse-item{
    .ant-collapse-header{
      border-radius: 0!important;
      background-color: #fff!important;
      border-color: #efefef!important;
    }
    &.ant-collapse-item-active>.ant-collapse-header{
      border-left: 3px solid #2593fc!important;
    }
  }
  
  .results-list{
    margin-right: 160px;
    .ant-collapse-header{
      // padding-top: 18px;
      // padding-bottom: 18px;
      height: 81px;
      display: flex;
      align-items: center;
      &>span{
        max-height: 50px;
        overflow: hidden;
        line-height: 25px;
      }
      .ant-collapse-extra{
        margin-left: auto;
      }
      .delete-btn-holder{
        overflow: hidden;
        .ant-btn{
          margin-right: -37px;
        }
      }
      &:hover{
        .delete-btn-holder .ant-btn{
          margin-right: 0;
        }
      }
    }
  }
  &>.ant-form>.accordion-container>.ant-collapse{
    position: relative;
    &>.ant-collapse-item>.ant-collapse-content>.ant-collapse-content-box .main-form .ant-form-item-label{
      font-weight: 500;
    }
    &>.ant-collapse-item-active{
      &>.ant-collapse-header{
        position: -webkit-sticky;
        position: sticky;
        top: 105px;
        background: #fafafa;
        z-index: 910;
        border-top-left-radius: 3px;
        border-top-right-radius: 3px;
        border-bottom: 1px solid #d9d9d9;
      }
      .ant-collapse-content{
        border-top: none;
        overflow: visible;
        .ant-collapse-content-box>.accordion-container>.ant-collapse{
          position: relative;
          &>.ant-collapse-item-active{
            &>.ant-collapse-header{
              top: 163px;
              z-index: 909;
              height: 70px;
              position: -webkit-sticky;
              position: sticky;
<<<<<<< HEAD
=======
              top: 186px;
>>>>>>> eae8788a
              background: #fafafa;
              border-top-left-radius: 3px;
              border-top-right-radius: 3px;
              border-bottom: 1px solid #d9d9d9;
            }
            .ant-collapse-content{
              border-top: none;
              overflow: visible;
              .ant-collapse-content-box>.accordion-container>.ant-collapse{
                position: relative;
                &>.ant-collapse-item-active{
                  &>.ant-collapse-header{
                    top: 267px;
                    z-index: 908;
                    height: 60px;
                  }
                }
              }
            }
          }
        }
      }
    }
    .ant-tabbar-wrapper{
      display: flex;
      flex-direction: column;
      float: left;
      .ant-tabs-extra-content{
        text-align: center;
        .ant-tabs-new-tab{
          width: 90%;
        }
      }
    }
  }
  .ant-collapse-header{
    .delete-panel{
      margin-left: 5px;
    }
  }
  .indicators-list{
    .ant-collapse-item{
      .ant-collapse-header .ant-collapse-extra{
        margin-left: auto;
        .menu-container{
          overflow: hidden;
          display: inline-block;
          .ant-radio-group{
            transition: transform .3s ease-out;
            transition-delay: .3s;
          }
        }
      }
    }
    .ant-collapse-item:not(.ant-collapse-item-active){
      .ant-collapse-header{
        .ant-collapse-extra{
          .ant-radio-group{
            transform: translateX(300px);
          }
        }
      }
    }

    .input-label{
      &>div{
        color: rgba(0, 0, 0, 0.85)
      }
    }

    .disaggregations-list{
      .remove-item{
        color: #aaa;
      }
    }
  }
  .ant-tag{
    text-transform: uppercase;
  }
}
.full-preview-modal{
  .ant-modal-body{
    padding: 0;
    &>.ant-collapse>.ant-collapse-item{
      padding-left: 7px;
    }
    .group-title{
      text-transform: capitalize;
    }
    .ant-collapse-item:last-of-type{
      border-bottom: none;
    }
    ul{
      margin-left: 30px;
      margin-bottom: 0;
      line-height: 2.3em;
    }
  }
}<|MERGE_RESOLUTION|>--- conflicted
+++ resolved
@@ -157,15 +157,11 @@
           position: relative;
           &>.ant-collapse-item-active{
             &>.ant-collapse-header{
-              top: 163px;
+              top: 186px;
               z-index: 909;
               height: 70px;
               position: -webkit-sticky;
               position: sticky;
-<<<<<<< HEAD
-=======
-              top: 186px;
->>>>>>> eae8788a
               background: #fafafa;
               border-top-left-radius: 3px;
               border-top-right-radius: 3px;
@@ -178,7 +174,7 @@
                 position: relative;
                 &>.ant-collapse-item-active{
                   &>.ant-collapse-header{
-                    top: 267px;
+                    top: 256px;
                     z-index: 908;
                     height: 60px;
                   }
