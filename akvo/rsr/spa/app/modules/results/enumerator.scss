@import '../../utils/common.scss';

.enumerator-view{
  display: flex;
  width: 100%;
  margin-top: 15px;
  ul.indicators{
    width: 390px;
    border-right: 1px solid #f4f4f4;
    margin-left: -15px;
    position: sticky;
    top: 53px;
    li{
      padding: 25px 0;
      border-bottom: 1px solid rgb(236, 236, 236);
      font-size: 13px;
      display: flex;
      cursor: pointer;
      &:first-child {
        border-top: 1px solid rgb(236, 236, 236);
      }
      .check-holder{
        display: flex;
        align-items: center;
        justify-content: center;
        min-width: 23px;
        margin-right: 15px;
        margin-left: 15px;
      }
      .check{
        width: 23px;height: 23px;
        // min-width: 20px;
        border-radius: 20px;
        background-color: #efefef;
        &.checked{
          background-color: #4e998e!important;
          color: #fff;
          display: flex;
          justify-content: center;
          align-items: center;
        }
      }
      &.selected{
        background-color: #eff6f9;
        h5{
          color: #6497ad;
        }
        .check{
          background-color: #fff;
        }
      }
    }
    h5{
      font-weight: 500;
      margin-bottom: 0;
      padding-right: 10px;
      color: rgb(75, 75, 75);
      // padding-left: 50px;
    }
  }
  .content{
    padding: 0px 0 20px 20px;
    flex: 1;
    &>.ant-collapse{
      width: 100%;
      background-color: #fff;
      border-color: #f4f4f4;
      overflow: visible;
      &>.ant-collapse-item{
        border-color: #f4f4f4;
        &>.ant-collapse-header{
          padding-top: 22px;
          padding-bottom: 22px;
          // font-weight: bold;
          font-size: 13px;
          display: flex;
          align-items: center;
          position: sticky;
          top: 55px;
          background-color: #fff;
          z-index: 11;
          .submitted{
            margin-left: auto;
            color: #5f968d;
            font-size: 14px;
            font-weight: 500;
          }
          .ant-btn{
            margin-left: auto;
          }
        }
        &>.ant-collapse-content{
          border-top: none;
        }
      }
    }
    .add-update{
      border: 1px solid #f4f4f4;
      position: relative;
      header{
        background-color: #efefef;
        height: 50px;
        padding-left: 50px;
        padding-top: 12px;
        position: absolute;
        width: 100%;
        top: 0;
        border-bottom: 1px solid #d6d6d6;
        .anticon{
          font-size: 24px;
          position: absolute;
          left: 13px;
          top: 12px;
          // margin-right: 10px;
        }
      }
      h3{
        text-transform: uppercase;
        font-size: 16px;
        font-weight: 500;
        color: rgb(151, 151, 151);
        margin-top: 20px;
        margin-bottom: 0px;
      }
      display: flex;
      align-items: center;
      flex-direction: column;
      padding-top: 50px;
      &>.ant-form{
        display: flex;
        align-items: center;
        flex-direction: column;
        width: 100%;
      }
      .ant-input-number{
        width: 170px;
      }
      .inputs-container{
        margin: 35px auto 35px;
        display: flex;
        width: 80%;
        position: relative;
        &.qualitative{
          width: 90%;
          &>.inputs{
            flex: 1.5;
            border: none;
            padding-left: 0;padding-right: 0;
            h5{
              text-transform: uppercase;
              font-size: 13px;
              color: #555555;
              margin-bottom: 15px;
            }
          }
        }
      }
      .inputs{
        padding: 15px 50px;
        margin-right: 15px;
        border: 1px solid #4e998e;
        flex: 2;
        // max-width: 440px;
        border-radius: 5px;
        &>.dsg-group{
          padding: 15px 10px 0 0;
          border: 1px solid rgb(182, 182, 182);
          border-radius: 4px;
          margin-top: 15px;
          margin-left: -15px;
          margin-bottom: 15px;
          position: relative;
          display: flex;
          max-width: 300px;
          flex-wrap: wrap;
          h5{
            text-transform: none;
            background-color: #fff;
            margin-bottom: 4px;
            // margin-left: 5px;
            font-size: 15px;
            text-align: left;
            padding: 0 5px;
            margin-left: 10px;
            color: rgb(49, 49, 49);
          }
          .h-holder{
            position: absolute;
            top: -10px;
            display: flex;
          }
          .ant-form-item{
            margin-bottom: 10px;
            margin-left: 15px;
            .ant-input-number{
              width: 110px;
            }
          }
        }
        .ant-form-item{
          .ant-form-item-label{
            line-height: 22px;
            opacity: 0.7;
            label{
              font-size: 13px;
            }
          }
        }
        .updated-actual{
          .cap{
            opacity: 0.85;
            font-size: 13px;
          }
          .value{
            b{
              margin-right: 10px;
            }
            small{
              opacity: 0.75;
              font-size: 10px;
            }
          }
        }
        .ant-input{
          width: 170px;
          font-weight: 600;
        }
        .perc{
          color: #4e998e;
          font-size: 33px;
          font-weight: 600;
          position: absolute;
          left: 200px;
          width: calc(100% - 200px);
          top: 72px;
          text-align: center;
        }
      }
      .prev-value-holder{
        flex: 1.5;
      }
      .prev-value{
        background-color: #fafafa;
        border-radius: 5px;
        border: 1px solid #f5f5f5;
        padding: 15px;
        text-align: center;
        h5{
          text-transform: uppercase;
          font-size: 13px;
          color: rgb(131, 131, 131);
          font-weight: normal;
        }
        .date{
          font-size: 12px;
          color: rgb(131, 131, 131);
        }
        .author{
          font-size: 15px;
        }
        .narrative{
          margin-top: 10px;
          font-size: 12px;
          text-align: justify;
        }
        .value-holder{
          display: flex;
          // align-items: center;
          justify-content: center;
          margin-top: 7px;
          .breakdown{
            font-size: 11px;
            line-height: 12px;
            text-align: left;
            margin-left: 11px;
            margin-top: 3px;
            .cap{
              font-size: 9px;
              opacity: 0.75;
              &.num{
                margin-top: 2px;
              }
            }
          }
        }
        .value{
          margin-top: 10px;
          border: 2px solid rgb(155, 155, 155);
          border-radius: 7px;
          display: inline-block;
          padding: 5px 9px;
          font-weight: 600;
          font-size: 16px;
          color: rgb(126, 126, 126);
        }
        .target-cap{
          font-size: 10px;
          opacity: 0.6;
          margin-top: 5px;
        }
        .dsg-group{
          padding: 5px 5px 0;
          border: 1px solid rgb(182, 182, 182);
          border-radius: 4px;
          margin-top: 15px;
          h5{
            text-transform: none;
            background-color: #fafafa;
            margin-bottom: 4px;
            font-size: 15px;
            text-align: left;
            padding: 0 5px;
            margin-left: 5px;
            color: rgb(49, 49, 49);
          }
          .h-holder{
            margin-top: -17px;
            display: flex;
          }
          ul{
            display: flex;
            flex-wrap: wrap;
            margin-bottom: 7px;
            li{
              margin-left: 10px;
              margin-right: 5px;
              border-bottom: 0;
              display: flex;
              flex-direction: column;
              align-items: start;
              margin-bottom: 4px;
              .label{
                text-align: left;
                font-size: 13px;
              }
              b{
                font-size: 13px;
              }
            }
            .ant-divider{
              margin: 5px 0;
            }
          }
        }
      }
      .all-submissions-btn-container{
        text-align: center;
        margin-top: 5px;
        .ant-btn{
          font-size: 11px;
          color: #000;
          font-weight: 600;
        }
      }
      .notes{
        width: 80%;
<<<<<<< HEAD
=======
        margin: 25px auto;
>>>>>>> 84598aa2
      }
      .upload{
        width: 100%;
        margin: 25px auto;

      }
    }
  }
  .ant-form-item-label .input-label{
    display: inline-block;
  }
}

.empty{
  display: flex;
  align-items: center;
  justify-content: center;
  font-weight: 300;
  height: 300px;
  font-size: 18px;
  width: 100%;
}

.all-submissions-modal{
  .ant-modal-body>table{
    width: 100%;
    &>tr{
      // display: flex;
      &:not(:last-child){
        border-bottom: 1px solid #d8d8d8;
      }
      // align-items: center;
      // padding-top: 7px;
      // padding-bottom: 7px;
      svg{
        width: 24px;
        height: 24px;
      }
      .svg-text{
        display: flex;
        align-items: center;
        margin-top: 10px;
        margin-bottom: 10px;
      }
      .text{
        display: flex;
        flex-direction: column;
        line-height: 18px;
        margin-left: 10px;
        font-size: 13px;
        white-space: nowrap;
      }
      td{

      }
      td.spacer{
        width: 100%;
      }

      .dsg-group{
        margin-right: 15px;
        padding: 11px 10px 4px 0;
        border: 1px solid rgb(182, 182, 182);
        border-radius: 4px;
        margin-top: 15px;
        margin-left: -10px;
        margin-bottom: 15px;
        position: relative;
        display: flex;
        max-width: 300px;
        flex-wrap: wrap;
        h5{
          text-transform: none;
          background-color: #fff;
          margin-bottom: 4px;
          white-space: nowrap;
          // margin-left: 5px;
          font-size: 15px;
          text-align: left;
          padding: 0 5px;
          margin-left: 10px;
          color: rgb(49, 49, 49);
        }
        .h-holder{
          position: absolute;
          top: -10px;
          display: flex;
        }
        ul{
          display: flex;
          li{
            margin-left: 15px;
            white-space: nowrap;
            position: relative;
            &:not(:first-child):before{
              content: " ";
              position: absolute;
              left: -8px;
              top: 6px;
              width: 1px;
              background-color: rgb(231, 231, 231);
              height: 32px;
            }
          }
        }
      }
      .value{
        color: #42998e;
        font-weight: 600;
        font-size: 30px;
        text-align: right;
      }
    }
  }
}<|MERGE_RESOLUTION|>--- conflicted
+++ resolved
@@ -354,10 +354,7 @@
       }
       .notes{
         width: 80%;
-<<<<<<< HEAD
-=======
         margin: 25px auto;
->>>>>>> 84598aa2
       }
       .upload{
         width: 100%;
