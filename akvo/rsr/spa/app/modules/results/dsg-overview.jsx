import React, { useEffect, useState } from 'react'
import classNames from 'classnames'
import './dsg-overview.scss'
import { Icon, InputNumber, Tooltip } from 'antd'
import { cloneDeep } from 'lodash'
import api from '../../utils/api'
import { inputNumberAmountFormatting } from '../../utils/misc'

const TargetValue = ({ targetValue, size = 'default', onUpdate }) => {
  const [editing, setEditing] = useState(false)
  const [value, onChange] = useState()
  useEffect(() => {
    onChange(targetValue)
  }, [])
  const submit = () => {
    setEditing(false)
    onUpdate(value)
  }
  if (!editing) {
    return [
      <div className="value-container">
        <div className="value">{String(targetValue).replace(/\B(?=(\d{3})+(?!\d))/g, ',')}</div>
        <div className="edit-target-btn" onClick={() => setEditing(true)}><Icon type="edit" /></div>
      </div>
    ]
  }
  return [
    <div className="value-container">
      <div className="value"><InputNumber {...{ value, onChange, size, ...inputNumberAmountFormatting }} /></div>
      <div className="edit-target-btn done" onClick={submit}><Icon type="check" /></div>
    </div>
  ]
}

const DsgOverview = ({ disaggregations, targets, period, values = [], updatesListRef, setHover, periodIndex, editPeriod}) => {
  const dsgGroups = {}
  disaggregations.filter(it => it.value > 0).forEach(item => {
    if (!dsgGroups[item.category]) dsgGroups[item.category] = []
    const target = targets.find(it => it.category === item.category && it.type === item.type)
    const dsgIndex = dsgGroups[item.category].findIndex(it => it.type === item.type)
<<<<<<< HEAD
    // console.log(item)
=======
>>>>>>> e3b08f75
    if(dsgIndex === -1){
      dsgGroups[item.category].push({ ...item, vals: [{ val: item.value, status: item.status }], target: target ? target.value : null, targetId: target ? target.id : null })
    } else {
      dsgGroups[item.category][dsgIndex].vals.push({ val: item.value, status: item.status })
    }
  })
  const approvedUpdates = period.updates.filter(it => it.status === 'A')
  const unapprovedUpdates = values.filter(it => it.status !== 'A')
  const totalValue = approvedUpdates.reduce((acc, val) => acc + val.value, 0)
  const handleValueClick = (index) => () => {
    updatesListRef.current.children[0].children[index].children[0].click()
  }
  const perc = period.targetValue > 0 ? Math.round((values.filter(it => it.status === 'A').reduce((a, v) => a + v.value, 0) / period.targetValue) * 100 * 10) / 10 : 0
  const handleUpdateTargetValue = (value) => {
    api.patch(`/indicator_period/${period.id}/`, {
      targetValue: value
    }).then(() => {
      editPeriod({ ...period, targetValue: value }, periodIndex)
    }).catch((e) => {
      console.error(e)
    })
  }
  const handleUpdateItemTargetValue = (item) => (value) => {
    api.patch(`/disaggregation_target/${item.targetId}/`, {
      value
    })
    .then(() => {
      const _period = cloneDeep(period)
      const it = _period.disaggregationTargets.find(it => it.id === item.targetId)
      if (it) it.value = value
      editPeriod(_period, periodIndex)
    })
  }
  return (
    <div className="dsg-overview">
      <header>
        <div className="labels">
          <div className="value-label actual">
            <div className="label">Actual value</div>
            <div className="value">{String(values.filter(it => it.status === 'A').reduce((acc, v) => acc + v.value, 0)).replace(/\B(?=(\d{3})+(?!\d))/g, ',')}</div>
          </div>
          {period.targetValue > 0 && (
            <div className="value-label target">
              <div className="label">Target value</div>
              <TargetValue targetValue={period.targetValue} onUpdate={handleUpdateTargetValue} />
            </div>
          )}
        </div>
        <div className="bar">
          {values.map((value, index) => {
            return (
              <Tooltip title={String(value.value).replace(/\B(?=(\d{3})+(?!\d))/g, ',')}>
              <div
                className={classNames('fill', { draft: value.status === 'D'})}
                style={{ flex: period.targetValue > 0 ? value.value / period.targetValue : 1 }}
                onClick={handleValueClick(index)}
                role="button"
                tabIndex="-1"
              >
                {perc > 0 && value.status === 'A' && (index === values.length - 1 || values[index + 1].status === 'D') && <span className={classNames('text-color', perc < 20 ? 'flip' : 'no-flip')}>{perc}%</span>}
              </div>
              </Tooltip>
            )
          })}
        </div>
      </header>
      <div className="groups">
      {Object.keys(dsgGroups).map(dsgKey => {
        let maxValue = 0
        dsgGroups[dsgKey].forEach(it => { if (it.value > maxValue) maxValue = it.value })
        const withTargets = dsgGroups[dsgKey].filter(it => it.target > 0).length > 0
        return (
          <div className="disaggregation-group">
            <div>
              <h5>Disaggregations: {dsgKey}</h5>
              <div className="horizontal bar-chart">
                <ul className="disaggregations-bar">
                {dsgGroups[dsgKey].map(item => {
                  const drafts = item.vals.filter(it => it.status === 'D')
                  const perc = item.target > 0 ? Math.round((item.vals.filter(it => it.status === 'A').reduce((a, v) => a + v.val, 0) / item.target) * 100 * 10) / 10 : 0
                  return (
                    <li className="dsg-item">
                      <div className="labels">
                        <div className="value-label actual text-color">
                          <div className="label">{item.type}</div>
                          <div className="value">{String(item.vals.filter(it => it.status === 'A').reduce((acc, v) => acc + v.val, 0)).replace(/\B(?=(\d{3})+(?!\d))/g, ',')}</div>
                        </div>
                        {item.target > 0 && (
                          <div className="value-label target">
                            <div className="label">Target</div>
                            <TargetValue size="small" targetValue={item.target} onUpdate={handleUpdateItemTargetValue(item)} />
                          </div>
                          )}
                      </div>
                      <div className="bar">
                        {item.vals.map(({ val, status }, index) => {
                          return (
                            <Tooltip title={String(val).replace(/\B(?=(\d{3})+(?!\d))/g, ',')}>
                            <div
                              className={classNames('fill color', { draft: status === 'D' })} style={{ flex: item.target > 0 ? (val / item.target) : withTargets ? 1 : (val / maxValue) }}
                            >
                                {(perc > 0 && index === item.vals.length - 1) && <span className={classNames('text-color', perc < 20 ? 'flip' : 'no-flip')}>{perc}%</span>}
                            </div>
                            </Tooltip>
                          )
                        })}
                      </div>
                    </li>
                    )
                })}
                </ul>
              </div>
            </div>
          </div>
        )
      })}
      </div>
    </div>
  )
}

export default DsgOverview<|MERGE_RESOLUTION|>--- conflicted
+++ resolved
@@ -32,25 +32,18 @@
   ]
 }
 
-const DsgOverview = ({ disaggregations, targets, period, values = [], updatesListRef, setHover, periodIndex, editPeriod}) => {
+const DsgOverview = ({ disaggregations, targets, period, values = [], updatesListRef, periodIndex, editPeriod}) => {
   const dsgGroups = {}
   disaggregations.filter(it => it.value > 0).forEach(item => {
     if (!dsgGroups[item.category]) dsgGroups[item.category] = []
     const target = targets.find(it => it.category === item.category && it.type === item.type)
     const dsgIndex = dsgGroups[item.category].findIndex(it => it.type === item.type)
-<<<<<<< HEAD
-    // console.log(item)
-=======
->>>>>>> e3b08f75
     if(dsgIndex === -1){
       dsgGroups[item.category].push({ ...item, vals: [{ val: item.value, status: item.status }], target: target ? target.value : null, targetId: target ? target.id : null })
     } else {
       dsgGroups[item.category][dsgIndex].vals.push({ val: item.value, status: item.status })
     }
   })
-  const approvedUpdates = period.updates.filter(it => it.status === 'A')
-  const unapprovedUpdates = values.filter(it => it.status !== 'A')
-  const totalValue = approvedUpdates.reduce((acc, val) => acc + val.value, 0)
   const handleValueClick = (index) => () => {
     updatesListRef.current.children[0].children[index].children[0].click()
   }
