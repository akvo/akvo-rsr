import React, { useEffect, useState } from 'react'
import { Icon, InputNumber } from 'antd'
import classNames from 'classnames'
import { inputNumberAmountFormatting } from '../../utils/misc'
import api from '../../utils/api'


<<<<<<< HEAD
const Timeline = ({ updates, period, pinned, indicator, updatesListRef, setHover }) => {
=======
const Timeline = ({ updates, period, periodIndex, editPeriod, pinned, updatesListRef, setHover }) => {
>>>>>>> e3b08f75
  let svgHeight = 260
  const approvedUpdates = updates.filter(it => it.status === 'A')
  const unapprovedUpdates = updates.filter(it => it.status !== 'A')
  const totalValue = approvedUpdates.reduce((acc, val) => acc + val.value, 0)
  const totalProjectedValue = totalValue + unapprovedUpdates.reduce((acc, val) => acc + val.value, 0)
  if (!period.targetValue && totalValue === 0) { svgHeight = 50 }
  const points = [[0, svgHeight]]
  const chartWidth = 350
  let value = 0
  let maxValue = totalProjectedValue > period.targetValue ? totalProjectedValue : period.targetValue
  if (maxValue === 0) maxValue = 1
  const goalReached = period.targetValue && totalValue >= period.targetValue
  approvedUpdates.forEach((update, index) => { value += update.value; points.push([((index + 1) / updates.length) * chartWidth, svgHeight - (value / maxValue) * (svgHeight - 10)]) })

  const projectedPoints = [points[points.length - 1]]
  unapprovedUpdates.forEach((update, index) => { value += update.value; projectedPoints.push([((points.length + index) / updates.length) * chartWidth, svgHeight - (value / maxValue) * (svgHeight - 10)]) })

  const handleBulletEnter = (index) => {
    setHover(index)
  }
  const handleBulletLeave = (index) => {
    setHover(null)
  }
  const handleBulletClick = (index) => {
    updatesListRef.current.children[0].children[index].children[0].click()
  }
  return (
    <div className={classNames('timeline-container', { withTarget: period.targetValue > 0 })}>
      {(period.targetValue > 0 || updates.length > 0) &&
        <div className="timeline" style={{ height: svgHeight + 50 }}>
<<<<<<< HEAD
          {period.targetValue > 0 &&
            <div className="target">
              <div className="cap">target value</div>
              <div><b>{String(period.targetValue).replace(/\B(?=(\d{3})+(?!\d))/g, ',')}{indicator.measure === '2' && <small>%</small>}</b></div>
            </div>
          }
=======
          {period.targetValue > 0 && [
            <TargetValue targetValue={period.targetValue} periodId={period.id} onUpdated={value => { editPeriod({ ...period, targetValue: value }, periodIndex) }} />
          ]}
>>>>>>> e3b08f75
          <div
            className="actual"
            style={{
              top: (!period.targetValue && approvedUpdates.length === 0) ? 0 : svgHeight - ((totalValue / maxValue) * (svgHeight - 10)) - 12,
              right: (unapprovedUpdates.length > 0 && approvedUpdates.length > 0) ? (unapprovedUpdates.length / updates.length) * chartWidth + 7 : 0
            }}
          >
            <div className="cap">actual value</div>
            <div className="val">
              {period.targetValue > 0 && <small>{Math.round((totalValue / period.targetValue) * 100 * 10) / 10}%</small>}
              <b>{String(totalValue).replace(/\B(?=(\d{3})+(?!\d))/g, ',')}{indicator.measure === '2' && <small>%</small>}</b>
            </div>
          </div>
          {unapprovedUpdates.length > 0 && (
            <div
              className="projected actual"
              style={{
                top: (!period.targetValue && approvedUpdates.length === 0) ? 0 : svgHeight - ((value / maxValue) * (svgHeight - 10)) - 12,
              }}
            >
              <div>
                <small>projected</small>
                <div className="cap">actual value</div>
                <div className="val">
                  {period.targetValue > 0 && <small>{Math.round((value / period.targetValue) * 100 * 10) / 10}%</small>}
                  <b>{String(value).replace(/\B(?=(\d{3})+(?!\d))/g, ',')}{indicator.measure === '2' && <small>%</small>}</b>
                </div>
              </div>
            </div>
          )}
          {svgHeight > 50 && <div className="actual-line" style={{ top: svgHeight - ((totalValue / maxValue) * (svgHeight - 10)) + 43 }} />}
          <svg width="370px" height={svgHeight + 10} version="1.1" xmlns="http://www.w3.org/2000/svg">
            <g id="Page-1" stroke="none" strokeWidth="1" fill="none" fillRule="evenodd">
              <line x1="0" y1={svgHeight} x2="365" y2={svgHeight} stroke="#43998f" strokeWidth="1" />
              <g transform={`translate(364, ${svgHeight - 3.5})`}>
                <polygon id="Path-2" fill="#43998f" points="0.897746169 0 0.897746169 6.63126533 6.47011827 3.31563267" />
              </g>
              {svgHeight > 50 && [
                <polyline fill="#eaf3f2" points={[...points, [points[points.length - 1][0], svgHeight]].map(p => p.join(' ')).join(' ')} />,
                <polyline stroke="#43998f" strokeWidth="3" points={points.map(p => p.join(' ')).join(' ')} />
              ]}
              {projectedPoints.length > 1 && [
              <polyline fill="#eaf3f2" opacity="0.7" points={[points.length > 1 ? [points[points.length - 1][0], svgHeight] : null, ...projectedPoints, [projectedPoints[projectedPoints.length - 1][0], svgHeight]].filter(it => it !== null).map(p => p.join(' ')).join(' ')} />,
                <polyline stroke="#43998f" strokeWidth="1.5" strokeLinecap="round" strokeDasharray="1.3 4" points={projectedPoints.map(p => p.join(' ')).join(' ')} />,
                projectedPoints.slice(1).map(point => [
                  <line x1={point[0]} y1={point[1]} x2={point[0]} y2={svgHeight + 10} stroke="#43998f" strokeWidth="1.5" strokeDasharray="1.3 4" strokeLinecap="round" />,
                  <circle {...point[1] > 10 ? { fill: '#fff', r: 6, stroke: '#43998f' } : { fill: '#bed3d0', stroke: '#debda8', r: 9 }} strokeWidth="1.5" cx={point[0]} cy={point[1]} />
                ])
              ]}
              <g>
                {points.slice(1).map((point, pi) => [
                  <line x1={point[0]} y1={point[1]} x2={point[0]} y2={svgHeight + 10} stroke="#43998f" strokeWidth="1.5" {...pi === points.length - 2 ? {} : { strokeDasharray: '1.3 4' }} strokeLinecap="round" />,
                  <circle {...(pi === points.length - 2 && approvedUpdates[approvedUpdates.length - 1].value > 0) ? { fill: point[1] === 10 ? '#43998f' : '#fff', stroke: '#43998f', strokeWidth: 2, r: 9 } : { fill: '#43998f', r: 6 }} cx={point[0]} cy={point[1]} />
                ])}
              </g>
              {goalReached && (
                <g transform="translate(340, 0)">
                  <path d="M20,10 C20,4.4771525 15.5228475,0 10,0 C4.4771525,0 0,4.4771525 0,10" fill="#ecbaa1" />
                </g>
              )}
            </g>
          </svg>
          <div className="bullets">
            {points.slice(1).map((point, pi) => <div style={{ left: point[0] }} className={Number(pinned) === pi && 'pinned'} onMouseEnter={() => handleBulletEnter(pi)} onMouseLeave={() => handleBulletLeave(pi)} onClick={() => handleBulletClick(pi)} role="button" tabIndex="-1"><span>{pi + 1}</span></div>)}
          {projectedPoints.slice(1).map((point, pi) => <div style={{ left: point[0] }} className={Number(pinned) === points.length - 1 + pi && 'pinned'} onMouseEnter={() => handleBulletEnter(points.length - 1 + pi)} onMouseLeave={() => handleBulletLeave(points.length - 1 + pi)} onClick={() => handleBulletClick(points.length - 1 + pi)} role="button" tabIndex="-1"><span>{points.length - 1 + pi + 1}</span></div>)}
          </div>
        </div>
      }
      {updates.length === 0 && (
        <div className="no-updates">No updates yet</div>
      )}
    </div>
  )
}

const TargetValue = ({ targetValue, periodId, onUpdated }) => {
  const [editing, setEditing] = useState(false)
  const [value, onChange] = useState()
  useEffect(() => {
    onChange(targetValue)
  }, [])
  const submit = () => {
    api.patch(`/indicator_period/${periodId}/`, {
      targetValue: value
    }).then(() => {
      setEditing(false)
      onUpdated(value)
    }).catch((e) => {
      // setSaving(false)
      console.error(e)
    })
  }
  return [
    <div className="target">
      <div>
        <div className="cap">target value</div>
        {!editing && <div className="edit-target-btn" onClick={() => setEditing(true)}><Icon type="edit" /> Edit</div>}
        {editing && <div className="edit-target-btn done" onClick={submit}><Icon type="check" /> Save</div>}
      </div>
      <div>
        {editing && [
          <div className="edit-target-form">
            <InputNumber {...{ value, onChange, ...inputNumberAmountFormatting }} />
          </div>
        ]}
        {!editing && <b>{String(targetValue).replace(/\B(?=(\d{3})+(?!\d))/g, ',')}</b>}
      </div>
    </div>
  ]
}

export default Timeline<|MERGE_RESOLUTION|>--- conflicted
+++ resolved
@@ -5,11 +5,7 @@
 import api from '../../utils/api'
 
 
-<<<<<<< HEAD
-const Timeline = ({ updates, period, pinned, indicator, updatesListRef, setHover }) => {
-=======
-const Timeline = ({ updates, period, periodIndex, editPeriod, pinned, updatesListRef, setHover }) => {
->>>>>>> e3b08f75
+const Timeline = ({ updates, period, indicator, periodIndex, editPeriod, pinned, updatesListRef, setHover }) => {
   let svgHeight = 260
   const approvedUpdates = updates.filter(it => it.status === 'A')
   const unapprovedUpdates = updates.filter(it => it.status !== 'A')
@@ -40,18 +36,9 @@
     <div className={classNames('timeline-container', { withTarget: period.targetValue > 0 })}>
       {(period.targetValue > 0 || updates.length > 0) &&
         <div className="timeline" style={{ height: svgHeight + 50 }}>
-<<<<<<< HEAD
-          {period.targetValue > 0 &&
-            <div className="target">
-              <div className="cap">target value</div>
-              <div><b>{String(period.targetValue).replace(/\B(?=(\d{3})+(?!\d))/g, ',')}{indicator.measure === '2' && <small>%</small>}</b></div>
-            </div>
-          }
-=======
           {period.targetValue > 0 && [
             <TargetValue targetValue={period.targetValue} periodId={period.id} onUpdated={value => { editPeriod({ ...period, targetValue: value }, periodIndex) }} />
           ]}
->>>>>>> e3b08f75
           <div
             className="actual"
             style={{
