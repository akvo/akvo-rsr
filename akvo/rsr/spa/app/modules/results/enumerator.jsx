--- conflicted
+++ resolved
@@ -410,15 +410,9 @@
                         ),
                         <h5>{t('Your new update')}</h5>,
                         <Field
-<<<<<<< HEAD
-                          name="narrative"
-                          render={({input}) => [ // TODO: saved narrative value are not displayed when editing
-                            <RTE {...input} disabled={pendingUpdate != null} />
-=======
                           name="text"
                           render={({input}) => [
                             <RTE {...input} disabled={submittedUpdate != null} />
->>>>>>> f7a5b280
                           ]}
                         />
                       ]}
