--- conflicted
+++ resolved
@@ -17,10 +17,7 @@
 } from '../../../components'
 import api from '../../../utils/api'
 import FinalField from '../../../utils/final-field'
-<<<<<<< HEAD
-=======
 import { getMaxDisaggregation, getSumValues, nicenum } from '../../../utils/misc'
->>>>>>> e0a32f8a
 import RTE from '../../../utils/rte'
 import ScoringField from '../../../components/ScoringField'
 import LineChart from '../../../components/LineChart'
@@ -32,13 +29,9 @@
   setNumberFormat,
 } from '../../../utils/misc'
 import { isNSOProject } from '../../../utils/feat-flags'
-<<<<<<< HEAD
 import { indicatorType, measureType } from '../../../utils/constants'
 import DisaggregationsInput from './DisaggregationsInput'
 import UpdatesHistory from '../../../components/UpdatesHistory'
-=======
-import { measureType } from '../../../utils/constants'
->>>>>>> e0a32f8a
 
 const { Text } = Typography
 
@@ -98,7 +91,6 @@
             {((typeof errors === 'string') && errors?.match(new RegExp('multiple|updates|percentages', 'g'))?.length > 0) && (
               <Text type="danger">{t('Value already reported')}</Text>
             )}
-<<<<<<< HEAD
             <DisaggregationsInput {...disaggregationsProps} />
             {indicator.type === 1 ?
               (
@@ -141,23 +133,6 @@
                         }
                         return null
                       }}
-=======
-            {indicator.dimensionNames.map(group =>
-              <div className="dsg-group" key={group.name}>
-                <div className="h-holder">
-                  <h5>{group.name}</h5>
-                </div>
-                {group.dimensionValues.map(dsg => {
-                  return indicator.measure === measureType.UNIT ? (
-                    <FinalField
-                      name={`disaggregations[${disaggregations.findIndex(it => it.typeId === dsg.id && group.id === it.groupId)}].value`}
-                      control="input-number"
-                      withLabel
-                      dict={{ label: dsg.value }}
-                      min={-Infinity}
-                      step={1}
-                      disabled={disableInputs}
->>>>>>> e0a32f8a
                     />
                   )}
                   {(indicator.measure === measureType.UNIT) && (
@@ -227,123 +202,6 @@
                         </FormSpy>
                       </div>
                     </div>
-<<<<<<< HEAD
-=======
-                  )
-                }
-                )}
-              </div>
-            )}
-            {indicator.type === 1 ?
-              (
-                <>
-                  {init?.disaggregations?.length > 0 && (
-                    <Field
-                      name="disaggregations"
-                      render={({ input }) => {
-                        if (isNSOProject(project)) {
-                          return null
-                        }
-                        const _dsgGrouped = groupBy(input?.value, 'category')
-                        const _dsgValues = Object
-                          .values(_dsgGrouped)
-                          ?.map((values) => values?.map((v) => ({ ...v, numerator: v?.numerator || null, denominator: v?.denominator || null })))
-                          ?.map((values) => ({
-                            value: getSumValues(values, 'value'),
-                            numerator: getSumValues(values, 'numerator'),
-                            denominator: getSumValues(values, 'denominator'),
-                          }))
-                        const dsgGroups = Object
-                          .keys(_dsgGrouped)
-                          ?.reduce((obj, key, index) => ({
-                            ...obj,
-                            [key]: _dsgValues[index]
-                          }), {})
-                        const categories = Object.keys(dsgGroups)
-
-                        if (categories.length > 0 && indicator.measure === measureType.UNIT) {
-                          const value = getMaxDisaggregation(_dsgValues, 'value')
-                          if (!Number.isNaN(value)) {
-                            form.change('value', value)
-                          }
-                        }
-                        if (categories.length > 0 && indicator.measure === measureType.PERCENTAGE) {
-                          const numerator = getMaxDisaggregation(_dsgValues, 'numerator')
-                          const denominator = getMaxDisaggregation(_dsgValues, 'denominator')
-                          form.change('numerator', numerator)
-                          form.change('denominator', denominator)
-                        }
-                        return null
-                      }}
-                    />
-                  )}
-                  {(indicator.measure === measureType.UNIT) && (
-                    <>
-                      <FinalField
-                        withLabel
-                        dict={{ label: period?.disaggregationTargets.length > 0 ? t('Total value') : t('Value') }}
-                        name="value"
-                        control="input-number"
-                        step={1}
-                        disabled={disableInputs}
-                      />
-                      {(period.updates.length > 0) && (
-                        <div className="updated-actual">
-                          <div className="cap">{t('Updated actual value')}</div>
-                          <Field
-                            name="value"
-                            render={({ input }) => {
-                              const updatedTotal = disableInputs ? 0 : input.value
-                              return (
-                                <div className="value">
-                                  <b>{nicenum(updatedTotal)}</b>
-                                  {period.targetValue > 0 && <small>{(Math.round((updatedTotal / period.targetValue) * 100 * 10) / 10)}% of target</small>}
-                                </div>
-                              )
-                            }}
-                          />
-                        </div>
-                      )}
-                    </>
-                  )}
-                  {(indicator.measure === measureType.PERCENTAGE) && (
-                    <div className="percentage-indicator">
-                      <div>
-                        <FinalField
-                          withLabel
-                          dict={{ label: 'Numerator' }}
-                          name="numerator"
-                          control="input-number"
-                          min={-Infinity}
-                          step={1}
-                          disabled={disableInputs}
-                        />
-                        <FinalField
-                          withLabel
-                          dict={{ label: 'Denominator' }}
-                          name="denominator"
-                          control="input-number"
-                          step={1}
-                          min={-Infinity}
-                          disabled={disableInputs}
-                        />
-                      </div>
-                      <div className="perc">
-                        <FormSpy subscription={{ values: true }}>
-                          {({ values }) => {
-                            if (values.numerator !== '' && values.numerator != null && values.denominator) {
-                              const value = Math.round((values.numerator / values.denominator) * 100 * 10) / 10
-                              if (value !== values.value) {
-                                form.change('value', value)
-                              }
-                              return `${value}%`
-                            }
-                            return null
-                          }}
-                        </FormSpy>
-                      </div>
-                    </div>
->>>>>>> e0a32f8a
                   )}
                 </>
               )
@@ -360,11 +218,7 @@
                   render={({ input }) => {
                     if (disableInputs) {
                       const parse = SimpleMarkdown.defaultBlockParse
-<<<<<<< HEAD
                       const mdOutput = SimpleMarkdown.defaultReactOutput
-=======
-                      const mdOutput = SimpleMarkdown.defaultOutput
->>>>>>> e0a32f8a
                       return <div className="md-output">{mdOutput(parse(input.value))}</div>
                     }
                     return [
@@ -374,7 +228,6 @@
                 />
               ]}
           </div>
-<<<<<<< HEAD
           {(mneView && indicator.type === 1) && (
             disaggregations.length > 0 ?
               (
@@ -414,49 +267,6 @@
                   }}
                 </FormSpy>
               </div>
-=======
-          {!mneView && !(indicator.measure === measureType.PERCENTAGE && period.updates.length > 0) &&
-            <PrevUpdate update={period.updates.filter(it => it.status === 'A' || it.status === 'R')[0]} {...{ period, indicator }} />
-          }
-          {(mneView && indicator.type === 1 && disaggregations.length > 0) && (
-            <FormSpy subscription={{ values: true }}>
-              {({ values }) => {
-                const periodUpdates = [...period.updates, { ...values, status: 'D' }]
-                const dgs = [...periodUpdates.reduce((acc, val) => [...acc, ...val.disaggregations.map(it => ({ ...it, status: val.status }))], [])]
-                if (dgs.length) {
-                  disaggregations = dgs.map((dg, dgx) => ({ ...dg, typeId: disaggregations[dgx]?.typeId }))
-                }
-                const valueUpdates = periodUpdates.map(it => ({ value: it.value, status: it.status }))
-                return <DsgOverview {...{ disaggregations, targets: period.disaggregationTargets, period, editPeriod: (props) => { editPeriod(props, indicator) }, values: valueUpdates }} />
-              }}
-            </FormSpy>
-          )}
-          {(indicator?.measure === measureType.UNIT && indicator?.type === 1) && (
-            <div className="timeline-outer">
-              <FormSpy subscription={{ values: true }}>
-                {({ values }) => {
-                  const updates = [...period.updates, { ...values, status: 'D' }].filter(it => it !== null)
-                  let data = updates?.map(u => ({
-                    label: u.createdAt ? moment(u.createdAt, 'YYYY-MM-DD').format('DD-MM-YYYY') : null,
-                    unix: u.createdAt ? moment(u.createdAt, 'YYYY-MM-DD').unix() : null,
-                    y: u.value || 0
-                  }))
-                  data = orderBy(data, ['unix'], ['asc']).map((u, index) => ({ ...u, x: index }))
-                  return (
-                    <LineChart
-                      data={data}
-                      width={480}
-                      height={300}
-                      horizontalGuides={5}
-                      precision={2}
-                      verticalGuides={1}
-                      {...period}
-                    />
-                  )
-                }}
-              </FormSpy>
-            </div>
->>>>>>> e0a32f8a
           )}
         </div>
         <Divider />
