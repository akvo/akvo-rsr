--- conflicted
+++ resolved
@@ -154,11 +154,7 @@
       grid={{ column: 1 }}
       itemLayout="vertical"
       className="tobe-reported"
-<<<<<<< HEAD
-      dataSource={dataSource}
-=======
       dataSource={orderBy(updates, ['indicator.title'], ['asc'])}
->>>>>>> e0a32f8a
       renderItem={(item, ix) => {
         const iKey = item?.id || `${item?.indicator?.id}0${ix}`
         const updateClass = item?.statusDisplay?.toLowerCase()?.replace(/\s+/g, '-')
