--- conflicted
+++ resolved
@@ -111,15 +111,11 @@
   }
   render(){
     const { t, userRdr } = this.props
-<<<<<<< HEAD
-    const showNewFeature = userRdr.organisations && userRdr.organisations.findIndex(it => it.id === 42) !== -1
-    const showNewProgram = userRdr.organisations && userRdr.organisations.findIndex(it => it.id === 42) !== -1
-    const hasPrograms = userRdr && userRdr.programs && userRdr.programs.length > 0
-=======
     // only for selected org users
     const facOrgs = new Set([42, 3210])
     const showNewFeature = userRdr.organisations && userRdr.organisations.findIndex(it => facOrgs.has(it.id)) !== -1
->>>>>>> 36f5b982
+    const showNewProgram = userRdr.organisations && userRdr.organisations.findIndex(it => it.id === 42) !== -1
+    const hasPrograms = userRdr && userRdr.programs && userRdr.programs.length > 0
     return (
       <div id="projects-view">
         <div className="topbar-row">
