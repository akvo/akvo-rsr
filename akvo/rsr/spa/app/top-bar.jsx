--- conflicted
+++ resolved
@@ -69,14 +69,10 @@
 
 const TopBar = ({ userRdr, dispatch }) => {
   const { t } = useTranslation()
-<<<<<<< HEAD
-  const showNewFeature = userRdr.organisations && userRdr.organisations.findIndex(it => it.id === 42) !== -1
-  const showNewProgramFlag = userRdr.organisations && userRdr.organisations.findIndex(it => it.id === 42) !== -1
-=======
   // Show new feature only for selected users
   const facOrgs = new Set([42, 3210])
   const showNewFeature = userRdr.organisations && userRdr.organisations.findIndex(it => facOrgs.has(it.id)) !== -1
->>>>>>> 36f5b982
+  const showNewProgramFlag = userRdr.organisations && userRdr.organisations.findIndex(it => it.id === 42) !== -1
   return (
     <div className="top-bar">
       <div className="ui container">
