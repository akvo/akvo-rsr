--- conflicted
+++ resolved
@@ -3,12 +3,9 @@
 import { Link, Route } from 'react-router-dom'
 import { Icon, Button, Dropdown, Menu } from 'antd'
 import { useTranslation } from 'react-i18next'
-<<<<<<< HEAD
 import classNames from 'classnames'
+import { useSpring, animated, useTransition } from 'react-spring'
 import { shouldShowFlag, flagOrgs } from './utils/feat-flags'
-=======
-import { useSpring, animated, useTransition } from 'react-spring'
->>>>>>> a35e7bc3
 
 const langs = ['en', 'es', 'fr']
 const langNames = { en: 'English', fr: 'Français', es: 'Español'}
@@ -34,7 +31,6 @@
   )
 }
 
-<<<<<<< HEAD
 
 const LinkItem = ({ to, children, basicLink}) => (
   <Route
@@ -71,22 +67,27 @@
   return null
 }
 
-const TopBar = ({ userRdr, dispatch }) => {
-  const { t } = useTranslation()
-  const showFAC = !shouldShowFlag(userRdr.organisations, flagOrgs.DISABLE_FAC)
-  const canCreateProjects = userRdr.organisations && userRdr.organisations.findIndex(it => it.canCreateProjects) !== -1
-=======
 const config = {
   mass: 1, tension: 160, friction: 27
 }
+        // <ul>
+        //   <ProgramsMenuItem programs={userRdr.programs} {...{ canCreateProjects }} />
+        //   {(userRdr.canManageUsers && showFAC) && <li><LinkItem to="/users">{t('Users')}</LinkItem></li>}
+        //   {(userRdr.canManageUsers && !showFAC) && <li><a href={`/${userRdr.lang}/myrsr/user_management`}>{t('Users')}</a></li>}
+        //   <li><a href={`/${userRdr.lang}/myrsr/iati`}>IATI</a></li>
+        //   <li><LinkItem to="/reports">{t('Reports')}</LinkItem></li>
+        // </ul>
+const TopBar = ({ userRdr, dispatch }) => {
+  const { t, i18n } = useTranslation()
+  const showFAC = !shouldShowFlag(userRdr.organisations, flagOrgs.DISABLE_FAC)
+  const canCreateProjects = userRdr.organisations && userRdr.organisations.findIndex(it => it.canCreateProjects) !== -1
 
-const TopBar = ({ userRdr, dispatch }) => {
   const [menuVisible, setMenuVisible] = useState(false)
   const [xprops, xset] = useSpring(() => ({ transform: 'translateX(-270px)' }))
   const _setMenuVisible = (value) => {
     setMenuVisible(value)
-    if(value){
-      setTimeout(() => xset({ transform: 'translateX(0px)', config}), 100)
+    if (value) {
+      setTimeout(() => xset({ transform: 'translateX(0px)', config }), 100)
     } else {
       xset({ transform: 'translateX(-270px)', config: { tension: 200, friction: 25 } })
     }
@@ -97,11 +98,9 @@
     leave: { opacity: 0 },
     config: { duration: 350 }
   })
-  const { t, i18n } = useTranslation()
   useEffect(() => {
     i18n.changeLanguage(userRdr.lang)
   }, [])
->>>>>>> a35e7bc3
   return (
     <div className="top-bar">
       <div className="ui container">
@@ -111,16 +110,6 @@
         <a href={`/${userRdr.lang}/projects`}>
           <img className="logo" src="/logo" />
         </a>
-<<<<<<< HEAD
-        <ul>
-          <ProgramsMenuItem programs={userRdr.programs} {...{ canCreateProjects }} />
-          {(userRdr.canManageUsers && showFAC) && <li><LinkItem to="/users">{t('Users')}</LinkItem></li>}
-          {(userRdr.canManageUsers && !showFAC) && <li><a href={`/${userRdr.lang}/myrsr/user_management`}>{t('Users')}</a></li>}
-          <li><a href={`/${userRdr.lang}/myrsr/iati`}>IATI</a></li>
-          <li><LinkItem to="/reports">{t('Reports')}</LinkItem></li>
-        </ul>
-=======
->>>>>>> a35e7bc3
         <div className="right-side">
           {userRdr.firstName &&
           <Dropdown
