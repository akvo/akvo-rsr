import React, { useEffect } from 'react'
import { connect } from 'react-redux'
import { Link, Route } from 'react-router-dom'
import { Icon, Button, Dropdown, Menu } from 'antd'
import { useTranslation } from 'react-i18next'
import classNames from 'classnames'
import { shouldShowFlag, flagOrgs } from './utils/feat-flags'

const langs = ['en', 'es', 'fr']
const flags = {}
langs.forEach(lang => {
  flags[lang] = require(`./images/${lang}.png`) // eslint-disable-line
})

const langMenu = ({ userRdr, dispatch }) => {
  const { i18n } = useTranslation()
  useEffect(() => {
    i18n.changeLanguage(userRdr.lang)
  }, [])
  const setLang = (lang) => {
    dispatch({ type: 'SET_LANG', lang })
    i18n.changeLanguage(lang)
  }
  return (
    <Menu className="lang-menu">
      {['en', 'es', 'fr'].filter(it => it !== userRdr.lang).map((lang, index) => (
        <Menu.Item key={index} onClick={() => setLang(lang)}><img src={flags[lang]} /></Menu.Item>
      ))}
    </Menu>
  )
}


const LinkItem = ({ to, children, basicLink}) => (
  <Route
    path={to}
    exact
    children={({ match }) => {
      if (!basicLink) return <Link className={classNames({ active: match })} to={to}>{children}</Link>
      return <a className={classNames({ active: match })} href={`/my-rsr${to}`}>{children}</a>
    }}
  />
)

const ProgramsMenuItem = ({ programs = [], canCreateProjects }) => {
  const { t } = useTranslation()
  if (programs && programs.length === 1 && !canCreateProjects){
    return <li><LinkItem to={`/programs/${programs[0].id}`}>{t('Program')}</LinkItem></li>
  }
  if ((programs && programs.length > 1) || (canCreateProjects)){
    const menu = (
    <Menu>
      {programs.map(program => <Menu.Item><LinkItem basicLink to={`/programs/${program.id}`}>{program.name || t('Untitled program')}</LinkItem></Menu.Item>)}
      <Menu.Divider />
      <Menu.Item><a href="/my-rsr/programs/new/editor"><Icon type="plus" /> {t('Create new program')}</a></Menu.Item>
    </Menu>
    )
    return (
      <Dropdown overlay={menu}>
        <li>
          <Route path={'/programs'} children={({ match }) => <a className={classNames({ active: match })}>{t('Programs')} <Icon type="caret-down" /></a>} />{/* eslint-disable-line */}
        </li>
      </Dropdown>
    )
  }
  return null
}

const TopBar = ({ userRdr, dispatch }) => {
  const { t } = useTranslation()
<<<<<<< HEAD
  const showFAC = shouldShowFlag(userRdr.organisations, flagOrgs.FAC)
=======
  const showFAC = !shouldShowFlag(userRdr.organisations, flagOrgs.DISABLE_FAC)
  const showNewProgramFlag = shouldShowFlag(userRdr.organisations, flagOrgs.CREATE_NEW_PROGRAM)
>>>>>>> eb9be93e
  const canCreateProjects = userRdr.organisations && userRdr.organisations.findIndex(it => it.canCreateProjects) !== -1
  return (
    <div className="top-bar">
      <div className="ui container">
        <a href={`/${userRdr.lang}/projects`}>
        <img className="logo" src="/logo" />
        </a>
        <ul>
          <ProgramsMenuItem programs={userRdr.programs} {...{ canCreateProjects }} />
          {(userRdr.canManageUsers && showFAC) && <li><LinkItem to="/users">{t('Users')}</LinkItem></li>}
          {(userRdr.canManageUsers && !showFAC) && <li><a href={`/${userRdr.lang}/myrsr/user_management`}>{t('Users')}</a></li>}
          <li><a href={`/${userRdr.lang}/myrsr/iati`}>IATI</a></li>
          <li><LinkItem to="/reports">{t('Reports')}</LinkItem></li>
        </ul>
        <div className="right-side">
          <Dropdown overlay={langMenu({userRdr, dispatch})} trigger={['click']}>
            <span className="lang"><img src={flags[userRdr.lang]} /></span>
          </Dropdown>
          {userRdr.firstName &&
          <Dropdown
            trigger={['click']}
            overlay={
              <Menu>
                <Menu.Item key="0">
                  <a href="/en/myrsr/details/">{t('My details')}</a>
                </Menu.Item>
                <Menu.Item key="1">
                  <a href="/en/sign_out">{t('Sign out')}</a>
                </Menu.Item>
              </Menu>
            }
          >
            <span className="user ant-dropdown-link">
              {userRdr.firstName} {userRdr.lastName} <Icon type="caret-down" />
            </span>
          </Dropdown>
          }
          <Link to="/projects"><Button type="primary" ghost>{t('My projects')}</Button></Link>
        </div>
      </div>
    </div>
  )
}

export default connect(
  ({ userRdr }) => ({ userRdr })
)(TopBar)<|MERGE_RESOLUTION|>--- conflicted
+++ resolved
@@ -68,12 +68,7 @@
 
 const TopBar = ({ userRdr, dispatch }) => {
   const { t } = useTranslation()
-<<<<<<< HEAD
-  const showFAC = shouldShowFlag(userRdr.organisations, flagOrgs.FAC)
-=======
   const showFAC = !shouldShowFlag(userRdr.organisations, flagOrgs.DISABLE_FAC)
-  const showNewProgramFlag = shouldShowFlag(userRdr.organisations, flagOrgs.CREATE_NEW_PROGRAM)
->>>>>>> eb9be93e
   const canCreateProjects = userRdr.organisations && userRdr.organisations.findIndex(it => it.canCreateProjects) !== -1
   return (
     <div className="top-bar">
