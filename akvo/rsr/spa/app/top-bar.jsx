--- conflicted
+++ resolved
@@ -47,12 +47,6 @@
 const config = {
   mass: 1, tension: 160, friction: 27
 }
-<<<<<<< HEAD
-
-const TopBar = ({ userRdr, dispatch }) => {
-  const { t } = useTranslation()
-  const canCreateProjects = userRdr.organisations && userRdr.organisations.findIndex(it => it.canCreateProjects) !== -1
-=======
         // <ul>
           // <ProgramsMenuItem programs={userRdr.programs} {...{ canCreateProjects }} />
           // {(userRdr.canManageUsers && showFAC) && <li><LinkItem to="/users">{t('Users')}</LinkItem></li>}
@@ -62,7 +56,8 @@
         // </ul>
 const TopBar = ({ userRdr, dispatch, location }) => {
   const { t, i18n } = useTranslation()
-  const showFAC = !shouldShowFlag(userRdr.organisations, flagOrgs.DISABLE_FAC)
+  // const showFAC = !shouldShowFlag(userRdr.organisations, flagOrgs.DISABLE_FAC)
+  // const canCreateProjects = userRdr.organisations && userRdr.organisations.findIndex(it => it.canCreateProjects) !== -1
 
   const [menuVisible, setMenuVisible] = useState(false)
   const [xprops, xset] = useSpring(() => ({ transform: 'translateX(-270px)' }))
@@ -88,7 +83,6 @@
   useEffect(() => {
     i18n.changeLanguage(userRdr.lang)
   }, [])
->>>>>>> 6c74966a
   return (
     <div className="top-bar">
       <div className="ui container">
@@ -98,15 +92,6 @@
         <a href={`/${userRdr.lang}/projects`}>
           <img className="logo" src="/logo" />
         </a>
-<<<<<<< HEAD
-        <ul>
-          <ProgramsMenuItem programs={userRdr.programs} {...{ canCreateProjects }} />
-          {userRdr.canManageUsers && <li><LinkItem to="/users">{t('Users')}</LinkItem></li>}
-          <li><a href={`/${userRdr.lang}/myrsr/iati`}>IATI</a></li>
-          <li><LinkItem to="/reports">{t('Reports')}</LinkItem></li>
-        </ul>
-=======
->>>>>>> 6c74966a
         <div className="right-side">
           {userRdr.firstName &&
           <Dropdown
@@ -144,9 +129,8 @@
                     <Link to="/projects" className={match ? 'active' : null}>Projects</Link>
                   )} />
                 </li>
-                {(userRdr.canManageUsers && showFAC) && <li><LinkItem to="/users">{t('Users')}</LinkItem></li>}
-                {(userRdr.canManageUsers && !showFAC) && <li><a href={`/${userRdr.lang}/myrsr/user_management`}>{t('Users')}</a></li>}
-                <li><a href={`/${userRdr.lang}/myrsr/iati`}>IATI</a></li>
+                {(userRdr.canManageUsers) && <li><LinkItem to="/users">{t('Users')}</LinkItem></li>}
+                <li><Link to="/iati">IATI</Link></li>
                 <li><Link to="/reports">{t('Reports')}</Link></li>
               </ul>
               <div className="div">settings</div>
