--- conflicted
+++ resolved
@@ -8,15 +8,8 @@
 import { camelReplace, nicenum } from '../utils/misc'
 import statusPending from '../images/status-pending.svg'
 import statusApproved from '../images/status-approved.svg'
-<<<<<<< HEAD
-import { measureType } from '../utils/constants'
-=======
 import { AllSubmissionsModal } from './AllSubmissionsModal'
 import { measureType } from '../utils/constants'
-
-export const PrevUpdate = ({ update, period, indicator }) => {
-  const [showSubmissionsModal, setShowSubmissionsModal] = useState(false)
->>>>>>> e0a32f8a
 
 export const PrevUpdate = ({
   period,
@@ -37,7 +30,6 @@
   return (
     <div className="prev-value-holder">
       <div className="prev-value">
-<<<<<<< HEAD
         <h5>{t(title)}</h5>
         {status === 'A' && <div className="status approved"><SVGInline svg={statusApproved} /> Approved</div>}
         {status === 'R' && <div className="status returned">Returned for revision</div>}
@@ -76,31 +68,6 @@
                         type: camelReplace(Object.keys(v)[vx] || '', ' ')
                       })))
                 return (
-=======
-        <h5>{t('previous value update')}</h5>
-        {update.status === 'A' && <div className="status approved"><SVGInline svg={statusApproved} /> Approved</div>}
-        {update.status === 'R' && <div className="status returned">Returned for revision</div>}
-        {update.status === 'P' && <div className="status pending"><SVGInline svg={statusPending} /> Pending</div>}
-        <div className="date">{moment(update.createdAt).format('DD MMM YYYY')}</div>
-        <div className="author">{update.userDetails.firstName} {update.userDetails.lastName}</div>
-        {indicator.type === 2 ? [
-          <div className="narrative">
-            <ShowMoreText lines={7}>
-              <p dangerouslySetInnerHTML={{ __html: update.narrative.replace(/\n/g, '<br />') }} />
-            </ShowMoreText>
-          </div>
-        ] : [
-          <div>
-            {indicator.measure === measureType.UNIT &&
-              <div>
-                <div className="value">
-                  {nicenum(update.value)}
-                </div>
-                {(period.targetValue && dsgKeys.length === 0) ? [
-                  <div className="target-cap">{(Math.round(((period.updates.reduce((acc, val) => acc + val.value, 0)) / period.targetValue) * 100 * 10) / 10)}% of target reached</div>
-                ] : null}
-                {dsgKeys.map(dsgKey => [
->>>>>>> e0a32f8a
                   <div className="dsg-group">
                     <div className="h-holder">
                       <h5>{camelReplace(dsgKey, ' ')}</h5>
@@ -131,7 +98,6 @@
                   {(Math.round((value / period.targetValue) * 100 * 10) / 10)}% of target
                 </div>
               </div>
-<<<<<<< HEAD
               <div className="breakdown">
                 <div className="cap">{t('Numerator')}</div>
                 <b>{numerator}</b>
@@ -140,33 +106,6 @@
               </div>
             </div>
           )}
-=======
-            }
-            {indicator.measure === measureType.PERCENTAGE &&
-              [
-                <div className="value-holder">
-                  <div>
-                    <div className="value">
-                      {(Math.round((update.numerator / update.denominator) * 100 * 10) / 10)}%
-                    </div>
-                    <div className="target-cap">{(Math.round((update.value / period.targetValue) * 100 * 10) / 10)}% of target</div>
-                  </div>
-                  <div className="breakdown">
-                    <div className="cap">{t('Numerator')}</div>
-                    <b>{update.numerator}</b>
-                    <div className="cap num">{t('Denominator')}</div>
-                    <b>{update.denominator}</b>
-                  </div>
-                </div>,
-              ]
-            }
-          </div>
-        ]}
-      </div>
-      {period.updates.length > 1 &&
-        <div className="all-submissions-btn-container">
-          <Button type="link" onClick={() => setShowSubmissionsModal(true)}>{t('See all submissions')}</Button>
->>>>>>> e0a32f8a
         </div>
       </div>
     </div>
