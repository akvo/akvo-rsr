export const budgetItemTypes = [
  {value: 18, label: 'Capacity building'},
  {value: 15, label: 'Drinking water'},
  {value: 5, label: 'Employment'},
  {value: 17, label: 'Hygiene education'},
  {value: 44, label: 'Knowledge & research'},
  {value: 43, label: 'Lobbying & advocacy'},
  {value: 4, label: 'Maintenance'},
  {value: 8, label: 'Management'},
  {value: 39, label: 'Monitoring & evaluation'},
  {value: 40, label: 'Office costs'},
  {value: 38, label: 'Other'},
  {value: 12, label: 'PR & marketing'},
  {value: 16, label: 'Sanitation'},
  {value: 41, label: 'Staff costs'},
  {value: 14, label: 'Total'},
  {value: 7, label: 'Training'},
  {value: 10, label: 'Transportation / logistics'},
  {value: 42, label: 'Water resource management'}
]

export const googleApiKey = 'AIzaSyARjGtFp0IV0wANJOjMpQ8jumgbquLR0h8'

export const resultTypes = [
  { label: 'output', value: '1' },
  { label: 'outcome', value: '2' },
  { label: 'impact', value: '3' },
  { label: 'other', value: '9' }
]

export const indicatorTypes = [
  { label: 'quantitative', value: 1},
  { label: 'qualitative', value: 2}
]

export const measureType = {
  UNIT: '1',
<<<<<<< HEAD
  PERCENTAGE: '2'
}

export const indicatorType = {
  QUANTITATIVE: 1,
  QUALITATIVE: 2,
}

export const statusUpdate = {
  D: 'Draft',
  P: 'Pending Approval',
  R: 'Declined',
  A: 'Approved'
=======
  PERCENTAGE: '2',
>>>>>>> e0a32f8a
}<|MERGE_RESOLUTION|>--- conflicted
+++ resolved
@@ -35,8 +35,7 @@
 
 export const measureType = {
   UNIT: '1',
-<<<<<<< HEAD
-  PERCENTAGE: '2'
+  PERCENTAGE: '2',
 }
 
 export const indicatorType = {
@@ -49,7 +48,4 @@
   P: 'Pending Approval',
   R: 'Declined',
   A: 'Approved'
-=======
-  PERCENTAGE: '2',
->>>>>>> e0a32f8a
 }