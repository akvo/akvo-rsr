export const flagOrgs = {
<<<<<<< HEAD
  FAC: new Set([42, 3210])
=======
  DISABLE_FAC: new Set([4531]),
  CREATE_NEW_PROGRAM: new Set([42, 3394]),
  CREATE_HIERARCHY_PROJECT: new Set([42, 3394])
>>>>>>> eb9be93e
}

export const shouldShowFlag = (orgs, orgSet) => {
  return orgs && orgs.findIndex(it => orgSet.has(it.id) || orgSet.has(it.contentOwner)) !== -1
}<|MERGE_RESOLUTION|>--- conflicted
+++ resolved
@@ -1,11 +1,5 @@
 export const flagOrgs = {
-<<<<<<< HEAD
-  FAC: new Set([42, 3210])
-=======
-  DISABLE_FAC: new Set([4531]),
-  CREATE_NEW_PROGRAM: new Set([42, 3394]),
-  CREATE_HIERARCHY_PROJECT: new Set([42, 3394])
->>>>>>> eb9be93e
+  DISABLE_FAC: new Set([4531])
 }
 
 export const shouldShowFlag = (orgs, orgSet) => {
