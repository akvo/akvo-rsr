--- conflicted
+++ resolved
@@ -36,11 +36,7 @@
     )
 
     def __unicode__(self):
-<<<<<<< HEAD
-        return self.text if self.text else "%s" % _(u'No condition specified')
-=======
         return self.text if self.text else u'%s' % _(u'No condition specified')
->>>>>>> e73406bf
 
     def iati_type(self):
         return codelist_value(ConditionType, self, 'type')
