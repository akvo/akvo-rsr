--- conflicted
+++ resolved
@@ -63,7 +63,6 @@
     def __unicode__(self):
         return u"{0} {1}: {2}".format(self.user.first_name, self.user.last_name, self.organisation.name)
 
-<<<<<<< HEAD
     def save(self, *args, **kwargs):
         """Before we save make sure the required auth groups are existing."""
         group_names = ['Users', 'User managers', 'Project editors', 'Admins', ]
@@ -72,12 +71,11 @@
             if created:
                 print "Created group => {}".format(group)
         super(Employment, self).save(*args, **kwargs)
-=======
+
     def approve(self):
         if not self.is_approved:
             self.is_approved = True
             self.save()
->>>>>>> adb15163
 
     def to_dict(self, org_list):
         country = '' if not self.country else model_to_dict(self.country)
