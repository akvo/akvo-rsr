--- conflicted
+++ resolved
@@ -517,8 +517,6 @@
 
         return new_value
 
-<<<<<<< HEAD
-=======
     def update_actual_comment(self, save=True):
         """
         Set the actual comment to the text of the latest approved update.
@@ -542,7 +540,6 @@
 
         return self.actual_comment
 
->>>>>>> 8df33fcb
     def is_calculated(self):
         """
         When a period has got indicator updates, we consider the actual value to be a
@@ -810,10 +807,7 @@
         # In case the status is approved, recalculate the period
         if recalculate and self.status == self.STATUS_APPROVED_CODE:
             self.period.recalculate_period()
-<<<<<<< HEAD
-=======
             self.period.update_actual_comment()
->>>>>>> 8df33fcb
 
     def delete(self, *args, **kwargs):
         old_status = self.status
