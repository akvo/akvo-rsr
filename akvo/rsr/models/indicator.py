# -*- coding: utf-8 -*-

# Akvo RSR is covered by the GNU Affero General Public License.
# See more details in the license.txt file located at the root folder of the Akvo RSR module.
# For additional details on the GNU license please see < http://www.gnu.org/licenses/agpl.html >.


from django.db import models
from django.utils.translation import ugettext_lazy as _

from ..fields import ValidXMLCharField
from akvo.codelists.models import DescriptionType, IndicatorMeasure
from akvo.utils import codelist_choices, codelist_value


class Indicator(models.Model):
    result = models.ForeignKey('Result', verbose_name=_(u'result'), related_name='indicators')
<<<<<<< HEAD
    title = ValidXMLCharField(_(u'title'), blank=True, max_length=255, help_text=_(u'(max 255 characters)'))
    measure = ValidXMLCharField(_(u'measure'), blank=True, max_length=1, choices=codelist_choices(IndicatorMeasure))
    ascending = models.NullBooleanField(_(u'ascending'), blank=True)
    description = ValidXMLCharField(_(u'description'), blank=True, max_length=255, help_text=_(u'(max 255 characters)'))
    description_type = ValidXMLCharField(_(u'description type'), blank=True, max_length=1,
                                         choices=codelist_choices(DescriptionType))
    baseline_year = models.PositiveIntegerField(_(u'baseline year'), blank=True, null=True, max_length=4)
=======
    title = ValidXMLCharField(
        _(u'title'), blank=True, max_length=255,
        help_text=_(u'Enter the title for the indicator from the project result. (255 characters)')
    )
    measure = ValidXMLCharField(
        _(u'measure'), blank=True, max_length=1, choices=codelists.INDICATOR_MEASURE,
        help_text=_(u'Select whether the indicator counts units or evaluates a percentage.')
    )
    ascending = models.NullBooleanField(
        _(u'ascending'), blank=True,
        help_text=_(u'Is the aim of the project to increase or decrease the value of the indicator?'))
    description = ValidXMLCharField(
        _(u'description'), blank=True, max_length=255,
        help_text=_(u'You can further define the indicator here. (255 characters)')
    )
    description_type = ValidXMLCharField(
        _(u'description type'), blank=True, max_length=1, choices=[code[:2] for code in codelists.DESCRIPTION_TYPE]
    )
    baseline_year = models.PositiveIntegerField(
        _(u'baseline year'), blank=True, null=True, max_length=4,
        help_text=_(u'Enter the year that the baseline information was obtained.')
    )
>>>>>>> 7bf1d869
    baseline_value = ValidXMLCharField(
        _(u'baseline value'), blank=True, max_length=50,
        help_text=_(u'Enter the value of the baseline indicator. (50 characters)')
    )
    baseline_comment = ValidXMLCharField(
        _(u'baseline comment'), blank=True, max_length=255,
        help_text=_(u'You can further define the baseline here. (255 characters)')
    )

    def __unicode__(self):
        return self.title

    def iati_measure(self):
        return codelist_value(IndicatorMeasure, self, 'measure')

    class Meta:
        app_label = 'rsr'
        verbose_name = _(u'indicator')
        verbose_name_plural = _(u'indicators')


class IndicatorPeriod(models.Model):
    indicator = models.ForeignKey(Indicator, verbose_name=_(u'indicator'), related_name='periods')
    period_start = models.DateField(
        _(u'period start'), null=True, blank=True,
        help_text=_(u'Enter the start date of the period the indicator is being tracked within.')
    )
    period_end = models.DateField(
        _(u'period end'), null=True, blank=True,
        help_text=_(u'Enter the end date of the period the indicator is being tracked within.')
    )
    target_value = ValidXMLCharField(
        _(u'target value'), blank=True, max_length=50,
        help_text=_(u'Enter the value of the indicator that the project is intending to reach. (50 characters)')
    )
    target_comment = ValidXMLCharField(
        _(u'target comment'), blank=True, max_length=255,
        help_text=_(u'You can comment on the target value here. (255 characters)')
    )
    actual_value = ValidXMLCharField(
        _(u'actual value'), blank=True, max_length=50,
        help_text=_(u'Enter the value of the indicator that the project has reached. (50 characters)')
    )
    actual_comment = ValidXMLCharField(
        _(u'actual comment'), blank=True, max_length=255,
        help_text=_(u'You can comment on the actual value here. (255 characters)')
    )

    def __unicode__(self):
        return self.indicator.__unicode__()

    class Meta:
        app_label = 'rsr'
        verbose_name = _(u'indicator period')
        verbose_name_plural = _(u'indicator periods')<|MERGE_RESOLUTION|>--- conflicted
+++ resolved
@@ -15,21 +15,12 @@
 
 class Indicator(models.Model):
     result = models.ForeignKey('Result', verbose_name=_(u'result'), related_name='indicators')
-<<<<<<< HEAD
-    title = ValidXMLCharField(_(u'title'), blank=True, max_length=255, help_text=_(u'(max 255 characters)'))
-    measure = ValidXMLCharField(_(u'measure'), blank=True, max_length=1, choices=codelist_choices(IndicatorMeasure))
-    ascending = models.NullBooleanField(_(u'ascending'), blank=True)
-    description = ValidXMLCharField(_(u'description'), blank=True, max_length=255, help_text=_(u'(max 255 characters)'))
-    description_type = ValidXMLCharField(_(u'description type'), blank=True, max_length=1,
-                                         choices=codelist_choices(DescriptionType))
-    baseline_year = models.PositiveIntegerField(_(u'baseline year'), blank=True, null=True, max_length=4)
-=======
     title = ValidXMLCharField(
         _(u'title'), blank=True, max_length=255,
         help_text=_(u'Enter the title for the indicator from the project result. (255 characters)')
     )
     measure = ValidXMLCharField(
-        _(u'measure'), blank=True, max_length=1, choices=codelists.INDICATOR_MEASURE,
+        _(u'measure'), blank=True, max_length=1, choices=codelist_choices(IndicatorMeasure),
         help_text=_(u'Select whether the indicator counts units or evaluates a percentage.')
     )
     ascending = models.NullBooleanField(
@@ -40,13 +31,12 @@
         help_text=_(u'You can further define the indicator here. (255 characters)')
     )
     description_type = ValidXMLCharField(
-        _(u'description type'), blank=True, max_length=1, choices=[code[:2] for code in codelists.DESCRIPTION_TYPE]
+        _(u'description type'), blank=True, max_length=1, choices=codelist_choices(DescriptionType)
     )
     baseline_year = models.PositiveIntegerField(
         _(u'baseline year'), blank=True, null=True, max_length=4,
         help_text=_(u'Enter the year that the baseline information was obtained.')
     )
->>>>>>> 7bf1d869
     baseline_value = ValidXMLCharField(
         _(u'baseline value'), blank=True, max_length=50,
         help_text=_(u'Enter the value of the baseline indicator. (50 characters)')
