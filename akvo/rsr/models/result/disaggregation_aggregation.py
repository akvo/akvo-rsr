# -*- coding: utf-8 -*-

# Akvo RSR is covered by the GNU Affero General Public License.
# See more details in the license.txt file located at the root folder of the Akvo RSR module.
# For additional details on the GNU license please see < http://www.gnu.org/licenses/agpl.html >.

from django.apps import apps
from django.db.models import Sum
<<<<<<< HEAD
from .indicator_period_data import IndicatorPeriodData
from .utils import get_per_user_latest_indicator_update_ids
=======
from akvo.utils import ensure_decimal
>>>>>>> e0a32f8a


class DisaggregationAggregation(object):

    def __init__(self, disaggregations, period_disaggregations):
        self.disaggregations = disaggregations
        self.period_disaggregations = period_disaggregations

    def aggregate(self, period, dimension_value):
        local = self._get_local_values(period, dimension_value)
        contributed = self._get_contributed_values(period, dimension_value)
        period_disaggregation, _ = self.period_disaggregations.get_or_create(
            period=period,
            dimension_value=dimension_value
        )
        period_disaggregation.value = _sum_attr(local, contributed, 'value')
        period_disaggregation.numerator = _sum_attr(local, contributed, 'numerator')
        period_disaggregation.denominator = _sum_attr(local, contributed, 'denominator')
        period_disaggregation.save()
        if period.parent_period is not None \
                and period.parent_period.indicator.result.project.aggregate_children \
                and period.indicator.result.project.aggregate_to_parent \
                and dimension_value.parent_dimension_value:
            self.aggregate(period.parent_period, dimension_value.parent_dimension_value)

    def _get_local_values(self, period, dimension_value):
<<<<<<< HEAD
        return self._get_local_cumulative_values(period, dimension_value) \
            if period.indicator.is_cumulative() \
            else self._get_local_non_cumulative_values(period, dimension_value)

    def _get_local_cumulative_values(self, period, dimension_value):
        latest_per_users = get_per_user_latest_indicator_update_ids(period)
        return self.disaggregations.filter(
            update__in=latest_per_users,
            dimension_value=dimension_value
        ).aggregate(
            value=Sum('value'),
            numerator=Sum('numerator'),
            denominator=Sum('denominator')
        )

    def _get_local_non_cumulative_values(self, period, dimension_value):
=======
        IndicatorPeriodData = apps.get_model('rsr', 'IndicatorPeriodData')
>>>>>>> e0a32f8a
        return self.disaggregations.filter(
            update__period=period,
            update__status=IndicatorPeriodData.STATUS_APPROVED_CODE,
            dimension_value=dimension_value
        ).aggregate(
            value=Sum('value'),
            numerator=Sum('numerator'),
            denominator=Sum('denominator')
        )

    def _get_contributed_values(self, period, dimension_value):
        return self.period_disaggregations\
            .filter(
                dimension_value__in=dimension_value.child_dimension_values.all(),
                period__in=period.child_periods.all(),
            ).aggregate(
                value=Sum('value'),
                numerator=Sum('numerator'),
                denominator=Sum('denominator')
            )


def _sum_attr(a, b, attr):
    left = a[attr]
    right = b[attr]
    if left is None and right is None:
        return None
    return ensure_decimal(left) + ensure_decimal(right)<|MERGE_RESOLUTION|>--- conflicted
+++ resolved
@@ -6,12 +6,11 @@
 
 from django.apps import apps
 from django.db.models import Sum
-<<<<<<< HEAD
+
+from akvo.utils import ensure_decimal
+
 from .indicator_period_data import IndicatorPeriodData
 from .utils import get_per_user_latest_indicator_update_ids
-=======
-from akvo.utils import ensure_decimal
->>>>>>> e0a32f8a
 
 
 class DisaggregationAggregation(object):
@@ -38,7 +37,6 @@
             self.aggregate(period.parent_period, dimension_value.parent_dimension_value)
 
     def _get_local_values(self, period, dimension_value):
-<<<<<<< HEAD
         return self._get_local_cumulative_values(period, dimension_value) \
             if period.indicator.is_cumulative() \
             else self._get_local_non_cumulative_values(period, dimension_value)
@@ -55,9 +53,6 @@
         )
 
     def _get_local_non_cumulative_values(self, period, dimension_value):
-=======
-        IndicatorPeriodData = apps.get_model('rsr', 'IndicatorPeriodData')
->>>>>>> e0a32f8a
         return self.disaggregations.filter(
             update__period=period,
             update__status=IndicatorPeriodData.STATUS_APPROVED_CODE,
