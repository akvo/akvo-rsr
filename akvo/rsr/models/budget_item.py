# -*- coding: utf-8 -*-

# Akvo RSR is covered by the GNU Affero General Public License.
# See more details in the license.txt file located at the root folder of the Akvo RSR module.
# For additional details on the GNU license please see < http://www.gnu.org/licenses/agpl.html >.


from django.db import models
from django.core.validators import MaxValueValidator, MinValueValidator
from django.utils.translation import ugettext_lazy as _

from ..fields import ValidXMLCharField

from akvo.codelists.models import BudgetIdentifier, BudgetIdentifierVocabulary, BudgetType, Currency
from akvo.utils import codelist_choices, codelist_value


class BudgetItemLabel(models.Model):
    TOTAL_BUDGET_LABEL_ID = 14
    label = ValidXMLCharField(_(u'label'), max_length=20, unique=True, db_index=True)

    def __unicode__(self):
        return self.label

    class Meta:
        app_label = 'rsr'
        ordering = ('label',)
        verbose_name = _(u'budget item label')
        verbose_name_plural = _(u'budget item labels')


class BudgetItem(models.Model):
    # DON'T translate. Need model translations for this to work
    OTHER_LABELS = [u'other 1', u'other 2', u'other 3']

    project = models.ForeignKey('Project', verbose_name=_(u'project'), related_name='budget_items')
    label = models.ForeignKey(
        BudgetItemLabel, verbose_name=_(u'project budget'),
        help_text=u'Select the budget item. Use the \'Other\' fields to custom budget items.'
    )
    other_extra = ValidXMLCharField(
        max_length=20, null=True, blank=True, verbose_name=_(u'"Other" labels extra info'),
        help_text=_(u'Extra information about the exact nature of an "other" budget item.'),
    )
    # Translators: This is the amount of an budget item in a currency (€ or $)
    amount = models.DecimalField(_(u'amount'), max_digits=10, decimal_places=2,)

    # Extra IATI fields
<<<<<<< HEAD
    type = ValidXMLCharField(_(u'budget type'), blank=True, max_length=1,
                             choices=codelist_choices(BudgetType))
=======
    type = ValidXMLCharField(
        _(u'budget type'), blank=True, max_length=1, choices=codelists.BUDGET_TYPE,
        help_text=u'Select whether this is a planned or actual budget of the project.'
    )
>>>>>>> 7bf1d869
    period_start = models.DateField(_(u'period start'), null=True, blank=True)
    period_start_text = ValidXMLCharField(_(u'period start label'), max_length=50, blank=True)
    period_end = models.DateField(_(u'period end'), null=True, blank=True)
    period_end_text = ValidXMLCharField(_(u'period end label'), max_length=50, blank=True)
    value_date = models.DateField(_(u'value date'), null=True, blank=True)
    currency = ValidXMLCharField(_(u'currency'), max_length=3, blank=True,
                                 choices=codelist_choices(Currency))

    def __unicode__(self):
        return self.label.__unicode__()

    def get_label(self):
        "Needed since we have to have a vanilla __unicode__() method for the admin"
        if self.label.label in self.OTHER_LABELS:
            # display "other" if other_extra is empty.
            # Translating here without translating the other labels seems corny
            return u"other" if self.other_extra is None else self.other_extra.strip()
        else:
            return self.__unicode__()

    def iati_type(self):
        return codelist_value(BudgetType, self, 'type')

    def iati_currency(self):
        return codelist_value(Currency, self, 'currency')

    class Meta:
        app_label = 'rsr'
        ordering = ('label',)
        verbose_name = _(u'budget item')
        verbose_name_plural = _(u'budget items')
        unique_together = ('project', 'label')


class CountryBudgetItem(models.Model):
    project = models.ForeignKey('Project', verbose_name=_(u'project'), related_name='country_budget_items')
    code = ValidXMLCharField(_(u'budget item'), max_length=6, blank=True, choices=codelist_choices(BudgetIdentifier))
    description = ValidXMLCharField(
        _(u'description'), max_length=100, blank=True, help_text=_(u'(max 100 characters)')
    )
    vocabulary = ValidXMLCharField(_(u'country budget vocabulary'), blank=True, max_length=1,
                                   choices=codelist_choices(BudgetIdentifierVocabulary))
    percentage = models.DecimalField(
        _(u'percentage'), blank=True, null=True, max_digits=4, decimal_places=1,
        validators=[MaxValueValidator(100), MinValueValidator(0)]
    )

    def iati_code(self):
        return codelist_value(BudgetIdentifier, self, 'code')

    def iati_vocabulary(self):
        return codelist_value(BudgetIdentifierVocabulary, self, 'vocabulary')

    class Meta:
        app_label = 'rsr'
        verbose_name = _(u'country budget item')
        verbose_name_plural = _(u'country budget items')<|MERGE_RESOLUTION|>--- conflicted
+++ resolved
@@ -46,15 +46,10 @@
     amount = models.DecimalField(_(u'amount'), max_digits=10, decimal_places=2,)
 
     # Extra IATI fields
-<<<<<<< HEAD
-    type = ValidXMLCharField(_(u'budget type'), blank=True, max_length=1,
-                             choices=codelist_choices(BudgetType))
-=======
     type = ValidXMLCharField(
-        _(u'budget type'), blank=True, max_length=1, choices=codelists.BUDGET_TYPE,
+        _(u'budget type'), blank=True, max_length=1, choices=codelist_choices(BudgetType),
         help_text=u'Select whether this is a planned or actual budget of the project.'
     )
->>>>>>> 7bf1d869
     period_start = models.DateField(_(u'period start'), null=True, blank=True)
     period_start_text = ValidXMLCharField(_(u'period start label'), max_length=50, blank=True)
     period_end = models.DateField(_(u'period end'), null=True, blank=True)
