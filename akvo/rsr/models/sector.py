# -*- coding: utf-8 -*-

# Akvo RSR is covered by the GNU Affero General Public License.
# See more details in the license.txt file located at the root folder of the Akvo RSR module.
# For additional details on the GNU license please see < http://www.gnu.org/licenses/agpl.html >.


from django.db import models
from django.core.validators import MaxValueValidator, MinValueValidator
from django.utils.translation import ugettext_lazy as _

from ..fields import ValidXMLCharField
from ..iati.codelists import codelists_v104 as codelists


class Sector(models.Model):
    project = models.ForeignKey('Project', verbose_name=_(u'project'), related_name='sectors')
    sector_code = ValidXMLCharField(
        _(u'sector code'), blank=True, max_length=5,
        help_text=_(u'Enter the sector code of the sectors that the project is working within.<br>'
                    u'See these lists for the DAC-5 and DAC-3 sector codes:<br>'
                    u'- <a href="http://iatistandard.org/201/codelists/Sector/" target="_blank">DAC-5 sector codes</a>'
                    u'<br>'
                    u'- <a href="http://iatistandard.org/201/codelists/SectorCategory/" target="_blank">DAC-3 sector '
                    u'codes</a>')
    )
    text = ValidXMLCharField(_(u'description'), blank=True, max_length=100, help_text=_(u'(max 100 characters)'))
    vocabulary = ValidXMLCharField(
        _(u'vocabulary'), blank=True, max_length=5, choices=[code[:2] for code in codelists.VOCABULARY]
    )
    percentage = models.DecimalField(
        _(u'sector percentage'), blank=True, null=True, max_digits=4, decimal_places=1,
        validators=[MaxValueValidator(100), MinValueValidator(0)],
        help_text=_(u'You can set the percentage of the project that is relevant for this sector here.')
    )

<<<<<<< HEAD
    def __unicode__(self):
        return self.iati_sector()
=======
    def iati_sector_codes(self):
        if self.sector_code and (self.vocabulary == '1' or self.vocabulary == 'DAC'):
            return self.sector_code, dict([code[:2] for code in codelists.SECTOR])[self.sector_code]
        elif self.sector_code and (self.vocabulary == '2' or self.vocabulary == 'DAC-3'):
            return self.sector_code, dict([code[:2] for code in codelists.SECTOR_CATEGORY])[self.sector_code]
        else:
            return "", ""
>>>>>>> 386a3687

    def iati_sector(self):
        if self.sector_code and (self.vocabulary == '1' or self.vocabulary == 'DAC'):
            return dict([code[:2] for code in codelists.SECTOR])[self.sector_code]
        elif self.sector_code and (self.vocabulary == '2' or self.vocabulary == 'DAC-3'):
            return dict([code[:2] for code in codelists.SECTOR_CATEGORY])[self.sector_code]
        else:
            return ""

    def iati_vocabulary(self):
        if self.vocabulary:
            voc = 'DAC' if self.vocabulary == '1' else 'DAC-3'
            return dict([code[:2] for code in codelists.VOCABULARY])[voc]
        else:
            return ""

    class Meta:
        app_label = 'rsr'
        verbose_name = _(u'sector')
        verbose_name_plural = _(u'sectors')<|MERGE_RESOLUTION|>--- conflicted
+++ resolved
@@ -34,10 +34,9 @@
         help_text=_(u'You can set the percentage of the project that is relevant for this sector here.')
     )
 
-<<<<<<< HEAD
     def __unicode__(self):
         return self.iati_sector()
-=======
+
     def iati_sector_codes(self):
         if self.sector_code and (self.vocabulary == '1' or self.vocabulary == 'DAC'):
             return self.sector_code, dict([code[:2] for code in codelists.SECTOR])[self.sector_code]
@@ -45,7 +44,6 @@
             return self.sector_code, dict([code[:2] for code in codelists.SECTOR_CATEGORY])[self.sector_code]
         else:
             return "", ""
->>>>>>> 386a3687
 
     def iati_sector(self):
         if self.sector_code and (self.vocabulary == '1' or self.vocabulary == 'DAC'):
