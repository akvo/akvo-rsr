# -*- coding: utf-8 -*-

"""
    Akvo RSR is covered by the GNU Affero General Public License.
    See more details in the license.txt file located at the root folder of the
    Akvo RSR module. For additional details on the GNU license please
    see < http://www.gnu.org/licenses/agpl.html >.

"""

from django.conf import settings
from django.contrib.sites.models import Site
from django.core.urlresolvers import (LocaleRegexURLResolver, is_valid_path,
                                      get_resolver, set_urlconf)
from django.http import HttpResponseRedirect
from django.middleware.locale import LocaleMiddleware
from django.shortcuts import redirect
from django.utils import translation
from django.utils.cache import patch_vary_headers

from akvo.rsr.models import PartnerSite
import re


__all__ = ["PartnerSitesLocaleMiddleware",
           "PartnerSitesRouterMiddleware",
           "get_domain",
           "get_or_create_site",
           "is_partner_site_instance",
           "is_rsr_instance",
           "make_tls_property"]


def make_tls_property(default=None):
    "Creates a class-wide instance property with a thread-specific value."
    class TLSProperty(object):
        def __init__(self):
            from threading import local
            self.local = local()

        def __get__(self, instance, cls):
            if not instance:
                return self
            return self.value

        def __set__(self, instance, value):
            self.value = value

        def _get_value(self):
            return getattr(self.local, 'value', default)

        def _set_value(self, value):
            self.local.value = value
        value = property(_get_value, _set_value)

    return TLSProperty()


DEFAULT_SITE_ID = getattr(settings, "SITE_ID", None)
settings.__class__.SITE_ID = make_tls_property(DEFAULT_SITE_ID)

DEFAULT_PARTNER_SITE = getattr(settings, "PARTNER_SITE", None)
settings.__class__.PARTNER_SITE = make_tls_property(DEFAULT_PARTNER_SITE)


PARTNER_SITES_MARKETING_SITE = getattr(
    settings,
    "PARTNER_SITES_MARKETING_SITE",
    "http://www.akvoapp.org/"
)

RSR_SITE_REGEXPS = map(re.compile, settings.RSR_SITE_REGEXPS)
PARTNER_SITE_REGEXPS = map(re.compile, settings.PARTNER_SITE_REGEXPS)

<<<<<<< HEAD
=======
def get_domain(request):
    original_domain = request.get_host().split(":")[0]
    if original_domain == "rsr.akvo.org":
        domain = original_domain
    else:
        domain_parts = original_domain.split(".")[-4:]
        domain = ".".join(domain_parts)
    return domain
>>>>>>> a0d33187

def is_rsr_instance(hostname):
    return any([site.search(hostname) for site in RSR_SITE_REGEXPS])


def is_partner_site_instance(hostname):
    return any([site.search(hostname) for site in PARTNER_SITE_REGEXPS])


def get_or_create_site(domain):
    if domain.startswith('www.'):
        domain = domain[4:]

    sites = Site.objects.filter(domain=domain)
    if sites.count() >= 1:
        site, duplicates = sites[0], sites[1:]
        if duplicates.count():
            for duplicate in duplicates:
                duplicate.delete()
    else:
        site = Site(domain=domain, name=domain)
        site.save()
    return site


class PartnerSitesRouterMiddleware(object):

<<<<<<< HEAD
    def process_request(self, request, partner_site=None):

        host = request.get_host().split(":")[0]

        if is_rsr_instance(host):
            urlconf = "akvo.urls.rsr"

        elif is_partner_site_instance(host):
=======
    def process_request(self, request, cname_domain=False, partner_site=None):

        domain = get_domain(request)

        if is_rsr_instance(domain):
            urlconf = "akvo.urls.rsr"

        elif is_partner_site_instance(domain):
>>>>>>> a0d33187
            urlconf = "akvo.urls.partner_sites"
            try:
                hostname = host.split(".")[0]
                partner_site = PartnerSite.objects.get(hostname=hostname)
            except PartnerSite.DoesNotExist:
                pass

            if partner_site is None or not partner_site.enabled:
                return redirect(PARTNER_SITES_MARKETING_SITE)

        else:  # Probably a partner site instance on partner-nominated domain
            cname_domain = True
            urlconf = "akvo.urls.partner_sites"
            try:
<<<<<<< HEAD
                partner_site = PartnerSite.objects.get(cname=host)
                # since we can't test partner sites on cname domains we always use akvoapp.org for re-directs
                partner_site_domain = "akvoapp.org"
            except PartnerSite.DoesNotExist:
=======
                partner_site = PartnerSite.objects.get(cname=domain)
            except:
>>>>>>> a0d33187
                return redirect(PARTNER_SITES_MARKETING_SITE)

        request.urlconf = urlconf
        set_urlconf(urlconf)

        if partner_site is not None and partner_site.enabled:
<<<<<<< HEAD
            partner_site_domain = ".".join(host.split(".")[1:])

=======
            if cname_domain:
                partner_site_domain = "akvoapp.org"
            else:
                partner_site_domain = ".".join(domain.split(".")[-2:])
>>>>>>> a0d33187
            request.partner_site = settings.PARTNER_SITE = partner_site
            request.app_domain = ".".join(
                (partner_site.hostname, partner_site_domain)
            )
            request.app_url = "http://%s" % request.app_domain
            request.organisation_id = partner_site.organisation.id
            request.default_language = partner_site.default_language

        request.domain_url = "http://%s" % settings.DOMAIN_NAME
        site = get_or_create_site(host)
        settings.SITE_ID = site.id


class PartnerSitesLocaleMiddleware(LocaleMiddleware):
    """
    Partner sites aware version of Django's LocaleMiddleware. Since we
    swap out the root urlconf for a partner sites specific one, and the
    original Django LocaleMiddleware didn't like that.

    """

    def process_request(self, request):
        check_path = self.is_language_prefix_patterns_used(request)
        language = translation.get_language_from_request(
            request, check_path=check_path)
        translation.activate(language)
        request.LANGUAGE_CODE = translation.get_language()

    def process_response(self, request, response):
        # First set the default language, this will be used if there is none
        # in the path
        default_language = getattr(request, 'default_language', '')
        if default_language:
            translation.activate(default_language)

        language = translation.get_language()
        if (response.status_code == 404 and
                not translation.get_language_from_path(request.path_info) and
                self.is_language_prefix_patterns_used(request)):
            urlconf = getattr(request, 'urlconf', None)
            language_path = '/%s%s' % (language, request.path_info)
            if settings.APPEND_SLASH and not language_path.endswith('/'):
                language_path = language_path + '/'

            if is_valid_path(language_path, urlconf):
                language_url = "%s://%s/%s%s" % (
                    request.is_secure() and 'https' or 'http',
                    request.get_host(), language, request.get_full_path())
                return HttpResponseRedirect(language_url)
        translation.deactivate()

        patch_vary_headers(response, ('Accept-Language',))
        if 'Content-Language' not in response:
            response['Content-Language'] = language
        return response

    def is_language_prefix_patterns_used(self, request):
        """Returns `True` if the `LocaleRegexURLResolver` is used
        at root level of the urlpatterns, else it returns `False`."""
        for url_pattern in get_resolver(request.urlconf).url_patterns:
            if isinstance(url_pattern, LocaleRegexURLResolver):
                return True
        return False<|MERGE_RESOLUTION|>--- conflicted
+++ resolved
@@ -72,8 +72,7 @@
 RSR_SITE_REGEXPS = map(re.compile, settings.RSR_SITE_REGEXPS)
 PARTNER_SITE_REGEXPS = map(re.compile, settings.PARTNER_SITE_REGEXPS)
 
-<<<<<<< HEAD
-=======
+
 def get_domain(request):
     original_domain = request.get_host().split(":")[0]
     if original_domain == "rsr.akvo.org":
@@ -82,7 +81,7 @@
         domain_parts = original_domain.split(".")[-4:]
         domain = ".".join(domain_parts)
     return domain
->>>>>>> a0d33187
+
 
 def is_rsr_instance(hostname):
     return any([site.search(hostname) for site in RSR_SITE_REGEXPS])
@@ -110,16 +109,6 @@
 
 class PartnerSitesRouterMiddleware(object):
 
-<<<<<<< HEAD
-    def process_request(self, request, partner_site=None):
-
-        host = request.get_host().split(":")[0]
-
-        if is_rsr_instance(host):
-            urlconf = "akvo.urls.rsr"
-
-        elif is_partner_site_instance(host):
-=======
     def process_request(self, request, cname_domain=False, partner_site=None):
 
         domain = get_domain(request)
@@ -128,14 +117,12 @@
             urlconf = "akvo.urls.rsr"
 
         elif is_partner_site_instance(domain):
->>>>>>> a0d33187
             urlconf = "akvo.urls.partner_sites"
             try:
-                hostname = host.split(".")[0]
+                hostname = domain.split(".")[-3]
                 partner_site = PartnerSite.objects.get(hostname=hostname)
-            except PartnerSite.DoesNotExist:
+            except:
                 pass
-
             if partner_site is None or not partner_site.enabled:
                 return redirect(PARTNER_SITES_MARKETING_SITE)
 
@@ -143,30 +130,18 @@
             cname_domain = True
             urlconf = "akvo.urls.partner_sites"
             try:
-<<<<<<< HEAD
-                partner_site = PartnerSite.objects.get(cname=host)
-                # since we can't test partner sites on cname domains we always use akvoapp.org for re-directs
-                partner_site_domain = "akvoapp.org"
-            except PartnerSite.DoesNotExist:
-=======
                 partner_site = PartnerSite.objects.get(cname=domain)
             except:
->>>>>>> a0d33187
                 return redirect(PARTNER_SITES_MARKETING_SITE)
 
         request.urlconf = urlconf
         set_urlconf(urlconf)
 
         if partner_site is not None and partner_site.enabled:
-<<<<<<< HEAD
-            partner_site_domain = ".".join(host.split(".")[1:])
-
-=======
             if cname_domain:
                 partner_site_domain = "akvoapp.org"
             else:
                 partner_site_domain = ".".join(domain.split(".")[-2:])
->>>>>>> a0d33187
             request.partner_site = settings.PARTNER_SITE = partner_site
             request.app_domain = ".".join(
                 (partner_site.hostname, partner_site_domain)
@@ -176,8 +151,9 @@
             request.default_language = partner_site.default_language
 
         request.domain_url = "http://%s" % settings.DOMAIN_NAME
-        site = get_or_create_site(host)
+        site = get_or_create_site(domain)
         settings.SITE_ID = site.id
+        return
 
 
 class PartnerSitesLocaleMiddleware(LocaleMiddleware):
