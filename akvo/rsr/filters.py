--- conflicted
+++ resolved
@@ -84,34 +84,6 @@
         choices.extend(list(CONTINENTS))
         self.filters['continent'].extra.update({'choices': choices})
 
-<<<<<<< HEAD
-
-        # The request is sent when the call is made from a partner site view
-        if request:
-            partner_site = request.partner_site
-            organisation = partner_site.organisation
-            # If the partner site is "normal"
-            if partner_site.partner_projects:
-                countries = organisation.countries_where_active()
-
-                continents = [('', _(u'Active continents'))]
-                choices = []
-                for country in countries:
-                    if not country.continent_code in [code[0] for code in choices]:
-                        choices.append((country.continent_code, _(country.continent)))
-                continents.extend(sorted(choices))
-
-                self.filters['continent'].extra.update({'choices': continents})
-                self.filters['locations__country'].extra.update({'queryset': countries})
-                self.filters['locations__country'].extra.update({'empty_label': _(u'Active countries')})
-
-                organisations = organisation.partners()
-            # Keyword driven partner site.
-            # Performance issues preclude filtering of filter drop-downs right now
-            else:
-                organisations = Organisation.objects.all()
-                self.filters['locations__country'].extra.update({'empty_label': _(u'All countries')})
-=======
         # The request is sent when the call is made from a partner site view
         if request:
             partner_site = request.partner_site
@@ -133,7 +105,6 @@
 
             # Partners (always show all partners)
             organisations = Organisation.objects.all()
->>>>>>> bcdbb4c4
             self.filters['organisation'].extra.update({'empty_label': _(u'All partners')})
 
 
@@ -148,13 +119,9 @@
         # No request (no partner site)
         else:
             organisations = Organisation.objects.all()
-<<<<<<< HEAD
-            self.filters['organisation'].extra.update({'empty_label': _(u'All organisations')})
-=======
             self.filters['locations__country'].extra.update({'empty_label': _(u'All countries')})
             self.filters['organisation'].extra.update({'empty_label': _(u'All organisations')})
 
->>>>>>> bcdbb4c4
         self.filters['organisation'].extra.update({'queryset': organisations})
 
         self.filters['andor'].field_class = BooleanField
