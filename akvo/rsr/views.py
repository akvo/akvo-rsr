--- conflicted
+++ resolved
@@ -572,7 +572,6 @@
         else:
             orgs = orgs.all()
     
-<<<<<<< HEAD
         query_string = ''
         found_entries = None
         if ('q' in request.GET) and request.GET['q'].strip():
@@ -609,27 +608,6 @@
             'org_type': org_type,
             'orgs': orgs,
         }
-=======
-    ORGS_PER_PAGE = 10
-    paginator = Paginator(orgs, ORGS_PER_PAGE)
-    page = paginator.page(request.GET.get('page', 1))
-    projs = Project.objects.published()
-
-    return {
-        'site_section': 'index',
-        'RSR_CACHE_SECONDS': get_setting('RSR_CACHE_SECONDS', default=300),
-        'lang': get_language(),
-        'page': page,
-        'projs': projs,  #TODO: rename to projects and fix template
-        'query_string': query_string,
-        'request_get': request.GET,
-        'sort': sort,
-        'order_by': order_by,
-        'last_order': last_order,
-        'org_type': org_type,
-        'orgs': orgs,
-    }
->>>>>>> 9996e0fc
 
 @render_to('rsr/partners_widget.html')
 def partners_widget(request, org_type='all'):
@@ -1174,13 +1152,8 @@
         admin_change_url = None
 
     return {
-<<<<<<< HEAD
         'project'               : project,
         'p'                     : project, #compatibility with new_look
-=======
-        'project'               : p,
-        'p'                     : p, #TODO: fix template and remove
->>>>>>> 9996e0fc
         'related'               : related,
         'updates'               : all_updates[:3], 
         'updates_with_images'   : updates_with_images,
