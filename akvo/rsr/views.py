--- conflicted
+++ resolved
@@ -115,55 +115,9 @@
     soup: the blog entry HTML
     img_src: the url to the first image of the blog entry
     '''
-    
-<<<<<<< HEAD
-    try:
-        # Create exception to avoid loading the blogs whe we run in debug mode.
-        # Speeds up the home page considerably when pulling over the inteweb
-
-        if settings.DEBUG:
-            raise
-        
-        current_site = Site.objects.get_current()
-        
-        # Generate the main blog content
-        feed = feedparser.parse("http://%s/news?feed=rss2" % current_site)
-         
-        latest1 = feed.entries[0]
-        soup = BeautifulSoup(latest1.content[0].value)
-        try:
-            img_src1 = soup('img')[0]['src']
-        except:
-            img_src1 = ''
-        latest2 = feed.entries[1]
-        soup = BeautifulSoup(latest2.content[0].value)
-        try:
-            img_src2 = soup('img')[0]['src']
-        except:
-            img_src2 = ''  
-        
-        # Generate the special blog category
-        news_feed = feedparser.parse('http://%s/news?feed=rss2&cat=%d' % (current_site, settings.WORDPRESS_NEWS_CATEGORY))
-        news = news_feed.entries[0]
-        
-    except:
-        soup = img_src1 = img_src2 = ''
-        news = {
-            'title': _('The blog is not available at the moment.'),
-        }
-        latest1 = latest2 = {
-            'author': '',
-            'summary': _('The blog is not available at the moment.'),
-        }
-        
-    return {
-        'latest1': latest1,
-        'img_src1': img_src1,
-        'latest2': latest2,
-        'img_src2': img_src2,
-        'news': news,
-        'site_section':'index',
-=======
+    #from dbgp.client import brk
+    #brk(host="90.130.213.8", port=9000)
+    
     bandwidth = 'low'
     host = 'unknown'
         
@@ -179,26 +133,30 @@
     else:
         grid_projects = None
     
-    featured = ProjectUpdate.objects.filter(featured__exact=True)
-    if len(featured) < 3:
-        updates = ProjectUpdate.objects.all().exclude(photo__exact='').order_by('-time')[:3]
-    else:
-        updates = get_random_from_qs(featured, 3)
+    if settings.PVW_RSR:
+        updates = {}
+    else:
+        featured = ProjectUpdate.objects.filter(featured__exact=True)
+        if len(featured) < 3:
+            updates = ProjectUpdate.objects.all().exclude(photo__exact='').order_by('-time')[:3]
+        else:
+            updates = get_random_from_qs(featured, 3)
     #stats = akvo_at_a_glance(p)
     #return render_to_response('rsr/index.html', {'latest': latest, 'img_src': img_src, 'soup':soup, }, context_instance=RequestContext(request))
 
-    if settings.LIVE_EARTH_ENABLED:
+    if not settings.PVW_RSR and settings.LIVE_EARTH_ENABLED:
         live_earth = Organisation.objects.get(pk= settings.LIVE_EARTH_ID)
         le_blog_category = settings.LIVE_EARTH_NEWS_CATEGORY
     else:
         live_earth = None
         le_blog_category = None
         
-    if settings.WALKING_FOR_WATER_ENABLED:
+    if not settings.PVW_RSR and settings.WALKING_FOR_WATER_ENABLED:
         walking_for_water = Organisation.objects.get(pk= settings.WALKING_FOR_WATER_ID)
         wfw_blog_category = settings.WALKING_FOR_WATER_NEWS_CATEGORY
     else:
         walking_for_water = None
+        wfw_blog_category = None
         
     return {
         'orgs': Organisation.objects,
@@ -213,8 +171,7 @@
         'walking_for_water': walking_for_water,
         'wfw_blog_category': wfw_blog_category,
         'site_section': 'index',
-        'blog_posts': wordpress_get_lastest_posts('wordpress', 2),
->>>>>>> eef8f121
+    #    'blog_posts': wordpress_get_lastest_posts('wordpress', 2),
     }
 
 def oldindex(request):
@@ -232,20 +189,6 @@
     page = paginator.page(request.GET.get('page', 1))
     return page
 
-@render_to('rsr/organisation/landing_pages/liveearth.html')
-def liveearth(request):
-    '''
-    List of all projects associated with Live Earth
-    Context:
-    projects: list of all projects
-    stats: the aggregate projects data
-    page: paginator
-    '''
-    live_earth = get_object_or_404(Organisation, pk=settings.LIVE_EARTH_ID)
-    projs = live_earth.published_projects().funding()
-    page = project_list_data(request, projs)
-<<<<<<< HEAD
-    return {'projs': projs, 'orgs': live_earth.partners(), 'page': page, 'live_earth': live_earth }
 
 @render_to('rsr/focus_areas.html')
 def focusareas(request):
@@ -272,6 +215,10 @@
         page = project_list_data(request, projects)
         return {'page': page, 'site_section': 'areas', 'focusarea': area, 'org': org}
     
+    @render_to('rsr/directory.html')
+    def directory(request, org_type='all'):
+        return {'site_section': 'directory',}
+
 else:
     
     @render_to('rsr/project_directory.html')
@@ -309,102 +256,75 @@
         showcases = projects.order_by('?')[:3]
         page = project_list_data(request, projects)
         return {'projs': projs, 'orgs': Organisation.objects, 'page': page, 'showcases': showcases, 'o': o,}
-    
-@render_to('rsr/directory.html')
-def directory(request, org_type='all'):
-    
-    return {'site_section': 'directory',}
-
-=======
-    org_projects = live_earth.published_projects().exclude(status__exact='L').exclude(status__exact='C')
-    return {
-        'projs': projs,
-        'orgs':live_earth.partners(),
-        'page': page,
-        'o': live_earth,
-        'org_projects': org_projects,
-        'RSR_CACHE_SECONDS': get_setting('RSR_CACHE_SECONDS', default=300),
-    }
-
-@render_to('rsr/organisation/landing_pages/wfw.html')
-def walking_for_water(request):
-    '''                                                                            
-    List of all projects associated with Walking for Water
-    Context:                                                                       
-    projects: list of all projects                                                 
-    stats: the aggregate projects data                                             
-    page: paginator                                                                
-    '''
-    wfw = get_object_or_404(Organisation, pk=settings.WALKING_FOR_WATER_ID)
-    projs = wfw.published_projects().funding()
-    page = project_list_data(request, projs)
-    org_projects = wfw.published_projects().exclude(status__exact='L').exclude(status__exact='C')
-    return {
-        'projs': projs,
-        'orgs': wfw.partners(),
-        'page': page,
-        'o': wfw,
-        'org_projects': org_projects,
-        'RSR_CACHE_SECONDS': get_setting('RSR_CACHE_SECONDS', default=300),
-    }
-
-# http://www.julienphalip.com/blog/2008/08/16/adding-search-django-site-snap/
-import re
-from django.db.models import Q
-def normalize_query(query_string,
-                    findterms=re.compile(r'"([^"]+)"|(\S+)').findall,
-                    normspace=re.compile(r'\s{2,}').sub):
-    ''' Splits the query string in invidual keywords, getting rid of unecessary spaces
-        and grouping quoted words together.
-        Example:
-        
-        >>> normalize_query('  some random  words "with   quotes  " and   spaces')
-        ['some', 'random', 'words', 'with quotes', 'and', 'spaces']
-    
-    '''
-    return [normspace(' ', (t[0] or t[1]).strip()) for t in findterms(query_string)] 
-
-def get_query(query_string, search_fields):
-    ''' Returns a query, that is a combination of Q objects. That combination
-        aims to search keywords within a model by testing the given search fields.
-    '''
-    query = None # Query to search for every search term
-    terms = normalize_query(query_string)
-    for term in terms:
-        or_query = None # Query to search for a given term in each field
-        for field_name in search_fields:
-            q = Q(**{"%s__icontains" % field_name: term})
-            if or_query is None:
-                or_query = q
-            else:
-                or_query = or_query | q
-        if query is None:
-            query = or_query
-        else:
-            query = query & or_query
-        
-    '''
-    Initial try for continent filtering, this is obsolete, since the new_look_maps branch introduces the Location model.
-    for term in terms:
-        or_query = None # Query to search for a given term in each field
-        if 'Africa' or 'africa' or 'Asia' or 'asia' or 'Australia' or 'australia' or 'Europe' or 'europe' or 'North America' or 'north america' or 'North america' or 'north America' or 'South America' or 'south america' or 'South america' or 'south America' in term:
-            if term == 'Africa' or term == 'africa':
-                q = Q(**{"country__continent__exact":1})
-            elif term == 'Asia' or term == 'asia':
-                q = Q(**{"country__continent__exact":2})
-            elif 'Australia' or 'australia' in term:
-                q = Q(**{"country__continent__exact":3})
-            elif 'Europe' or 'europe' in term:
-                q = Q(**{"country__continent__exact":4})
-            elif 'North America' or 'north america' or 'North america' or 'north America' in term:
-                q = Q(**{"country__continent__exact":5})
-            elif 'South America' or 'south america' or 'South america' or 'south America' in term:
-                q = Q(**{"country__continent__exact":6})
-            if query is None:
-                query = q
-            else:
-                query = query & q
-        else:            
+
+    @render_to('rsr/organisation/landing_pages/liveearth.html')
+    def liveearth(request):
+        '''
+        List of all projects associated with Live Earth
+        Context:
+        projects: list of all projects
+        stats: the aggregate projects data
+        page: paginator
+        '''
+        live_earth = get_object_or_404(Organisation, pk=settings.LIVE_EARTH_ID)
+        projs = live_earth.published_projects().funding()
+        page = project_list_data(request, projs)
+        org_projects = live_earth.published_projects().exclude(status__exact='L').exclude(status__exact='C')
+        return {
+            'projs': projs,
+            'orgs':live_earth.partners(),
+            'page': page,
+            'o': live_earth,
+            'org_projects': org_projects,
+            'RSR_CACHE_SECONDS': get_setting('RSR_CACHE_SECONDS', default=300),
+        }
+    
+    @render_to('rsr/organisation/landing_pages/wfw.html')
+    def walking_for_water(request):
+        '''                                                                            
+        List of all projects associated with Walking for Water
+        Context:                                                                       
+        projects: list of all projects                                                 
+        stats: the aggregate projects data                                             
+        page: paginator                                                                
+        '''
+        wfw = get_object_or_404(Organisation, pk=settings.WALKING_FOR_WATER_ID)
+        projs = wfw.published_projects().funding()
+        page = project_list_data(request, projs)
+        org_projects = wfw.published_projects().exclude(status__exact='L').exclude(status__exact='C')
+        return {
+            'projs': projs,
+            'orgs': wfw.partners(),
+            'page': page,
+            'o': wfw,
+            'org_projects': org_projects,
+            'RSR_CACHE_SECONDS': get_setting('RSR_CACHE_SECONDS', default=300),
+        }
+    
+    # http://www.julienphalip.com/blog/2008/08/16/adding-search-django-site-snap/
+    import re
+    from django.db.models import Q
+    def normalize_query(query_string,
+                        findterms=re.compile(r'"([^"]+)"|(\S+)').findall,
+                        normspace=re.compile(r'\s{2,}').sub):
+        ''' Splits the query string in invidual keywords, getting rid of unecessary spaces
+            and grouping quoted words together.
+            Example:
+            
+            >>> normalize_query('  some random  words "with   quotes  " and   spaces')
+            ['some', 'random', 'words', 'with quotes', 'and', 'spaces']
+        
+        '''
+        return [normspace(' ', (t[0] or t[1]).strip()) for t in findterms(query_string)] 
+    
+    def get_query(query_string, search_fields):
+        ''' Returns a query, that is a combination of Q objects. That combination
+            aims to search keywords within a model by testing the given search fields.
+        '''
+        query = None # Query to search for every search term
+        terms = normalize_query(query_string)
+        for term in terms:
+            or_query = None # Query to search for a given term in each field
             for field_name in search_fields:
                 q = Q(**{"%s__icontains" % field_name: term})
                 if or_query is None:
@@ -415,140 +335,170 @@
                 query = or_query
             else:
                 query = query & or_query
-    '''
-    return query
-
-    
-@render_to('rsr/project/project_directory.html')
-def projectlist(request):
-    '''
-    List of relevant projects in RSR
-        
-    To preserve good url practice (one url == one dataset); links for the sorting is handled in the template.
-    '''
-    
-    # Get relevant projects
-    projects = Project.objects.published().funding().select_related()
-    
-    # Get projects either by using the query or all
-    query_string = ''
-    if ('q' in request.GET) and request.GET['q'].strip():
-        query_string = request.GET['q']
-
-        #project_query = get_query(query_string, ['name', 'subtitle','country__country_name','city','state','goals_overview','current_status_detail','project_plan_detail','sustainability','context','notes',])
-        project_query = get_query(query_string, ['name', 'subtitle','country__country_name','city','state',])
-        projects = projects.filter(project_query)
-    
-    # Add extra last_update column
-    projects = projects.extra(select={'last_update':'SELECT MAX(time) FROM rsr_projectupdate WHERE project_id = rsr_project.id'})
-    
-    # Setup sort query
-    order_by = request.GET.get('order_by', 'name')
-    last_order = request.GET.get('last_order')
-    sort = request.GET.get('sort', 'asc')
-    
-    # sort desv or asc
-    if sort == 'asc':
-        projects = projects.order_by(order_by, 'name')
-    else:
-        projects = projects.order_by('-%s' % order_by, 'name')
-
-    # Setup paginator
-    PROJECTS_PER_PAGE = 10
-    paginator = Paginator(projects, PROJECTS_PER_PAGE)
-    page = paginator.page(request.GET.get('page', 1))
-    
-    return {
-        'site_section': 'projects',
-        'RSR_CACHE_SECONDS': get_setting('RSR_CACHE_SECONDS', default=300),
-        'page': page,
-        'query_string': query_string,
-        'request_get': request.GET,
-        'sort': sort,
-        'order_by': order_by,
-        'last_order': last_order,
-    }
-
-
-@render_to('rsr/project/project_directory.html')
-def filteredprojectlist(request, org_id):
-    '''
-    List of relevant projects in RSR for a specific organisation
-        
-    To preserve good url practice (one url == one dataset); links for the sorting is handled in the template.
-    '''    
-
-    # get all projects the org is asociated with
-    o = Organisation.objects.get(pk=org_id)
-    projects = o.published_projects().funding()
-    
-    # Get projects either by using the query or all
-    query_string = ''
-    if ('q' in request.GET) and request.GET['q'].strip():
-        query_string = request.GET['q']
-
-        '''
-        Super dump continent filtering
-        This needs to be made much better, (case, multi continent, same time as query...)
-        
-        CONTINENTS = (
-            (1, _('Africa')),
-            (2, _('Asia')),
-            (3, _('Australia')),
-            (4, _('Europe')),
-            (5, _('North America')),
-            (6, _('South America')),
-        )
-        '''
-        
-        if 'Africa' in query_string:
-            projects = projects.filter(country__continent='1')
-        elif 'Asia' in query_string:
-            projects = projects.filter(country__continent='2')
-        elif 'Australia' in query_string:
-            projects = projects.filter(country__continent='3')
-        elif 'Europe' in query_string:
-            projects = projects.filter(country__continent='4')
-        elif 'North America' in query_string:
-            projects = projects.filter(country__continent='5')
-        elif 'South America' in query_string:
-            projects = projects.filter(country__continent='6')
-        else:
+            
+        '''
+        Initial try for continent filtering, this is obsolete, since the new_look_maps branch introduces the Location model.
+        for term in terms:
+            or_query = None # Query to search for a given term in each field
+            if 'Africa' or 'africa' or 'Asia' or 'asia' or 'Australia' or 'australia' or 'Europe' or 'europe' or 'North America' or 'north america' or 'North america' or 'north America' or 'South America' or 'south america' or 'South america' or 'south America' in term:
+                if term == 'Africa' or term == 'africa':
+                    q = Q(**{"country__continent__exact":1})
+                elif term == 'Asia' or term == 'asia':
+                    q = Q(**{"country__continent__exact":2})
+                elif 'Australia' or 'australia' in term:
+                    q = Q(**{"country__continent__exact":3})
+                elif 'Europe' or 'europe' in term:
+                    q = Q(**{"country__continent__exact":4})
+                elif 'North America' or 'north america' or 'North america' or 'north America' in term:
+                    q = Q(**{"country__continent__exact":5})
+                elif 'South America' or 'south america' or 'South america' or 'south America' in term:
+                    q = Q(**{"country__continent__exact":6})
+                if query is None:
+                    query = q
+                else:
+                    query = query & q
+            else:            
+                for field_name in search_fields:
+                    q = Q(**{"%s__icontains" % field_name: term})
+                    if or_query is None:
+                        or_query = q
+                    else:
+                        or_query = or_query | q
+                if query is None:
+                    query = or_query
+                else:
+                    query = query & or_query
+        '''
+        return query
+        
+    @render_to('rsr/project/project_directory.html')
+    def projectlist(request):
+        '''
+        List of relevant projects in RSR
+            
+        To preserve good url practice (one url == one dataset); links for the sorting is handled in the template.
+        '''
+        
+        # Get relevant projects
+        projects = Project.objects.published().funding().select_related()
+        
+        # Get projects either by using the query or all
+        query_string = ''
+        if ('q' in request.GET) and request.GET['q'].strip():
+            query_string = request.GET['q']
+    
             #project_query = get_query(query_string, ['name', 'subtitle','country__country_name','city','state','goals_overview','current_status_detail','project_plan_detail','sustainability','context','notes',])
             project_query = get_query(query_string, ['name', 'subtitle','country__country_name','city','state',])
             projects = projects.filter(project_query)
-    
-    # Add extra last_update column
-    projects = projects.extra(select={'last_update':'SELECT MAX(time) FROM rsr_projectupdate WHERE project_id = rsr_project.id'})
-    
-    # Sort query
-    order_by = request.GET.get('order_by', 'name')
-    last_order = request.GET.get('last_order')
-    sort = request.GET.get('sort', 'asc')
-    
-    if sort == 'asc':
-        projects = projects.order_by(order_by, 'name')
-    else:
-        projects = projects.order_by('-%s' % order_by, 'name')
-        
-    # Setup paginator
-    PROJECTS_PER_PAGE = 10
-    paginator = Paginator(projects, PROJECTS_PER_PAGE)
-    page = paginator.page(request.GET.get('page', 1))
-    
-    return {
-        'site_section': 'projects',
-        'RSR_CACHE_SECONDS': get_setting('RSR_CACHE_SECONDS', default=300),
-        'page': page,
-        'query_string': query_string,
-        'request_get': request.GET,
-        'sort': sort,
-        'order_by': order_by,
-        'last_order': last_order,
-        'o': o,    
-    }
-
->>>>>>> eef8f121
+        
+        # Add extra last_update column
+        projects = projects.extra(select={'last_update':'SELECT MAX(time) FROM rsr_projectupdate WHERE project_id = rsr_project.id'})
+        
+        # Setup sort query
+        order_by = request.GET.get('order_by', 'name')
+        last_order = request.GET.get('last_order')
+        sort = request.GET.get('sort', 'asc')
+        
+        # sort desv or asc
+        if sort == 'asc':
+            projects = projects.order_by(order_by, 'name')
+        else:
+            projects = projects.order_by('-%s' % order_by, 'name')
+    
+        # Setup paginator
+        PROJECTS_PER_PAGE = 10
+        paginator = Paginator(projects, PROJECTS_PER_PAGE)
+        page = paginator.page(request.GET.get('page', 1))
+        
+        return {
+            'site_section': 'projects',
+            'RSR_CACHE_SECONDS': get_setting('RSR_CACHE_SECONDS', default=300),
+            'page': page,
+            'query_string': query_string,
+            'request_get': request.GET,
+            'sort': sort,
+            'order_by': order_by,
+            'last_order': last_order,
+        }
+    
+    
+    @render_to('rsr/project/project_directory.html')
+    def filteredprojectlist(request, org_id):
+        '''
+        List of relevant projects in RSR for a specific organisation
+            
+        To preserve good url practice (one url == one dataset); links for the sorting is handled in the template.
+        '''    
+    
+        # get all projects the org is asociated with
+        o = Organisation.objects.get(pk=org_id)
+        projects = o.published_projects().funding()
+        
+        # Get projects either by using the query or all
+        query_string = ''
+        if ('q' in request.GET) and request.GET['q'].strip():
+            query_string = request.GET['q']
+    
+            '''
+            Super dump continent filtering
+            This needs to be made much better, (case, multi continent, same time as query...)
+            
+            CONTINENTS = (
+                (1, _('Africa')),
+                (2, _('Asia')),
+                (3, _('Australia')),
+                (4, _('Europe')),
+                (5, _('North America')),
+                (6, _('South America')),
+            )
+            '''
+            
+            if 'Africa' in query_string:
+                projects = projects.filter(country__continent='1')
+            elif 'Asia' in query_string:
+                projects = projects.filter(country__continent='2')
+            elif 'Australia' in query_string:
+                projects = projects.filter(country__continent='3')
+            elif 'Europe' in query_string:
+                projects = projects.filter(country__continent='4')
+            elif 'North America' in query_string:
+                projects = projects.filter(country__continent='5')
+            elif 'South America' in query_string:
+                projects = projects.filter(country__continent='6')
+            else:
+                #project_query = get_query(query_string, ['name', 'subtitle','country__country_name','city','state','goals_overview','current_status_detail','project_plan_detail','sustainability','context','notes',])
+                project_query = get_query(query_string, ['name', 'subtitle','country__country_name','city','state',])
+                projects = projects.filter(project_query)
+        
+        # Add extra last_update column
+        projects = projects.extra(select={'last_update':'SELECT MAX(time) FROM rsr_projectupdate WHERE project_id = rsr_project.id'})
+        
+        # Sort query
+        order_by = request.GET.get('order_by', 'name')
+        last_order = request.GET.get('last_order')
+        sort = request.GET.get('sort', 'asc')
+        
+        if sort == 'asc':
+            projects = projects.order_by(order_by, 'name')
+        else:
+            projects = projects.order_by('-%s' % order_by, 'name')
+            
+        # Setup paginator
+        PROJECTS_PER_PAGE = 10
+        paginator = Paginator(projects, PROJECTS_PER_PAGE)
+        page = paginator.page(request.GET.get('page', 1))
+        
+        return {
+            'site_section': 'projects',
+            'RSR_CACHE_SECONDS': get_setting('RSR_CACHE_SECONDS', default=300),
+            'page': page,
+            'query_string': query_string,
+            'request_get': request.GET,
+            'sort': sort,
+            'order_by': order_by,
+            'last_order': last_order,
+            'o': o,    
+        }
 
 @render_to('rsr/organisation/organisation_directory.html')
 def orglist(request, org_type='all'):
@@ -594,27 +544,20 @@
 
     if sort == 'asc':
         orgs = orgs.order_by(order_by, 'name')
-<<<<<<< HEAD
-    except:
-        pass
+    else:
+        orgs = orgs.order_by('-%s' % order_by, 'name')
+    
     ORGS_PER_PAGE = 10
     paginator = Paginator(orgs, ORGS_PER_PAGE)
     page = paginator.page(request.GET.get('page', 1))
     projs = Project.objects.published()
-    return {'projs': projs, 'orgs': orgs, 'org_type': org_type, 'page': page,}
-=======
-    else:
-        orgs = orgs.order_by('-%s' % order_by, 'name')
-    
-    ORGS_PER_PAGE = 10
-    paginator = Paginator(orgs, ORGS_PER_PAGE)
-    page = paginator.page(request.GET.get('page', 1))
 
     return {
         'site_section': 'index',
         'RSR_CACHE_SECONDS': get_setting('RSR_CACHE_SECONDS', default=300),
         'lang': get_language(),
         'page': page,
+        'projs': projs,
         'query_string': query_string,
         'request_get': request.GET,
         'sort': sort,
@@ -623,8 +566,6 @@
         'org_type': org_type,
         'orgs': orgs,
     }
-
->>>>>>> eef8f121
 
 @render_to('rsr/partners_widget.html')
 def partners_widget(request, org_type='all'):
@@ -911,16 +852,13 @@
     updates     = Project.objects.get(id=project_id).project_updates.all().order_by('-time')
     comments = Project.objects.get(id=project_id).projectcomment_set.all().order_by('-time')[:3]
     can_add_update = p.connected_to_user(request.user)
-<<<<<<< HEAD
-    return {'p': p, 'updates': updates, 'can_add_update':can_add_update, 'all_updates': True, 'site_section': 'areas', }
-=======
     return {
         'p': p, 
         'updates': updates, 
         'can_add_update':can_add_update, 
         'hide_latest_updates': True, 
         'comments': comments,
-        'site_section': 'projects',
+        'site_section': 'areas',
         }
 
 @render_to('rsr/project/project_update.html')
@@ -945,8 +883,6 @@
         'comments': comments,
         }
 
->>>>>>> eef8f121
-    
 @render_to('rsr/project/project_comments.html')
 def projectcomments(request, project_id):
     '''
@@ -958,11 +894,7 @@
     p           = get_object_or_404(Project, pk=project_id)
     comments    = Project.objects.get(id=project_id).projectcomment_set.all().order_by('-time')
     form        = CommentForm()
-<<<<<<< HEAD
-    return {'p': p, 'comments': comments, 'form': form,'project_section':'comments' }
-=======
-    return {'p': p, 'comments': comments, 'form': form, 'hide_comments': True, }
->>>>>>> eef8f121
+    return {'p': p, 'comments': comments, 'form': form, 'project_section':'comments', 'hide_comments': True,}
 
 class UpdateForm(ModelForm):
 
@@ -1008,12 +940,6 @@
             update.user = request.user
             update.update_method = 'W'
             update.save()
-<<<<<<< HEAD
-            return HttpResponseRedirect(reverse('project_main', args=[project_id]))
-    else:
-        form = UpdateForm()
-    return render_to_response('rsr/project_update.html', {'form': form, 'p': p, }, RequestContext(request))
-=======
             latest = ProjectUpdate.objects.all().order_by('-time')[0]
             return redirect('project_update', project_id=latest.project.id, update_id=latest.id)
     else:
@@ -1025,7 +951,6 @@
         'can_add_update': can_add_update,
         'updates': Project.objects.get(id=project_id).project_updates.all().order_by('-time')[:3],
         }, RequestContext(request))
->>>>>>> eef8f121
 
 def mms_update(request):
     '''
@@ -1096,21 +1021,13 @@
 
 class CommentForm(ModelForm):
 
-    comment     = forms.CharField(widget=forms.Textarea(attrs={
-                                    'class':'textarea',
-<<<<<<< HEAD
-                                    'rows':'10',
-                                    'cols':'30',
-                                    #'width': '280px',
-                                    #'margin': '0 auto'
-=======
-                                    'rows':'5',
-                                    'cols':'75',
-                                    #'width': '480px',
-                                    #'style': 'margin:0 auto;'
->>>>>>> eef8f121
-                                }))
-    
+    comment = forms.CharField(widget=forms.Textarea(attrs={
+        'class':'textarea',
+        'rows':'5',
+        'cols':'75',
+        #'width': '480px',
+        #'style': 'margin:0 auto;'
+    }))    
     class Meta:
         model   = ProjectComment
         exclude = ('time', 'project', 'user', )
@@ -1129,11 +1046,7 @@
             comment.time = datetime.now()
             comment.user = request.user
             comment.save()
-<<<<<<< HEAD
-    return HttpResponseRedirect(reverse('project_main', args=[project_id]))
-=======
     return HttpResponseRedirect(reverse('project_comments', args=[project_id]))
->>>>>>> eef8f121
 
 #def org_activities(organisation):
 #    # assoc resolves to all projects associated with organisation, where organisation can function in any of the three partner functions
@@ -1146,26 +1059,20 @@
 #    # remove organisation from queryset
 #    return assoc, partners.exclude(id=organisation.id)
 
-@render_to('rsr/organisation/organisation.html')
+if settings.PVW_RSR:
+    path_to_templ_organisation = 'rsr/organisation.html'
+    path_to_templ_project_main = 'rsr/project_main.html'
+else:
+    path_to_templ_organisation = 'rsr/organisation/organisation.html'
+    path_to_templ_project_main = 'rsr/project/project_main.html'
+    
+@render_to(path_to_templ_organisation)
 def orgdetail(request, org_id):
     o = get_object_or_404(Organisation, pk=org_id)
-<<<<<<< HEAD
-    
-    has_sponsor_banner = False
-    try:
-        if o.id == settings.LIVE_EARTH_ID:
-            has_sponsor_banner = True
-    except:
-        pass
     if settings.PVW_RSR:
         org_projects = o.published_projects()
     else:
         org_projects = o.published_projects().exclude(status__exact='L').exclude(status__exact='C')
-    org_partners = o.my_partners()
-    return {'o': o, 'org_projects': org_projects, 'org_partners': org_partners,'has_sponsor_banner':has_sponsor_banner,'live_earth_enabled': settings.LIVE_EARTH_ENABLED}
-=======
-        
-    org_projects = o.published_projects().exclude(status__exact='L').exclude(status__exact='C')
     org_partners = o.partners()
     return {
         'o': o, 
@@ -1173,9 +1080,8 @@
         'org_partners': org_partners,
         'site_section': 'index',
         }
->>>>>>> eef8f121
-
-@render_to('rsr/project/project_main.html')
+
+@render_to(path_to_templ_project_main)
 def projectmain(request, project_id):
     '''
     The project overview page
@@ -1189,24 +1095,12 @@
     p           = get_object_or_404(Project, pk=project_id)
     updates     = Project.objects.get(id=project_id).project_updates.all().order_by('-time')[:3]
     comments    = Project.objects.get(id=project_id).projectcomment_set.all().order_by('-time')[:3]
-        
-<<<<<<< HEAD
-=======
     updates_with_images = Project.objects.get(id=project_id).project_updates.all().exclude(photo__exact='').order_by('time')
-    slider_width = (len(updates_with_images) + 1) * 115
-    
->>>>>>> eef8f121
+    slider_width = (len(updates_with_images) + 1) * 115    
     return {
         'p': p, 
         'updates': updates, 
         'comments': comments, 
-<<<<<<< HEAD
-        'form': form, 
-        'can_add_update': can_add_update,
-        'all_updates': False,
-        'site_section': 'areas',
-        }
-=======
         #'form': form, 
         'can_add_update': p.connected_to_user(request.user),
         'site_section': 'projects',
@@ -1214,51 +1108,39 @@
         'slider_width': slider_width,
         }
 
->>>>>>> eef8f121
-
 def projectdetails(request, project_id):
-<<<<<<< HEAD
-        p       = get_object_or_404(Project, pk=project_id)
-        return {'p': p, 'site_section': 'projects', 'project_section':'details' }
-    
-@render_to('rsr/project_funding.html')    
-def projectfunding(request, project_id):
-        p       = get_object_or_404(Project, pk=project_id)
-        return {'p': p, 'project_section':'funding' }
-=======
     "Fix for old url with project details"
     return http.HttpResponsePermanentRedirect ('/rsr/project/%s/' % project_id )
 
 
 @render_to('rsr/project/project_partners.html')  
 def projectpartners(request, project_id):
-	p = get_object_or_404(Project, pk=project_id)
-	updates = Project.objects.get(id=project_id).project_updates.all().order_by('-time')[:3]
-	comments = Project.objects.get(id=project_id).projectcomment_set.all().order_by('-time')[:3]
-	return { 
-		'p': p, 
-		'site_section': 'projects', 
-		'updates': updates, 
-		'hide_project_partners': True,
-		'can_add_update': p.connected_to_user(request.user),
-		'comments': comments,
-	}
+    p = get_object_or_404(Project, pk=project_id)
+    updates = Project.objects.get(id=project_id).project_updates.all().order_by('-time')[:3]
+    comments = Project.objects.get(id=project_id).projectcomment_set.all().order_by('-time')[:3]
+    return { 
+        'p': p, 
+        'site_section': 'projects', 
+        'updates': updates, 
+        'hide_project_partners': True,
+        'can_add_update': p.connected_to_user(request.user),
+        'comments': comments,
+    }
 
 @render_to('rsr/project/project_funding.html')  
 def projectfunding(request, project_id):
-	p = get_object_or_404(Project, pk=project_id)    
-	public_donations = p.public_donations()
-	updates = Project.objects.get(id=project_id).project_updates.all().order_by('-time')[:3]
-	comments = Project.objects.get(id=project_id).projectcomment_set.all().order_by('-time')[:3]
-	return { 
-		'p': p, 
-		'public_donations': public_donations, 
-		'site_section': 'projects', 
-		'updates': updates,
-		'comments': comments,
-		'can_add_update': p.connected_to_user(request.user),
-	}
->>>>>>> eef8f121
+    p = get_object_or_404(Project, pk=project_id)    
+    public_donations = p.public_donations()
+    updates = Project.objects.get(id=project_id).project_updates.all().order_by('-time')[:3]
+    comments = Project.objects.get(id=project_id).projectcomment_set.all().order_by('-time')[:3]
+    return { 
+        'p': p, 
+        'public_donations': public_donations, 
+        'site_section': 'projects', 
+        'updates': updates,
+        'comments': comments,
+        'can_add_update': p.connected_to_user(request.user),
+    }
 
 def getwidget(request, project_id):
     '''
@@ -1271,17 +1153,13 @@
             account_level = 'free'
         p = get_object_or_404(Project.objects, pk=project_id)
         orgs = p.all_partners()
-<<<<<<< HEAD
-        
-        return render_to_response('rsr/machinery_step1.html', {
-            'project': p, 
-            'account_level': account_level, 
-            'organisations': orgs,
-            'site_section': 'areas',
-            }, context_instance=RequestContext(request))
-=======
-        return render_to_response('rsr/project/get-a-widget/machinery_step1.html', {'project': p, 'p': p, 'account_level': account_level, 'organisations': orgs}, context_instance=RequestContext(request))
->>>>>>> eef8f121
+        return render_to_response(
+            'rsr/project/get-a-widget/machinery_step1.html', {
+                'project': p, 
+                'p': p, 
+                'account_level': account_level, 'organisations': orgs,
+            }, context_instance=RequestContext(request)
+        )
     else:
         widget_type = request.POST['widget-type']
         widget_choice = request.POST['widget-choice']
@@ -1293,7 +1171,6 @@
         else:
             o = None
         p = get_object_or_404(Project, pk=project_id)
-<<<<<<< HEAD
         return render_to_response('rsr/machinery_step2.html', {
             'project': p, 
             'organisation':o, 
@@ -1301,10 +1178,7 @@
             'widget_type': widget_type, 
             'widget_site': widget_site,
             'site_section': 'areas',
-            }, context_instance=RequestContext(request))
-=======
-        return render_to_response('rsr/project/get-a-widget/machinery_step2.html', {'project': p, 'p': p, 'organisation':o, 'widget_choice': widget_choice, 'widget_type': widget_type, 'widget_site': widget_site }, context_instance=RequestContext(request))
-
+        }, context_instance=RequestContext(request))
 
 def fundingbarimg(request):
     '''
@@ -1331,7 +1205,6 @@
     im.save(response, 'PNG')
 
     return response # and we're done!
->>>>>>> eef8f121
     
 def templatedev(request, template_name):
     "Render a template in the dev folder. The template rendered is template_name.html when the path is /rsr/dev/template_name/"
