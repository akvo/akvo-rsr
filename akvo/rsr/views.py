--- conflicted
+++ resolved
@@ -233,11 +233,7 @@
             
     except KeyError, e:
         pass
-<<<<<<< HEAD
-    
-=======
-       
->>>>>>> 48a8ab28
+
     # TODO: fix DWS, they don't need funding()
     if settings.PVW_RSR:
         if org_id:
