--- conflicted
+++ resolved
@@ -945,10 +945,7 @@
         admin_change_url = admin_change_url[0]  # don't friggin ask why!!!
     else:
         admin_change_url = None
-<<<<<<< HEAD
-
-=======
->>>>>>> 01f7e404
+
     return {
         'admin_change_url': admin_change_url,
         'benchmarks': benchmarks,
@@ -961,13 +958,6 @@
         'site_section': 'projects',
         'updates': all_updates[:3],
         'updates_with_images': updates_with_images,
-<<<<<<< HEAD
-=======
-        'can_add_update': project.connected_to_user(request.user),
-        'admin_change_url': admin_change_url,
-        'comments': comments,
-        'site_section': 'projects',
->>>>>>> 01f7e404
     }
 
 
@@ -997,15 +987,9 @@
 def projectfunding(request, project):
     public_donations = project.public_donations()
     updates = project.project_updates.all().order_by('-time')[:3]
-<<<<<<< HEAD
-    comments = project.projectcomment_set.all().order_by('-time')[:3]
+    comments = project.comments.all().order_by('-time')[:3]
     return {
         'can_add_update': request.privileged_user,
-=======
-    comments = project.comments.all().order_by('-time')[:3]
-    return { 
-        'can_add_update': project.connected_to_user(request.user),
->>>>>>> 01f7e404
         'comments': comments,
         'draft': request.draft,
         'hide_funding_link': True,
@@ -1058,31 +1042,31 @@
         }, context_instance=RequestContext(request))
 
 
-def fundingbarimg(request):
-    '''
-    create an image for use in the funding bar graphic
-    '''
-    import Image, ImageDraw
-
-    size = (100, 20)  # size of the image to create
-    im = Image.new('RGB', size, '#fff')  # create the image
-    draw = ImageDraw.Draw(im)  # create a drawing object that is
-                                # used to draw on the new image
-    # Now, we'll do the drawing:
-    pct = request.GET.get('pct', 0)
-    if pct:
-        box = [(0,0),(min(int(pct), 100),20)]
-        draw.rectangle(box, fill='#99ff99')
-
-    del draw # I'm done drawing so I don't need this anymore
-
-    # We need an HttpResponse object with the correct mimetype
-    response = HttpResponse(mimetype="image/png")
-    # now, we tell the image to save as a PNG to the
-    # provided file-like object
-    im.save(response, 'PNG')
-
-    return response # and we're done!
+# def fundingbarimg(request):
+#     '''
+#     create an image for use in the funding bar graphic
+#     '''
+#     import Image, ImageDraw
+
+#     size = (100, 20)  # size of the image to create
+#     im = Image.new('RGB', size, '#fff')  # create the image
+#     draw = ImageDraw.Draw(im)  # create a drawing object that is
+#                                 # used to draw on the new image
+#     # Now, we'll do the drawing:
+#     pct = request.GET.get('pct', 0)
+#     if pct:
+#         box = [(0,0),(min(int(pct), 100),20)]
+#         draw.rectangle(box, fill='#99ff99')
+
+#     del draw # I'm done drawing so I don't need this anymore
+
+#     # We need an HttpResponse object with the correct mimetype
+#     response = HttpResponse(mimetype="image/png")
+#     # now, we tell the image to save as a PNG to the
+#     # provided file-like object
+#     im.save(response, 'PNG')
+
+#     return response # and we're done!
 
 
 def templatedev(request, template_name):
@@ -1190,7 +1174,7 @@
 
     try:
         map_height = int(height) - 24  # Since we have a bottom bar of 24px
-    except ValueError, e:
+    except ValueError:
         map_height = 276  # 326px = default height(350px) - bottom bar(24px)
 
     return {
