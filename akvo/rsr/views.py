# Akvo RSR is covered by the GNU Affero General Public License.
# See more details in the license.txt file located at the root folder of the Akvo RSR module. 
# For additional details on the GNU license please see < http://www.gnu.org/licenses/agpl.html >.

from akvo.rsr.models import Organisation, Project, ProjectUpdate, ProjectComment, FundingPartner, MoSmsRaw, PHOTO_LOCATIONS, STATUSES, UPDATE_METHODS
from akvo.rsr.models import UserProfile, MoMmsRaw, MoMmsFile
from akvo.rsr.forms import OrganisationForm, RSR_RegistrationFormUniqueEmail, RSR_ProfileUpdateForm# , RSR_RegistrationForm, RSR_PasswordChangeForm, RSR_AuthenticationForm, RSR_RegistrationProfile

from django import forms
#from django import oldforms
from django.conf import settings
from django.contrib.auth.forms import AuthenticationForm, PasswordResetForm, SetPasswordForm, PasswordChangeForm
from django.http import HttpResponse, HttpResponseRedirect, HttpResponsePermanentRedirect
from django.template import RequestContext
from django.forms import ModelForm
from django.shortcuts import render_to_response, get_object_or_404
from django.core.mail import send_mail
from django.core.paginator import Paginator
from django.core.urlresolvers import reverse
from django.utils.safestring import mark_safe
from django.utils.translation import ugettext_lazy as _
from django.contrib.auth import authenticate, login, logout
from django.contrib.auth.models import User
from django.contrib.sites.models import Site
from django.contrib.auth.decorators import login_required


from BeautifulSoup import BeautifulSoup
from datetime import datetime
import time
import feedparser
from registration.models import RegistrationProfile
import random

REGISTRATION_RECEIVERS = ['gabriel@akvo.org', 'thomas@akvo.org', 'beth@akvo.org']

# PAUL
from akvo.rsr.models import PayPalInvoice
from paypal.standard.forms import PayPalPaymentsForm

def render_to(template):
    """
    Decorator for Django views that sends returned dict to render_to_response function
    with given template and RequestContext as context instance.

    If view doesn't return dict then decorator simply returns output.
    Additionally view can return two-tuple, which must contain dict as first
    element and string with template name as second. This string will
    override template name, given as parameter

    From: http://www.djangosnippets.org/snippets/821/
    Parameters:

     - template: template name to use
    """
    def renderer(func):
        def wrapper(request, *args, **kw):
            output = func(request, *args, **kw)
            if isinstance(output, (list, tuple)):
                return render_to_response(output[1], output[0], RequestContext(request))
            elif isinstance(output, dict):
                return render_to_response(template, output, RequestContext(request))
            return output
        return wrapper
    return renderer

def set_low_bandwidth(request):
    request.session['bandwidth'] = 'low'
    return HttpResponseRedirect('/rsr/')

def set_high_bandwidth(request):
    request.session['bandwidth'] = 'high'
    return HttpResponseRedirect('/rsr/')

def set_test_cookie(request):
    request.session.set_test_cookie()
    return HttpResponseRedirect('/rsr/?nocookie=test')

@render_to('rsr/index.html')
def index(request):
    '''
    The RSR home page.
    Context:
    latest: the latest entry from the akvo.org/blog feed
    soup: the blog entry HTML
    img_src: the url to the first image of the blog entry
    '''
    #from dbgp.client import brk
    #brk(host="192.168.1.123", port=9000)
    
    ##### old code supporting two versions of the home page. removed for now #####
    #bandwidth = request.session.get('bandwidth', False)
    # is this a returned user?
    #if not bandwidth:
    #    # nope, no session. so are we returning from cookie test?
    #    if request.session.test_cookie_worked():
    #        # new user, with cookies enabled
    #        request.session['bandwidth'] = bandwidth = 'low'
    #        request.session.delete_test_cookie()
    #        return HttpResponseRedirect('/rsr/')
    #    else:
    #        # virgin user or no cookies?
    #        no_cookie = request.GET.get('nocookie')
    #        if not no_cookie:
    #            # brand new user, test for cookieness
    #            return HttpResponseRedirect('/rsr/settestcookie/')
    #        elif no_cookie != 'True':
    #            return HttpResponseRedirect('/rsr/?nocookie=True')
    #        else:
    #            bandwidth = 'low'
    ###############################################################################
    bandwidth = 'low'
    try:
        # Create exception to avoid loading the blogs whe we run in debug mode.
        # Speeds up the home page considerably when pulling over the inteweb
        if settings.DEBUG:
            raise
        feed = feedparser.parse("http://www.akvo.org/blog?feed=rss2")
        latest1 = feed.entries[0]
        soup = BeautifulSoup(latest1.content[0].value)
        img_src1 = soup('img')[0]['src']
        latest2 = feed.entries[1]
        soup = BeautifulSoup(latest2.content[0].value)
        img_src2 = soup('img')[0]['src']
    except:
        soup = img_src1 = img_src2 = ''
        latest1 = latest2 = {
            'author': '',
            'summary': _('The blog is not available at the moment.'),
        }
    projs = Project.objects.published()
    if bandwidth == 'low':
        #TODO: better filtering criteria, we want to find all projects that have an image
<<<<<<< HEAD
        grid_projects = p.filter(current_image__startswith='db').order_by('?')[:8]
=======
        grid_projects = projs.filter(current_image__startswith='db').order_by('?')[:12]
>>>>>>> e6c36f26
    else:
        grid_projects = None
    #stats = akvo_at_a_glance(p)
    #return render_to_response('rsr/index.html', {'latest': latest, 'img_src': img_src, 'soup':soup, }, context_instance=RequestContext(request))
    return {'latest1': latest1, 'img_src1': img_src1, 'latest2': latest2, 'img_src2': img_src2, 'bandwidth': bandwidth, 'grid_projects': grid_projects, 'orgs': Organisation.objects, 'projs': projs, 'version': settings.URL_VALIDATOR_USER_AGENT}

def oldindex(request):
    "Fix for old url of old rsr front that has become the akvo home page"
    return HttpResponsePermanentRedirect('/')

def project_list_data(request, projects):
    order_by = request.GET.get('order_by', 'name')
    if order_by in ['total_budget', 'funds_needed']:
        projects = projects.extra(order_by = ['-%s' % order_by, 'name'])
    else:
        projects = projects.order_by(order_by, 'name')
    PROJECTS_PER_PAGE = 10
    paginator = Paginator(projects, PROJECTS_PER_PAGE)
    page = paginator.page(request.GET.get('page', 1))
    return page
    
@render_to('rsr/project_directory.html')
def projectlist(request):
    '''
    List of all projects in RSR
    Context:
    projects: list of all projects
    stats: the aggregate projects data
    page: paginator
    '''
    projs = Project.objects.published().funding()
    showcases = projs.order_by('?')[:3]
    page = project_list_data(request, projs)
    return {'projs': projs, 'orgs': Organisation.objects, 'page': page, 'showcases': showcases,}

@render_to('rsr/project_directory.html')
def filteredprojectlist(request, org_id):
    '''
    List of  projects in RSR
    filtered on an organisation
    Context:
    projs: list of all projects
    page: paginator
    o: organisation
    '''
    #for use in akvo at a glance
    projs = Project.objects.published().funding()
    # get all projects the org is asociated with
    o = Organisation.objects.get(pk=org_id)
    projects = o.published_projects().funding()
    showcases = projects.order_by('?')[:3]
    page = project_list_data(request, projects)
    return {'projs': projs, 'orgs': Organisation.objects, 'page': page, 'showcases': showcases, 'o': o,}

@render_to('rsr/organisation_directory.html')
def orglist(request, org_type='all'):
    '''
    List of all projects in RSR
    Context:
    orgs: list of all organisations
    stats: the aggregate projects data
    page: paginated orgs
    '''
    orgs = Organisation.objects.all()
    if org_type != 'all':
        if org_type == 'field':
            orgs = orgs.filter(field_partner__exact=True)
        elif org_type == 'support':
            orgs = orgs.filter(support_partner__exact=True)
        elif org_type == 'funding':
            orgs = orgs.filter(funding_partner__exact=True)
        elif org_type == 'sponsor':
            orgs = orgs.filter(sponsor_partner__exact=True)
        elif org_type == 'ngo':
            orgs = orgs.filter(organisation_type__exact='N')
        elif org_type == 'governmental':
            orgs = orgs.filter(organisation_type__exact='G')
        elif org_type == 'commercial':
            orgs = orgs.filter(organisation_type__exact='C')
        elif org_type == 'knowledge':
            orgs = orgs.filter(organisation_type__exact='K')
    try:
        order_by = request.GET.get('order_by', 'name')
        orgs = orgs.order_by(order_by, 'name')
    except:
        pass
    ORGS_PER_PAGE = 20
    paginator = Paginator(orgs, ORGS_PER_PAGE)
    page = paginator.page(request.GET.get('page', 1))
    projs = Project.objects.published()
    return {'projs': projs, 'orgs': orgs, 'org_type': org_type, 'page': page}

class SigninForm(forms.Form):
    username = forms.CharField(widget=forms.TextInput(attrs={'class':'input', 'size':'25', 'style':'margin: 0 20px'})) 
    password = forms.CharField(widget=forms.PasswordInput(attrs={'class':'input', 'size':'25', 'style':'margin: 0 20px'}))


from django.contrib.auth import REDIRECT_FIELD_NAME
from django.views.decorators.cache import never_cache
#copied from django.contrib.auth.views to be able to customize the form widget attrs
def login(request, template_name='registration/login.html', redirect_field_name=REDIRECT_FIELD_NAME):
    "Displays the login form and handles the login action."
    redirect_to = request.REQUEST.get(redirect_field_name, '')
    if request.method == "POST":
        form = AuthenticationForm(data=request.POST)
        # RSR mod to add css class to widgets
        form.fields['username'].widget.attrs = {'class': 'signin_field input'}
        form.fields['password'].widget.attrs = {'class': 'signin_field input'}
        if form.is_valid():
            # Light security check -- make sure redirect_to isn't garbage.
            if not redirect_to or '//' in redirect_to or ' ' in redirect_to:
                redirect_to = settings.LOGIN_REDIRECT_URL
            from django.contrib.auth import login
            login(request, form.get_user())
            if request.session.test_cookie_worked():
                request.session.delete_test_cookie()
            return HttpResponseRedirect(redirect_to)
    else:
        form = AuthenticationForm(request)
        # RSR mod to add css class to widgets
        form.fields['username'].widget.attrs = {'class': 'signin_field input'}
        form.fields['password'].widget.attrs = {'class': 'signin_field input'}
    request.session.set_test_cookie()
    if Site._meta.installed:
        current_site = Site.objects.get_current()
    else:
        current_site = RequestSite(request)
    return render_to_response(template_name, {
        'form': form,
        redirect_field_name: redirect_to,
        'site_name': current_site.name,
    }, context_instance=RequestContext(request))
login = never_cache(login)

def signout(request):
    '''
    Sign out URL
    Redirects to /rsr/
    '''
    logout(request)
    return HttpResponseRedirect('/rsr/')

def register1(request):
    '''
    The user chooses organisation as a preliminary step to registering an Akvo RSR account.
    '''
    if request.method == 'POST':
        form = OrganisationForm(data=request.POST)
        if form.is_valid():
            return HttpResponseRedirect('/rsr/accounts/register2/?org_id=%d' % form.cleaned_data['organisation'].id)
    else:
        form = OrganisationForm()    
    context = RequestContext(request)
    return render_to_response('registration/registration_form1.html', { 'form': form }, context_instance=context)
    
def register2(request,
        form_class=RSR_RegistrationFormUniqueEmail,
        template_name='registration/registration_form2.html',
    ):
    org_id = request.GET.get('org_id', None)
    if not org_id:
        return HttpResponseRedirect('/rsr/accounts/register1/')
    organisation = Organisation.objects.get(pk=org_id)
    if request.method == 'POST':
        form = form_class(data=request.POST, files=request.FILES)
        if form.is_valid():
            new_user = form.save()
            return HttpResponseRedirect('/rsr/accounts/register/complete/')
    else:
        form = form_class(initial={'org_id': org_id})
    context = RequestContext(request)
    return render_to_response(template_name,
                              { 'form': form, 'organisation': organisation, },
                              context_instance=context)

#from registraion.views, to change user.is_active and send an admin email
def activate(request, activation_key,
             template_name='registration/activate.html',
             extra_context=None):
    """
    Activate a ``User``'s account, if their key is valid and hasn't
    expired.
    
    By default, uses the template ``registration/activate.html``; to
    change this, pass the name of a template as the keyword argument
    ``template_name``.
    
    **Context:**
    
    account
        The ``User`` object corresponding to the account, if the
        activation was successful. ``False`` if the activation was not
        successful.
    
    expiration_days
        The number of days for which activation keys stay valid after
        registration.
    
    Any values passed in the keyword argument ``extra_context`` (which
    must be a dictionary) will be added to the context as well; any
    values in ``extra_context`` which are callable will be called
    prior to being added to the context.

    **Template:**
    
    registration/activate.html or ``template_name`` keyword argument.
    
    """
    
    #amalgamation of registration.views.activate and registration.models.RegistrationManager.activate_user
    #however, we don't actually acivate! Instead we use signals.

    from registration.signals import user_activated
    import re

    SHA1_RE = re.compile('^[a-f0-9]{40}$')
    
    activation_key = activation_key.lower() # Normalize before trying anything with it.

    if SHA1_RE.search(activation_key):
        try:
            profile = RegistrationProfile.objects.get(activation_key=activation_key)
        except RegistrationProfile.DoesNotExist:
            account = False
        else:
            account = profile.user
            if not profile.activation_key_expired():
                profile.activation_key = RegistrationProfile.ACTIVATED
                profile.save()
                user_activated.send(sender=RegistrationProfile, user=account)
    if extra_context is None:
        extra_context = {}
    context = RequestContext(request)
    for key, value in extra_context.items():
        context[key] = callable(value) and value() or value
    return render_to_response(template_name,
                              { 'account': account,
                                'expiration_days': settings.ACCOUNT_ACTIVATION_DAYS },
                              context_instance=context)    
    
    #activation_key = activation_key.lower() # Normalize before trying anything with it.
    #user = RegistrationProfile.objects.activate_user(activation_key)
    #if user:
    #    #Since we want to verify the user before letting anyone in we set is_active
    #    #to False (it is set to True by RegistrationProfile.objects.activate_user)
    #    user.is_active = False
    #    user.save()
    #    current_site = Site.objects.get_current()
    #    subject = 'Akvo user email confirmed'                
    #    message = 'A user, %s, has confirmed her email. Check it out!' % user.username
    #    send_mail(subject, message, 'noreply@%s' % current_site, REGISTRATION_RECEIVERS)
    #if extra_context is None:
    #    extra_context = {}
    #context = RequestContext(request)
    #for key, value in extra_context.items():
    #    context[key] = callable(value) and value() or value
    #return render_to_response(template_name,
    #                          { 'account': user,
    #                            'expiration_days': settings.ACCOUNT_ACTIVATION_DAYS },
    #                          context_instance=context)


#copied from django.contrib.auth.views to be able to customize the form widget attrs
def password_change(request, template_name='registration/password_change_form.html',
                    post_change_redirect=None):
    if post_change_redirect is None:
        post_change_redirect = reverse('django.contrib.auth.views.password_change_done')
    if request.method == "POST":
        form = PasswordChangeForm(request.user, request.POST)
        form.fields['old_password'].widget.attrs = {'class': 'input'}
        form.fields['new_password1'].widget.attrs = {'class': 'input'}
        form.fields['new_password2'].widget.attrs = {'class': 'input'}
        if form.is_valid():
            form.save()
            return HttpResponseRedirect(post_change_redirect)
    else:
        form = PasswordChangeForm(request.user)
        form.fields['old_password'].widget.attrs = {'class': 'input'}
        form.fields['new_password1'].widget.attrs = {'class': 'input'}
        form.fields['new_password2'].widget.attrs = {'class': 'input'}
    return render_to_response(template_name, {
        'form': form,
    }, context_instance=RequestContext(request))
password_change = login_required(password_change)

@login_required
def update_user_profile(request,
                        success_url='/rsr/accounts/update/complete/',
                        form_class=RSR_ProfileUpdateForm,
                        template_name='registration/update_form.html',
                        extra_context=None
                       ):
    if request.method == 'POST':
        form = form_class(data=request.POST, files=request.FILES)
        if form.is_valid():
            updated_user = form.update(request.user)
            return HttpResponseRedirect(success_url)
    else:
        form = form_class(initial={
            'first_name':request.user.first_name,
            'last_name':request.user.last_name,
        })
    if extra_context is None:
        extra_context = {}
    context = RequestContext(request)
    for key, value in extra_context.items():
        context[key] = callable(value) and value() or value
    return render_to_response(template_name, {'form': form}, context_instance=context)

@render_to('rsr/project_updates.html')
def projectupdates(request, project_id):
    '''
    List of all updates for a project
    Context:
    p: project
    updates: list of updates, ordered by time in reverse
    '''
    p           = get_object_or_404(Project, pk=project_id)
    updates     = Project.objects.get(id=project_id).project_updates.all().order_by('-time')
    return {'p': p, 'updates': updates, }
    
@render_to('rsr/project_comments.html')
def projectcomments(request, project_id):
    '''
    List of all updates for a project
    Context:
    p: project
    updates: list of updates, ordered by time in reverse
    '''
    p           = get_object_or_404(Project, pk=project_id)
    comments    = Project.objects.get(id=project_id).projectcomment_set.all().order_by('-time')
    form        = CommentForm()
    return {'p': p, 'comments': comments, 'form': form, }

class UpdateForm(ModelForm):

    js_snippet = "return taCount(this,'myCounter')"
    js_snippet = mark_safe(js_snippet)    
    title           = forms.CharField(
                        widget=forms.TextInput(
                            attrs={'class':'input', 'maxlength':'50', 'size':'25', 'onKeyPress':'return taLimit(this)', 'onKeyUp':js_snippet}
                      ))
    text            = forms.CharField(required=False, widget=forms.Textarea(attrs={'class':'textarea', 'cols':'50'}))
    #status          = forms.CharField(widget=forms.RadioSelect(choices=STATUSES, attrs={'class':'radio'}))
    photo           = forms.ImageField(required=False, widget=forms.FileInput(attrs={'class':'input', 'size':'15', 'style':'height: 2em'}))
    photo_location  = forms.CharField(required=False, widget=forms.RadioSelect(choices=PHOTO_LOCATIONS, attrs={'class':'radio'}))
    photo_caption   = forms.CharField(required=False, widget=forms.TextInput(attrs={'class':'input', 'size':'25', 'maxlength':'75',}))
    photo_credit    = forms.CharField(required=False, widget=forms.TextInput(attrs={'class':'input', 'size':'25', 'maxlength':'25',}))
    
    class Meta:
        model = ProjectUpdate
        exclude = ('time', 'project', 'user', )

@login_required()
def updateform(request, project_id):
    '''
    Form for creating a project update
    Context:
    p: project
    form: the update form
    '''
    p = get_object_or_404(Project, pk=project_id)
    # check that the current user is allowed to edit
    if not p.connected_to_user(request.user):
        return HttpResponseRedirect('/rsr/error/access_denied/')
        
    if request.method == 'POST':

        form = UpdateForm(request.POST, request.FILES, )
        if form.is_valid():
            update = form.save(commit=False)
            update.project = p
            update.time = datetime.now()
            update.user = request.user
            update.update_method = 'W'
            update.save()
            return HttpResponseRedirect('./')
    else:
        form = UpdateForm()
    return render_to_response('rsr/update_form.html', {'form': form, 'p': p, }, RequestContext(request))

def mms_update(request):
    '''
    Create a project update from incoming MMS
    Returns a simple "OK" to the gateway
    '''
    # see if message already has been recieved for some reason, if so ignore
    try:
        # if we find an mms already, do nuthin...
        mms = MoMmsRaw.objects.get(mmsid__exact=request.GET.get('mmsid'))
    except:
        try:
            raw = {}
            request.encoding = 'iso-8859-1'
            # loop over all query variables and put them in a dict to use as data for MoSmsRaw object creation
            for f in MoMmsRaw._meta.fields:
                if f.name == 'sender': #can't have a field named "from", python keyword...
                    raw[f.name] = request.GET.get('from')
                else:
                    raw[f.name] = request.GET.get(f.name)
            raw['saved_at'] = datetime.now() #our own time stamp
            mms = MoMmsRaw.objects.create(**raw)
            for i in range(int(mms.filecount)): #BUG: mms.filecount SHOULD be an int already, but gets fetched as unicode! sql schema says the field is an integer field...
                fileraw = {}
                for f in MoMmsFile._meta.fields:
                    if f.name != 'mms':
                        fileraw[f.name] = request.GET.get('%s[%d]' % (f.name, i))
                fileraw['mms'] = mms
                mmsfile = MoMmsFile.objects.create(**fileraw)
            # find the user owning the phone number. If found create an update
            try:
                u = UserProfile.objects.get(phone_number__exact=mms.sender)
                success = u.create_mms_update(mms)
            except:
                pass #no user with a matching mobile phone number...
        except:
            pass #TODO: logging!
    return HttpResponse("OK") #return OK under all conditions

def sms_update(request):
    '''
    Create a project update from incoming SMS
    Returns a simple "OK" to the gateway
    '''
    # see if message already has been recieved for some reason, if so ignore
    try:
        mo = MoSmsRaw.objects.get(incsmsid__exact=request.GET.get('incsmsid'))
    except:
        try:
            raw = {}
            request.encoding = 'iso-8859-1'
            # loop over all query variables and put them in a dict to use as data for MoSmsRaw object creation
            for f in MoSmsRaw._meta.fields:
                raw[f.name] = request.GET.get(f.name)
            raw['saved_at'] = datetime.now()
            mo = MoSmsRaw.objects.create(**raw)
            # find the user owning the phone number. If found create an update
            u = UserProfile.objects.get(phone_number__exact=request.GET.get("sender"))
            if u:
                #sms_data = {
                #    'time':  datetime.fromtimestamp(float(request["delivered"])),
                #    'text':  request["text"],#.decode("latin-1"), #incoming latin-1, decode to unicode
                #}
                success = u.create_sms_update(mo)
        except:
            pass #TODO: logging!
    return HttpResponse("OK") #return OK under all conditions

class CommentForm(ModelForm):

    comment     = forms.CharField(widget=forms.Textarea(attrs={
                                    'class':'textarea',
                                    'rows':'10',
                                    'cols':'30',
                                    'width': '280px',
                                    'margin': '0 auto'
                                }))
    
    class Meta:
        model   = ProjectComment
        exclude = ('time', 'project', 'user', )

@login_required()
def commentform(request, project_id):
    '''
    URL for posting a comment to a project
    Redirects to the project overview page (/rsr/project/n/ n=project id)
    '''
    p = get_object_or_404(Project, pk=project_id)
    if request.method == 'POST':
        form = CommentForm(request.POST, )
        if form.is_valid():
            comment = form.save(commit=False)
            comment.project = p
            comment.time = datetime.now()
            comment.user = request.user
            comment.save()
            return HttpResponseRedirect('./')
    return HttpResponseRedirect('./')

#def org_activities(organisation):
#    # assoc resolves to all projects associated with organisation, where organisation can function in any of the three partner functions
#    assoc = organisation.published_projects()
#    orgs = Organisation.objects.all()
#    # partners resolves to all orgs that are partners of any kind to the list of projects in assoc
#    partners = (orgs.filter(field_partners__project__in = assoc.values('pk').query) | \
#                orgs.filter(support_partners__project__in = assoc.values('pk').query) | \
#                orgs.filter(funding_partners__project__in = assoc.values('pk').query)).distinct()
#    # remove organisation from queryset
#    return assoc, partners.exclude(id=organisation.id)

@render_to('rsr/organisation.html')
def orgdetail(request, org_id):
    o = get_object_or_404(Organisation, pk=org_id)
    org_projects = o.published_projects()
    org_partners = o.partners()
    return {'o': o, 'org_projects': org_projects, 'org_partners': org_partners, }

@render_to('rsr/project_main.html')
def projectmain(request, project_id):
    '''
    The project overview page
    Context:
    p: the project
    updates: the three latest updates
    comments: the three latest comments
    form: the comment form
    '''
    p           = get_object_or_404(Project, pk=project_id)
    updates     = Project.objects.get(id=project_id).project_updates.all().order_by('-time')[:3]
    comments    = Project.objects.get(id=project_id).projectcomment_set.all().order_by('-time')[:3]
    form        = CommentForm()
    return {'p': p, 'updates': updates, 'comments': comments, 'form': form }

@render_to('rsr/project_details.html')    
def projectdetails(request, project_id):
        p       = get_object_or_404(Project, pk=project_id)
        return {'p': p, }
    
@render_to('rsr/project_funding.html')    
def projectfunding(request, project_id):
        p       = get_object_or_404(Project, pk=project_id)
        return {'p': p, }

def getwidget(request, project_id):
    '''
    user_level is None, 1 or 2. No user level check on step 2
    '''
    if not request.POST:
        try:
            account_level = request.user.get_profile().organisation.organisationaccount.account_level
        except:
            account_level = 'free'
        p = get_object_or_404(Project.objects, pk=project_id)
        orgs = p.all_partners()
        return render_to_response('rsr/machinery_step1.html', {'project': p, 'account_level': account_level, 'organisations': orgs}, context_instance=RequestContext(request))
    else:
        widget_type = request.POST['widget-type']
        widget_choice = request.POST['widget-choice']
        widget_site = request.POST['widget-site']
        if widget_choice == 'random-from-org':
            o = get_object_or_404(Organisation, pk=request.POST['widget-organisations'])
        elif widget_choice == 'project-list':
            o = get_object_or_404(Organisation, pk=request.POST['widget-organisations'])
        else:
            o = None
        p = get_object_or_404(Project, pk=project_id)
        return render_to_response('rsr/machinery_step2.html', {'project': p, 'organisation':o, 'widget_choice': widget_choice, 'widget_type': widget_type, 'widget_site': widget_site }, context_instance=RequestContext(request))


def flashgallery(request):
    '''
    Generate the xml file for TiltViewer
    '''
    # Get 12 random projects with a current image
    projects = Project.objects.filter(current_image__startswith='img').order_by('?')[:12]
    return render_to_response('rsr/gallery.xml', {'projects': projects, }, context_instance=RequestContext(request), mimetype='text/xml')

def fundingbarimg(request):
    '''
    create an image for use in the funding bar graphic
    '''
    import Image, ImageDraw 

    size = (100,20)             # size of the image to create
    im = Image.new('RGB', size, '#fff') # create the image
    draw = ImageDraw.Draw(im)   # create a drawing object that is
                                # used to draw on the new image
    # Now, we'll do the drawing:
    pct = request.GET.get('pct', 0)
    if pct:
        box = [(0,0),(min(int(pct), 100),20)]
        draw.rectangle(box, fill='#99ff99')
    
    del draw # I'm done drawing so I don't need this anymore
    
    # We need an HttpResponse object with the correct mimetype
    response = HttpResponse(mimetype="image/png")
    # now, we tell the image to save as a PNG to the 
    # provided file-like object
    im.save(response, 'PNG')

    return response # and we're done!
    
def templatedev(request, template_name):
    "Render a template in the dev folder. The template rendered is template_name.html when the path is /rsr/dev/template_name/"
    dev = {'path': 'dev/'}
    SAMPLE_PROJECT_ID = 2
    SAMPLE_ORG_ID = 42
    p = Project.objects.get(pk=SAMPLE_PROJECT_ID)
    updates     = Project.objects.get(id=SAMPLE_PROJECT_ID).project_updates.all().order_by('-time')[:3]
    comments    = Project.objects.get(id=SAMPLE_PROJECT_ID).projectcomment_set.all().order_by('-time')[:3]
    grid_projects = Project.objects.filter(current_image__startswith='img').order_by('?')[:12]

    projects = Project.objects.published()
    stats = akvo_at_a_glance(projects)

    orgs = Organisation.objects.all()

    o = Organisation.objects.get(pk=SAMPLE_ORG_ID)
    org_projects, org_partners = org_activities(o)
    org_stats = akvo_at_a_glance(org_projects)
    
    return render_to_response('dev/%s.html' % template_name,
        {'dev': dev, 'p': p, 'updates': updates, 'comments': comments, 'projects': projects, 'stats': stats, 'orgs': orgs, 'o': o, 'org_projects': org_projects, 'org_partners': org_partners, 'org_stats': org_stats, 'grid_projects': grid_projects, }, context_instance=RequestContext(request))

class HttpResponseNoContent(HttpResponse):
    status_code = 204
    
from django.db.models import Max

def select_project_widget(request, org_id, template=''):
    o = get_object_or_404(Organisation, pk=org_id) #TODO: better error handling for widgets than straight 404
    org_projects = o.published_projects()
    project = random.choice(org_projects)
    get = request.GET.copy() #needed to be able to modify the dict
    template = get.pop('widget', ['feature-side'])[0] #get.pop returns a list
    return HttpResponseRedirect('%s?%s' % (reverse('project_widget', args=[template, project.id]), get.urlencode()))

def project_widget(request, template='feature-side', project_id=None):
    if project_id:    
        p = get_object_or_404(Project, pk=project_id)
    else:
        p = random.choice(Project.objects.published())
    bgcolor = request.GET.get('bgcolor', 'B50000')
    textcolor = request.GET.get('textcolor', 'FFFFFF')
    site = request.GET.get('site', 'www.akvo.org')
    return render_to_response('widgets/%s.html' % template.replace('-', '_'),
                                 {'project': p, 'request_get': request.GET, 'bgcolor': bgcolor, 'textcolor': textcolor, 'site': site },
                                 context_instance=RequestContext(request))

def project_list_widget(request, template='project-list', org_id=0):
    bgcolor = request.GET.get('bgcolor', 'B50000')
    textcolor = request.GET.get('textcolor', 'FFFFFF')
    site = request.GET.get('site', 'www.akvo.org')
    if int(org_id):
        o = get_object_or_404(Organisation, pk=org_id)
        p = o.published_projects().funding()
    else:
        p = Project.objects.published().funding()
    order_by = request.GET.get('order_by', 'name')
    #p = p.annotate(last_update=Max('project_updates__time'))
    #p = p.extra(select=Max('project_updates__time'))
    if order_by == 'country__continent':		
        p = p.order_by(order_by, 'country__country_name','name')
    #elif order_by == 'country__country_name':
    #    p = p.order_by(order_by,'name')
    #elif order_by == 'status':
    #    p = p.order_by(order_by,'name')
    elif order_by == 'last_update':
        p = p.order_by('-last_update', 'name')
    elif order_by in ['total_budget', 'funds_needed']:
        p = p.extra(order_by = ['-%s' % order_by, 'name'])
    else:
        p = p.order_by(order_by, 'name')
    return render_to_response('widgets/%s.html' % template.replace('-', '_'),
        {
            'bgcolor': bgcolor, 'textcolor': textcolor,  'projects': p,
            'org_id': org_id, 'request_get': request.GET, 'site': site
        },
        context_instance=RequestContext(request))

# PAUL
# PayPal Integration
from akvo.rsr.forms import PayPalInvoiceForm

# URL: /rsr/project/<id>/donate/
def donate(request, project_id):
    # Define some fixed global context for the view
    p = get_object_or_404(Project, pk=project_id)
    u = request.user
    t = datetime.now()
    fn = Budget.objects.get(project=p).still_needed()

    # Validate if the form was POSTed...
    if request.method == 'POST':
        donate_form = PayPalInvoiceForm(data=request.POST, user=u, project=p)
        # Validate the form
        if donate_form.is_valid():
            invoice = donate_form.save(commit=False)
            invoice.project = p
            if u.is_authenticated():
                invoice.user = u
            else:
                invoice.name = donate_form.cleaned_data['name']
                invoice.email = donate_form.cleaned_data['email']   
            invoice.time = t
            invoice.save()
            # Proceed to initialise the PayPalPaymentsForm
            if settings.PAYPAL_DEBUG:
                pp_dict = {
                    'cmd': getattr(settings, 'PAYPAL_COMMAND', '_donations'),
                    'currency_code': getattr(settings, 'PAYPAL_CURRENCY_CODE', 'EUR'),
                    'business': settings.PAYPAL_SANDBOX_BUSINESS,
                    'amount': invoice.amount,
                    'item_name': settings.PAYPAL_SANDBOX_PRODUCT_DESCRIPTION_PREFIX + 'Project ' + str(invoice.project.id) + ' - ' + invoice.project.name,
                    'invoice': invoice.id,
                    'lc': 'US',
                    'notify_url': settings.PAYPAL_SANDBOX_NOTIFY_URL,
                    'return_url': settings.PAYPAL_SANDBOX_RETURN_URL,
                    'cancel_url': settings.PAYPAL_SANDBOX_CANCEL_URL}
            else:
                pp_dict = {
                    'cmd': getattr(settings, 'PAYPAL_COMMAND', '_donations'),
                    'currency_code': getattr(settings, 'PAYPAL_CURRENCY_CODE', 'EUR'),
                    'business': settings.PAYPAL_BUSINESS,
                    'amount': invoice.amount,
                    'item_name': settings.PAYPAL_PRODUCT_DESCRIPTION_PREFIX + 'Project ' + str(invoice.project.id) + ' - ' + invoice.project.name,
                    'invoice': invoice.id,
                    'lc': 'US',
                    'notify_url': settings.PAYPAL_NOTIFY_URL,
                    'return_url': settings.PAYPAL_RETURN_URL,
                    'cancel_url': settings.PAYPAL_CANCEL_URL}
            pp_form = PayPalPaymentsForm(initial=pp_dict)
            if settings.PAYPAL_DEBUG:
                # Render the sandbox button
                pp_form.sandbox()
            else:
                # Render the button
                pp_form.render()
            return render_to_response('rsr/paypal_checkout.html',
                                        {'name': invoice.name, 
                                         'email': invoice.email, 
                                         'pp_form': pp_form, 
                                         'invoice_id': invoice.id, 
                                         'p': p, 
                                         'amount': invoice.amount,
                                         'sandbox': settings.PAYPAL_DEBUG,},
                                        context_instance=RequestContext(request))
    else:
        # ... otherwise initialise an empty form
        donate_form = PayPalInvoiceForm(user=u, project=p)
        
    # Display the form for non-POST requests or borked validations
    return render_to_response('rsr/project_donate.html', 
                              {'funding_still_needed': fn, 'donate_form': donate_form, 'p': p, }, 
                              context_instance=RequestContext(request))


# Presents the landing page after PayPal
def paypal_thanks(request):
    if request.GET:
        try:
            invoice_id = request.GET['invoice']
            invoice = PayPalInvoice.objects.get(id=invoice_id)
            p = Project.objects.get(id=invoice.project.id)
        except:
            return HttpResponseRedirect('/')
            
        try:
            u = User.objects.get(id=invoice.user_id)
        except:
            u = None
            
        return render_to_response('rsr/paypal_thanks.html',{'invoice': invoice, 'project': p, 'user': u}, context_instance=RequestContext(request))
    else:
        return HttpResponseRedirect('/')<|MERGE_RESOLUTION|>--- conflicted
+++ resolved
@@ -131,11 +131,7 @@
     projs = Project.objects.published()
     if bandwidth == 'low':
         #TODO: better filtering criteria, we want to find all projects that have an image
-<<<<<<< HEAD
-        grid_projects = p.filter(current_image__startswith='db').order_by('?')[:8]
-=======
-        grid_projects = projs.filter(current_image__startswith='db').order_by('?')[:12]
->>>>>>> e6c36f26
+        grid_projects = projs.filter(current_image__startswith='db').order_by('?')[:8]
     else:
         grid_projects = None
     #stats = akvo_at_a_glance(p)
