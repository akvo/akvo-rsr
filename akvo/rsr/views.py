--- conflicted
+++ resolved
@@ -4,21 +4,13 @@
 # See more details in the license.txt file located at the root folder of the Akvo RSR module. 
 # For additional details on the GNU license please see < http://www.gnu.org/licenses/agpl.html >.
 
-<<<<<<< HEAD
 from akvo.rsr.admin import ProjectAdmin
 from akvo.rsr.models import MiniCMS, FocusArea, Category, Organisation, Project, ProjectUpdate, ProjectComment, FundingPartner, MoSmsRaw, PHOTO_LOCATIONS, STATUSES, UPDATE_METHODS
-=======
-from akvo.rsr.models import FocusArea, Category, Organisation, Project, ProjectUpdate, ProjectComment, FundingPartner, MoSmsRaw, PHOTO_LOCATIONS, STATUSES, UPDATE_METHODS
->>>>>>> 91405b4a
 from akvo.rsr.models import UserProfile, MoMmsRaw, MoMmsFile, Invoice
 from akvo.rsr.forms import InvoiceForm, OrganisationForm, RSR_RegistrationFormUniqueEmail, RSR_ProfileUpdateForm# , RSR_RegistrationForm, RSR_PasswordChangeForm, RSR_AuthenticationForm, RSR_RegistrationProfile
 from akvo.rsr.decorators import fetch_project
 
-<<<<<<< HEAD
 from akvo.rsr.utils import wordpress_get_lastest_posts, get_rsr_limited_change_permission
-=======
-from akvo.rsr.utils import wordpress_get_lastest_posts
->>>>>>> 91405b4a
 
 from django import forms
 from django import http
@@ -141,7 +133,6 @@
             grid_projects = get_random_from_qs(visible_projs, 8)
     else:
         grid_projects = None
-<<<<<<< HEAD
 
     preview = False
     if settings.PVW_RSR:
@@ -154,11 +145,6 @@
                 cms = MiniCMS.objects.filter(active=True)[0]
             except:
                 cms = MiniCMS.objects.get(pk=1)
-=======
-    
-    if settings.PVW_RSR:
-        focus_areas = FocusArea.objects.all()
->>>>>>> 91405b4a
         updates = {}
     else:
         focus_areas = None
@@ -191,10 +177,7 @@
         'projs': projs,
         'updates': updates,
         'focus_areas': focus_areas,
-<<<<<<< HEAD
         'cms': cms,
-=======
->>>>>>> 91405b4a
         'version': get_setting('URL_VALIDATOR_USER_AGENT', default='Django'),
         'RSR_CACHE_SECONDS': get_setting('RSR_CACHE_SECONDS', default=300),
         'live_earth_enabled': get_setting('LIVE_EARTH_ENABLED', default=False),
@@ -206,10 +189,7 @@
         'site_section': 'index',
         'blog_posts': blog_posts,
         'news_post': news_post,
-<<<<<<< HEAD
         'preview':  preview,
-=======
->>>>>>> 91405b4a
     }
 
 def oldindex(request):
@@ -234,11 +214,7 @@
 
 if settings.PVW_RSR:
     @render_to('rsr/project/project_directory.html')
-<<<<<<< HEAD
     def project_list(request, slug='all', org_id=None):
-=======
-    def project_list(request, slug=None, org_id=None):
->>>>>>> 91405b4a
         '''
         List of  projects in RSR
         filtered on either a focus area or an organisation
@@ -254,16 +230,10 @@
             projects = org.published_projects().funding()
         elif slug:
             focus_area = get_object_or_404(FocusArea, slug=slug)
-<<<<<<< HEAD
             if slug == 'all':
                 projects = Project.objects.published()
             else:
                 projects = Project.objects.published().filter(categories__focus_area=focus_area).distinct()
-=======
-            projects = Project.objects.published().filter(categories__focus_area=focus_area).distinct()
-        else:
-            projects = Project.objects.published()
->>>>>>> 91405b4a
         # extra columns to be able to sort on latest updates
         projects = projects.extra(
             select={
@@ -271,17 +241,12 @@
                 'update_id': 'SELECT id FROM rsr_projectupdate WHERE project_id = rsr_project.id AND time = (SELECT MAX(time) FROM rsr_projectupdate WHERE project_id = rsr_project.id)',
             }
         )
-<<<<<<< HEAD
         return {'projects': projects, 'site_section': 'projects', 'focus_area': focus_area, 'org': org}
-=======
-        return {'projects': projects, 'site_section': 'areas', 'focus_area': focus_area, 'org': org}
->>>>>>> 91405b4a
     
     @render_to('rsr/directory.html')
     def directory(request, org_type='all'):
         return {'site_section': 'directory',}
 
-<<<<<<< HEAD
     def old_project_list(request):
         return HttpResponsePermanentRedirect(reverse('project_list'))
 
@@ -298,10 +263,6 @@
 
 else:
     
-=======
-else:
-    
->>>>>>> 91405b4a
     @render_to('rsr/project_directory.html')
     def projectlist(request):
         '''
@@ -581,7 +542,6 @@
             'o': o,    
         }
 
-<<<<<<< HEAD
     @render_to('rsr/organisation/organisation_directory.html')
     def orglist(request, org_type='all'):
         '''
@@ -648,74 +608,6 @@
             'org_type': org_type,
             'orgs': orgs,
         }
-=======
-@render_to('rsr/organisation/organisation_directory.html')
-def orglist(request, org_type='all'):
-    '''
-    List of all projects in RSR
-    Context:
-    orgs: list of all organisations
-    stats: the aggregate projects data
-    page: paginated orgs
-    '''
-    orgs = Organisation.objects
-    #orgs = Organisation.objects.select_related()
-    if org_type == 'field':
-        orgs = orgs.fieldpartners()
-    elif org_type == 'support':
-        orgs = orgs.supportpartners()
-    elif org_type == 'funding':
-        orgs = orgs.fundingpartners()
-    elif org_type == 'sponsor':
-        orgs = orgs.sponsorpartners()
-    elif org_type == 'ngos':
-        orgs = orgs.ngos()
-    elif org_type == 'governmental':
-        orgs = orgs.governmental()
-    elif org_type == 'commercial':
-        orgs = orgs.commercial()
-    elif org_type == 'knowledge':
-        orgs = orgs.knowledge()
-    else:
-        orgs = orgs.all()
-
-    query_string = ''
-    found_entries = None
-    if ('q' in request.GET) and request.GET['q'].strip():
-        query_string = request.GET['q']
-        org_query = get_query(query_string, ['name', 'long_name','country__country_name','city','state','contact_person','contact_email',])
-        orgs = orgs.filter(org_query)
-    
-    # Sort query
-    order_by = request.GET.get('order_by', 'name')
-    last_order = request.GET.get('last_order')
-    sort = request.GET.get('sort', 'asc')
-
-    if sort == 'asc':
-        orgs = orgs.order_by(order_by, 'name')
-    else:
-        orgs = orgs.order_by('-%s' % order_by, 'name')
-    
-    ORGS_PER_PAGE = 10
-    paginator = Paginator(orgs, ORGS_PER_PAGE)
-    page = paginator.page(request.GET.get('page', 1))
-    projs = Project.objects.published()
-
-    return {
-        'site_section': 'index',
-        'RSR_CACHE_SECONDS': get_setting('RSR_CACHE_SECONDS', default=300),
-        'lang': get_language(),
-        'page': page,
-        'projs': projs,
-        'query_string': query_string,
-        'request_get': request.GET,
-        'sort': sort,
-        'order_by': order_by,
-        'last_order': last_order,
-        'org_type': org_type,
-        'orgs': orgs,
-    }
->>>>>>> 91405b4a
 
 @render_to('rsr/partners_widget.html')
 def partners_widget(request, org_type='all'):
@@ -1020,7 +912,6 @@
     p: project
     updates: list of updates, ordered by time in reverse
     '''
-<<<<<<< HEAD
     project     = get_object_or_404(Project, pk=project_id)
     update      = get_object_or_404(ProjectUpdate, pk=update_id)
     can_add_update = project.connected_to_user(request.user)
@@ -1033,41 +924,6 @@
         'hide_latest_updates'   : True,
         'site_section'          : 'projects', 
         'comments'              : comments,
-=======
-    p           = get_object_or_404(Project, pk=project_id)
-    updates     = Project.objects.get(id=project_id).project_updates.all().order_by('-time')
-    comments = Project.objects.get(id=project_id).projectcomment_set.all().order_by('-time')[:3]
-    can_add_update = p.connected_to_user(request.user)
-    return {
-        'p': p, 
-        'updates': updates, 
-        'can_add_update':can_add_update, 
-        'hide_latest_updates': True, 
-        'comments': comments,
-        'site_section': 'areas',
-        }
-
-@render_to('rsr/project/project_update.html')
-def projectupdate(request, project_id, update_id):
-    '''
-    List of all updates for a project
-    Context:
-    p: project
-    updates: list of updates, ordered by time in reverse
-    '''
-    p           = get_object_or_404(Project, pk=project_id)
-    u           = get_object_or_404(ProjectUpdate, pk=update_id)
-    #updates     = Project.objects.get(id=project_id).project_updates.all().order_by('-time')
-    can_add_update = p.connected_to_user(request.user)
-    comments = Project.objects.get(id=project_id).projectcomment_set.all().order_by('-time')[:3]
-    return {
-        'p': p, 
-        'u': u, 
-        'can_add_update':can_add_update, 
-        'hide_latest_updates': True,
-        'site_section': 'projects', 
-        'comments': comments,
->>>>>>> 91405b4a
         }
 
 @render_to('rsr/project/project_comments.html')
@@ -1134,12 +990,8 @@
         
     return render_to_response('rsr/project/update_form.html', {
         'form': form, 
-<<<<<<< HEAD
         'project': p, 
         'p': p, #compatibility with new_look
-=======
-        'p': p, 
->>>>>>> 91405b4a
         'can_add_update': can_add_update,
         'updates': Project.objects.get(id=project_id).project_updates.all().order_by('-time')[:3],
         }, RequestContext(request))
@@ -1259,20 +1111,12 @@
         org_projects = o.published_projects()
     else:
         org_projects = o.published_projects().exclude(status__exact='L').exclude(status__exact='C')
-<<<<<<< HEAD
     org_partners = o.partners().distinct()
-=======
-    org_partners = org_projects.all_partners().distinct()
->>>>>>> 91405b4a
     return {
         'org': o, 
         'org_projects': org_projects, 
         'org_partners': org_partners,
-<<<<<<< HEAD
         'site_section': 'projects',
-=======
-        'site_section': 'index',
->>>>>>> 91405b4a
         }
 
 @render_to('rsr/project/project_main.html')
@@ -1290,7 +1134,6 @@
     site_section: for use in the main nav hilighting
     slider_width: used by the thumbnail image slider
     '''
-<<<<<<< HEAD
     project             = get_object_or_404(Project, pk=project_id)
     related             = Project.objects.filter(categories__in=Category.objects.filter(projects=project)).distinct().exclude(pk=project.pk).published()
     related             = get_random_from_qs(related, 2)
@@ -1319,27 +1162,6 @@
         'site_section'          : 'projects',
         'slider_width'          : slider_width,
     }
-=======
-    #form        = CommentForm()
-    p           = get_object_or_404(Project, pk=project_id)
-    related = Project.objects.filter(categories__in=Category.objects.filter(projects=p)).distinct().exclude(pk=p.pk)    
-    related = get_random_from_qs(related, 2)
-    updates     = Project.objects.get(id=project_id).project_updates.all().order_by('-time')[:3]
-    comments    = Project.objects.get(id=project_id).projectcomment_set.all().order_by('-time')[:3]
-    updates_with_images = Project.objects.get(id=project_id).project_updates.all().exclude(photo__exact='').order_by('-time')
-    slider_width = (len(updates_with_images) + 1) * 115    
-    return {
-        'project'               : p,
-        'related'               : related,
-        'updates'               : updates, 
-        'comments'              : comments, 
-        #'form': form, 
-        'can_add_update'        : p.connected_to_user(request.user),
-        'site_section'          : 'projects',
-        'updates_with_images'   : updates_with_images,
-        'slider_width'          : slider_width,
-        }
->>>>>>> 91405b4a
 
 def projectdetails(request, project_id):
     "Fix for old url with project details"
@@ -1389,11 +1211,7 @@
         return render_to_response(
             'rsr/project/get-a-widget/machinery_step1.html', {
                 'project': p, 
-<<<<<<< HEAD
                 'p': p, #compatibility with new_look
-=======
-                'p': p, 
->>>>>>> 91405b4a
                 'account_level': account_level, 'organisations': orgs,
             }, context_instance=RequestContext(request)
         )
@@ -1408,14 +1226,9 @@
         else:
             o = None
         p = get_object_or_404(Project, pk=project_id)
-<<<<<<< HEAD
         return render_to_response('rsr/project/get-a-widget/machinery_step2.html', {
             'project': p, 
             'p': p, #compatibility with new_look
-=======
-        return render_to_response('rsr/machinery_step2.html', {
-            'project': p, 
->>>>>>> 91405b4a
             'organisation':o, 
             'widget_choice': widget_choice, 
             'widget_type': widget_type, 
@@ -1692,9 +1505,5 @@
 @render_to('rsr/global_map.html')
 def global_map(request):
     projects = Project.objects.published()
-<<<<<<< HEAD
-    return {'projects': projects}
-=======
     marker_icon = getattr(settings, 'GOOGLE_MAPS_MARKER_ICON', '')
-    return {'projects': projects, 'marker_icon': marker_icon}
->>>>>>> 91405b4a
+    return {'projects': projects, 'marker_icon': marker_icon}