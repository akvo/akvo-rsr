# Akvo RSR is covered by the GNU Affero General Public License.
# See more details in the license.txt file located at the root folder of the Akvo RSR module. 
# For additional details on the GNU license please see < http://www.gnu.org/licenses/agpl.html >.

from akvo.rsr.models import Organisation, Project, ProjectUpdate, ProjectComment, FundingPartner, MoSmsRaw, PHOTO_LOCATIONS, STATUSES, UPDATE_METHODS
from akvo.rsr.models import UserProfile, MoMmsRaw, MoMmsFile
from akvo.rsr.forms import OrganisationForm, RSR_RegistrationFormUniqueEmail, RSR_ProfileUpdateForm# , RSR_RegistrationForm, RSR_PasswordChangeForm, RSR_AuthenticationForm, RSR_RegistrationProfile

from django import forms
#from django import oldforms
from django.conf import settings
from django.contrib.auth.forms import AuthenticationForm, PasswordResetForm, SetPasswordForm, PasswordChangeForm
from django.http import HttpResponse, HttpResponseRedirect, HttpResponsePermanentRedirect
from django.template import RequestContext
from django.forms import ModelForm
from django.shortcuts import render_to_response, get_object_or_404
from django.core.mail import send_mail
from django.core.paginator import Paginator
from django.core.urlresolvers import reverse
from django.utils.safestring import mark_safe
from django.utils.translation import ugettext_lazy as _
from django.contrib.auth import authenticate, login, logout
from django.contrib.auth.models import User
from django.contrib.sites.models import Site
from django.contrib.auth.decorators import login_required


from BeautifulSoup import BeautifulSoup
from datetime import datetime
import time
import feedparser
from registration.models import RegistrationProfile
import random

REGISTRATION_RECEIVERS = ['gabriel@akvo.org', 'thomas@akvo.org', 'beth@akvo.org']

# PAUL
from akvo.rsr.models import PayPalInvoice
from paypal.standard.forms import PayPalPaymentsForm

<<<<<<< HEAD
=======

'''
Daniel
Overwrites the default error 500 view to pass MEDIA_URL to the template
'''
from django import http
from django.template import Context, loader
def server_error(request, template_name='500.html'):
    t = loader.get_template(template_name) # You need to create a 500.html template.
    return http.HttpResponseServerError(t.render(Context({
        'MEDIA_URL': settings.MEDIA_URL
    })))


def mdgs_water_calc(projects):
    '''
    Calculate the water MDGs for the projects
    '''
    #find the projects with at least 7 years of improved water
    enough_years = projects.filter(improved_water_years__gte=7)
    #add up all improved water for the filtered projects
    return sum(enough_years.values_list('improved_water', flat=True))

def mdgs_sanitation_calc(projects):
    '''
    Calculate the sanitation MDGs for the projects
    '''
    #find the projects with at least 7 years of improved sanitation
    enough_years = projects.filter(improved_sanitation_years__gte=7)
    #add up all improved sanitation for the filtered projects
    return sum(enough_years.values_list('improved_sanitation', flat=True))

#def funding_aggregate(projects):
#    '''
#    Create funding aggregate data about a collection of projects in a queryset.
#    '''    
#    f = Funding.objects.all().filter(project__in = projects)
#    funding_total = 0 #total requested funding for projects
#    for field in ('employment', 'building', 'training', 'maintenance', 'other', ):
#        funding_total += sum(f.values_list(field, flat=True))
#    # how much has ben pledged so far
#    funding_pledged = sum(FundingPartner.objects.all().filter(project__in = projects).values_list('funding_amount', flat=True))
#    return funding_total, funding_pledged

def akvo_at_a_glance(projects, org=None): # Modified by Paul
    '''
    Create aggregate data about a collection of projects in a queryset.
    If org is supplied modify funding aggregate to reflect that orgs commitment to the projects.
    '''
    status_none     = projects.filter(status__exact='N').count()
    status_active   = projects.filter(status__exact='A').count()
    status_onhold   = projects.filter(status__exact='H').count()
    status_complete = projects.filter(status__exact='C').count()
    status_cancelled= projects.filter(status__exact='L').count()
    mdgs_water       = mdgs_water_calc(projects) #sum(projects.values_list('mdg_count_water', flat=True))
    mdgs_sanitation  = mdgs_sanitation_calc(projects) #sum(projects.values_list('mdg_count_water', flat=True))
    project_count   = projects.count()
    o = Organisation.objects.all()
    fieldpartner_count      = o.filter(field_partner__exact=True).count()
    supportpartner_count    = o.filter(support_partner__exact=True).count()
    fundingpartner_count    = o.filter(funding_partner__exact=True).count()
    num_organisations = o.count()
    funding_total, funding_pledged, funding_needed = funding_aggregate(projects, organisation=org)
    
    stats ={
        'status_none': status_none,
        'status_active': status_active,
        'status_onhold': status_onhold,
        'status_complete': status_complete,
        'mdgs_water': mdgs_water,
        'mdgs_sanitation': mdgs_sanitation,
        'project_count': project_count,
        'fieldpartner_count': fieldpartner_count,
        'supportpartner_count': supportpartner_count,
        'fundingpartner_count': fundingpartner_count,
        'num_organisations': num_organisations,
        'funding_total': funding_total,
        'funding_needed': funding_needed,
        'funding_pledged': funding_pledged,
    }
    return stats

def featured_projects(projects):
    for i in range(3):
        pass

>>>>>>> da2a902f
def render_to(template):
    """
    Decorator for Django views that sends returned dict to render_to_response function
    with given template and RequestContext as context instance.

    If view doesn't return dict then decorator simply returns output.
    Additionally view can return two-tuple, which must contain dict as first
    element and string with template name as second. This string will
    override template name, given as parameter

    From: http://www.djangosnippets.org/snippets/821/
    Parameters:

     - template: template name to use
    """
    def renderer(func):
        def wrapper(request, *args, **kw):
            output = func(request, *args, **kw)
            if isinstance(output, (list, tuple)):
                return render_to_response(output[1], output[0], RequestContext(request))
            elif isinstance(output, dict):
                return render_to_response(template, output, RequestContext(request))
            return output
        return wrapper
    return renderer

def set_low_bandwidth(request):
    request.session['bandwidth'] = 'low'
    return HttpResponseRedirect('/rsr/')

def set_high_bandwidth(request):
    request.session['bandwidth'] = 'high'
    return HttpResponseRedirect('/rsr/')

def set_test_cookie(request):
    request.session.set_test_cookie()
    return HttpResponseRedirect('/rsr/?nocookie=test')

@render_to('rsr/index.html')
def index(request):
    '''
    The RSR home page.
    Context:
    latest: the latest entry from the akvo.org/blog feed
    soup: the blog entry HTML
    img_src: the url to the first image of the blog entry
    '''
    #from dbgp.client import brk
    #brk(host="192.168.1.123", port=9000)
    
    ##### old code supporting two versions of the home page. removed for now #####
    #bandwidth = request.session.get('bandwidth', False)
    # is this a returned user?
    #if not bandwidth:
    #    # nope, no session. so are we returning from cookie test?
    #    if request.session.test_cookie_worked():
    #        # new user, with cookies enabled
    #        request.session['bandwidth'] = bandwidth = 'low'
    #        request.session.delete_test_cookie()
    #        return HttpResponseRedirect('/rsr/')
    #    else:
    #        # virgin user or no cookies?
    #        no_cookie = request.GET.get('nocookie')
    #        if not no_cookie:
    #            # brand new user, test for cookieness
    #            return HttpResponseRedirect('/rsr/settestcookie/')
    #        elif no_cookie != 'True':
    #            return HttpResponseRedirect('/rsr/?nocookie=True')
    #        else:
    #            bandwidth = 'low'
    ###############################################################################
    bandwidth = 'low'
    try:
        # Create exception to avoid loading the blogs whe we run in debug mode.
        # Speeds up the home page considerably when pulling over the inteweb
        if settings.DEBUG:
            raise
        feed = feedparser.parse("http://www.akvo.org/blog?feed=rss2")
        latest1 = feed.entries[0]
        soup = BeautifulSoup(latest1.content[0].value)
        img_src1 = soup('img')[0]['src']
        latest2 = feed.entries[1]
        soup = BeautifulSoup(latest2.content[0].value)
        img_src2 = soup('img')[0]['src']
        
        le_feed = feedparser.parse("http://www.akvo.org/blog?feed=rss2")
        le_latest1 = le_feed.entries[0]
        le_latest2 = le_feed.entries[1]
    except:
        soup = img_src1 = img_src2 = ''
        le_latest1 = le_latest2 = {
            'title': _('The blog is not available at the moment.'),
        }
        latest1 = latest2 = {
            'author': '',
            'summary': _('The blog is not available at the moment.'),
        }
    projs = Project.objects.published()
    if bandwidth == 'low':
        #TODO: better filtering criteria, we want to find all projects that have an image
        grid_projects = projs.filter(current_image__startswith='db').order_by('?')[:8]
    else:
        grid_projects = None
    #stats = akvo_at_a_glance(p)
    #return render_to_response('rsr/index.html', {'latest': latest, 'img_src': img_src, 'soup':soup, }, context_instance=RequestContext(request))
<<<<<<< HEAD
    return {'latest1': latest1, 'img_src1': img_src1, 'latest2': latest2, 'img_src2': img_src2, 'bandwidth': bandwidth, 'grid_projects': grid_projects, 'orgs': Organisation.objects, 'projs': projs, 'version': settings.URL_VALIDATOR_USER_AGENT}
=======
    return {'latest1': latest1, 'img_src1': img_src1, 'latest2': latest2, 'img_src2': img_src2, 'stats': stats, 'bandwidth': bandwidth, 'grid_projects': grid_projects, 'le_latest1': le_latest1, 'le_latest2': le_latest2}
>>>>>>> da2a902f

def oldindex(request):
    "Fix for old url of old rsr front that has become the akvo home page"
    return HttpResponsePermanentRedirect('/')

def project_list_data(request, projects):
    order_by = request.GET.get('order_by', 'name')
    if order_by in ['total_budget', 'funds_needed']:
        projects = projects.extra(order_by = ['-%s' % order_by, 'name'])
    else:
        projects = projects.order_by(order_by, 'name')
    PROJECTS_PER_PAGE = 10
    paginator = Paginator(projects, PROJECTS_PER_PAGE)
    page = paginator.page(request.GET.get('page', 1))
    return page
    
@render_to('rsr/project_directory.html')
def projectlist(request):
    '''
    List of all projects in RSR
    Context:
    projects: list of all projects
    stats: the aggregate projects data
    page: paginator
    '''
    projs = Project.objects.published().funding()
    showcases = projs.need_funding().order_by('?')[:3]
    page = project_list_data(request, projs)
    return {'projs': projs, 'orgs': Organisation.objects, 'page': page, 'showcases': showcases,}

@render_to('rsr/project_directory.html')
def filteredprojectlist(request, org_id):
    '''
    List of  projects in RSR
    filtered on an organisation
    Context:
    projs: list of all projects
    page: paginator
    o: organisation
    '''
    #for use in akvo at a glance
    projs = Project.objects.published().funding()
    # get all projects the org is asociated with
    o = Organisation.objects.get(pk=org_id)
    projects = o.published_projects().funding()
    showcases = projects.order_by('?')[:3]
    page = project_list_data(request, projects)
    return {'projs': projs, 'orgs': Organisation.objects, 'page': page, 'showcases': showcases, 'o': o,}

@render_to('rsr/organisation_directory.html')
def orglist(request, org_type='all'):
    '''
    List of all projects in RSR
    Context:
    orgs: list of all organisations
    stats: the aggregate projects data
    page: paginated orgs
    '''
    orgs = Organisation.objects
    if org_type == 'field':
        orgs = orgs.fieldpartners()
    elif org_type == 'support':
        orgs = orgs.supportpartners()
    elif org_type == 'funding':
        orgs = orgs.fundingpartners()
    elif org_type == 'sponsor':
        orgs = orgs.sponsorpartners()
    elif org_type == 'ngos':
        orgs = orgs.ngos()
    elif org_type == 'governmental':
        orgs = orgs.governmental()
    elif org_type == 'commercial':
        orgs = orgs.commercial()
    elif org_type == 'knowledge':
        orgs = orgs.knowledge()
    else:
        orgs = orgs.all()
    try:
        order_by = request.GET.get('order_by', 'name')
        orgs = orgs.order_by(order_by, 'name')
    except:
        pass
    ORGS_PER_PAGE = 20
    paginator = Paginator(orgs, ORGS_PER_PAGE)
    page = paginator.page(request.GET.get('page', 1))
    projs = Project.objects.published()
    return {'projs': projs, 'orgs': orgs, 'org_type': org_type, 'page': page}

class SigninForm(forms.Form):
    username = forms.CharField(widget=forms.TextInput(attrs={'class':'input', 'size':'25', 'style':'margin: 0 20px'})) 
    password = forms.CharField(widget=forms.PasswordInput(attrs={'class':'input', 'size':'25', 'style':'margin: 0 20px'}))


from django.contrib.auth import REDIRECT_FIELD_NAME
from django.views.decorators.cache import never_cache
#copied from django.contrib.auth.views to be able to customize the form widget attrs
def login(request, template_name='registration/login.html', redirect_field_name=REDIRECT_FIELD_NAME):
    "Displays the login form and handles the login action."
    redirect_to = request.REQUEST.get(redirect_field_name, '')
    if request.method == "POST":
        form = AuthenticationForm(data=request.POST)
        # RSR mod to add css class to widgets
        form.fields['username'].widget.attrs = {'class': 'signin_field input'}
        form.fields['password'].widget.attrs = {'class': 'signin_field input'}
        if form.is_valid():
            # Light security check -- make sure redirect_to isn't garbage.
            if not redirect_to or '//' in redirect_to or ' ' in redirect_to:
                redirect_to = settings.LOGIN_REDIRECT_URL
            from django.contrib.auth import login
            login(request, form.get_user())
            if request.session.test_cookie_worked():
                request.session.delete_test_cookie()
            return HttpResponseRedirect(redirect_to)
    else:
        form = AuthenticationForm(request)
        # RSR mod to add css class to widgets
        form.fields['username'].widget.attrs = {'class': 'signin_field input'}
        form.fields['password'].widget.attrs = {'class': 'signin_field input'}
    request.session.set_test_cookie()
    if Site._meta.installed:
        current_site = Site.objects.get_current()
    else:
        current_site = RequestSite(request)
    return render_to_response(template_name, {
        'form': form,
        redirect_field_name: redirect_to,
        'site_name': current_site.name,
    }, context_instance=RequestContext(request))
login = never_cache(login)

def signout(request):
    '''
    Sign out URL
    Redirects to /rsr/
    '''
    logout(request)
    return HttpResponseRedirect('/rsr/')

def register1(request):
    '''
    The user chooses organisation as a preliminary step to registering an Akvo RSR account.
    '''
    if request.method == 'POST':
        form = OrganisationForm(data=request.POST)
        if form.is_valid():
            return HttpResponseRedirect('/rsr/accounts/register2/?org_id=%d' % form.cleaned_data['organisation'].id)
    else:
        form = OrganisationForm()    
    context = RequestContext(request)
    return render_to_response('registration/registration_form1.html', { 'form': form }, context_instance=context)
    
def register2(request,
        form_class=RSR_RegistrationFormUniqueEmail,
        template_name='registration/registration_form2.html',
    ):
    org_id = request.GET.get('org_id', None)
    if not org_id:
        return HttpResponseRedirect('/rsr/accounts/register1/')
    organisation = Organisation.objects.get(pk=org_id)
    if request.method == 'POST':
        form = form_class(data=request.POST, files=request.FILES)
        if form.is_valid():
            new_user = form.save()
            return HttpResponseRedirect('/rsr/accounts/register/complete/')
    else:
        form = form_class(initial={'org_id': org_id})
    context = RequestContext(request)
    return render_to_response(template_name,
                              { 'form': form, 'organisation': organisation, },
                              context_instance=context)

#from registraion.views, to change user.is_active and send an admin email
def activate(request, activation_key,
             template_name='registration/activate.html',
             extra_context=None):
    """
    Activate a ``User``'s account, if their key is valid and hasn't
    expired.
    
    By default, uses the template ``registration/activate.html``; to
    change this, pass the name of a template as the keyword argument
    ``template_name``.
    
    **Context:**
    
    account
        The ``User`` object corresponding to the account, if the
        activation was successful. ``False`` if the activation was not
        successful.
    
    expiration_days
        The number of days for which activation keys stay valid after
        registration.
    
    Any values passed in the keyword argument ``extra_context`` (which
    must be a dictionary) will be added to the context as well; any
    values in ``extra_context`` which are callable will be called
    prior to being added to the context.

    **Template:**
    
    registration/activate.html or ``template_name`` keyword argument.
    
    """
    
    #amalgamation of registration.views.activate and registration.models.RegistrationManager.activate_user
    #however, we don't actually acivate! Instead we use signals.

    from registration.signals import user_activated
    import re

    SHA1_RE = re.compile('^[a-f0-9]{40}$')
    
    activation_key = activation_key.lower() # Normalize before trying anything with it.

    if SHA1_RE.search(activation_key):
        try:
            profile = RegistrationProfile.objects.get(activation_key=activation_key)
        except RegistrationProfile.DoesNotExist:
            account = False
        else:
            account = profile.user
            if not profile.activation_key_expired():
                profile.activation_key = RegistrationProfile.ACTIVATED
                profile.save()
                user_activated.send(sender=RegistrationProfile, user=account)
    if extra_context is None:
        extra_context = {}
    context = RequestContext(request)
    for key, value in extra_context.items():
        context[key] = callable(value) and value() or value
    return render_to_response(template_name,
                              { 'account': account,
                                'expiration_days': settings.ACCOUNT_ACTIVATION_DAYS },
                              context_instance=context)    
    
    #activation_key = activation_key.lower() # Normalize before trying anything with it.
    #user = RegistrationProfile.objects.activate_user(activation_key)
    #if user:
    #    #Since we want to verify the user before letting anyone in we set is_active
    #    #to False (it is set to True by RegistrationProfile.objects.activate_user)
    #    user.is_active = False
    #    user.save()
    #    current_site = Site.objects.get_current()
    #    subject = 'Akvo user email confirmed'                
    #    message = 'A user, %s, has confirmed her email. Check it out!' % user.username
    #    send_mail(subject, message, 'noreply@%s' % current_site, REGISTRATION_RECEIVERS)
    #if extra_context is None:
    #    extra_context = {}
    #context = RequestContext(request)
    #for key, value in extra_context.items():
    #    context[key] = callable(value) and value() or value
    #return render_to_response(template_name,
    #                          { 'account': user,
    #                            'expiration_days': settings.ACCOUNT_ACTIVATION_DAYS },
    #                          context_instance=context)


#copied from django.contrib.auth.views to be able to customize the form widget attrs
def password_change(request, template_name='registration/password_change_form.html',
                    post_change_redirect=None):
    if post_change_redirect is None:
        post_change_redirect = reverse('django.contrib.auth.views.password_change_done')
    if request.method == "POST":
        form = PasswordChangeForm(request.user, request.POST)
        form.fields['old_password'].widget.attrs = {'class': 'input'}
        form.fields['new_password1'].widget.attrs = {'class': 'input'}
        form.fields['new_password2'].widget.attrs = {'class': 'input'}
        if form.is_valid():
            form.save()
            return HttpResponseRedirect(post_change_redirect)
    else:
        form = PasswordChangeForm(request.user)
        form.fields['old_password'].widget.attrs = {'class': 'input'}
        form.fields['new_password1'].widget.attrs = {'class': 'input'}
        form.fields['new_password2'].widget.attrs = {'class': 'input'}
    return render_to_response(template_name, {
        'form': form,
    }, context_instance=RequestContext(request))
password_change = login_required(password_change)

@login_required
def update_user_profile(request,
                        success_url='/rsr/accounts/update/complete/',
                        form_class=RSR_ProfileUpdateForm,
                        template_name='registration/update_form.html',
                        extra_context=None
                       ):
    if request.method == 'POST':
        form = form_class(data=request.POST, files=request.FILES)
        if form.is_valid():
            updated_user = form.update(request.user)
            return HttpResponseRedirect(success_url)
    else:
        form = form_class(initial={
            'first_name':request.user.first_name,
            'last_name':request.user.last_name,
        })
    if extra_context is None:
        extra_context = {}
    context = RequestContext(request)
    for key, value in extra_context.items():
        context[key] = callable(value) and value() or value
    return render_to_response(template_name, {'form': form}, context_instance=context)

@render_to('rsr/project_updates.html')
def projectupdates(request, project_id):
    '''
    List of all updates for a project
    Context:
    p: project
    updates: list of updates, ordered by time in reverse
    '''
    p           = get_object_or_404(Project, pk=project_id)
    updates     = Project.objects.get(id=project_id).project_updates.all().order_by('-time')
    return {'p': p, 'updates': updates, }
    
@render_to('rsr/project_comments.html')
def projectcomments(request, project_id):
    '''
    List of all updates for a project
    Context:
    p: project
    updates: list of updates, ordered by time in reverse
    '''
    p           = get_object_or_404(Project, pk=project_id)
    comments    = Project.objects.get(id=project_id).projectcomment_set.all().order_by('-time')
    form        = CommentForm()
    return {'p': p, 'comments': comments, 'form': form, }

class UpdateForm(ModelForm):

    js_snippet = "return taCount(this,'myCounter')"
    js_snippet = mark_safe(js_snippet)    
    title           = forms.CharField(
                        widget=forms.TextInput(
                            attrs={'class':'input', 'maxlength':'50', 'size':'25', 'onKeyPress':'return taLimit(this)', 'onKeyUp':js_snippet}
                      ))
    text            = forms.CharField(required=False, widget=forms.Textarea(attrs={'class':'textarea', 'cols':'50'}))
    #status          = forms.CharField(widget=forms.RadioSelect(choices=STATUSES, attrs={'class':'radio'}))
    photo           = forms.ImageField(required=False, widget=forms.FileInput(attrs={'class':'input', 'size':'15', 'style':'height: 2em'}))
    photo_location  = forms.CharField(required=False, widget=forms.RadioSelect(choices=PHOTO_LOCATIONS, attrs={'class':'radio'}))
    photo_caption   = forms.CharField(required=False, widget=forms.TextInput(attrs={'class':'input', 'size':'25', 'maxlength':'75',}))
    photo_credit    = forms.CharField(required=False, widget=forms.TextInput(attrs={'class':'input', 'size':'25', 'maxlength':'25',}))
    
    class Meta:
        model = ProjectUpdate
        exclude = ('time', 'project', 'user', )

@login_required()
def updateform(request, project_id):
    '''
    Form for creating a project update
    Context:
    p: project
    form: the update form
    '''
    p = get_object_or_404(Project, pk=project_id)
    # check that the current user is allowed to edit
    if not p.connected_to_user(request.user):
        return HttpResponseRedirect('/rsr/error/access_denied/')
        
    if request.method == 'POST':

        form = UpdateForm(request.POST, request.FILES, )
        if form.is_valid():
            update = form.save(commit=False)
            update.project = p
            update.time = datetime.now()
            update.user = request.user
            update.update_method = 'W'
            update.save()
            return HttpResponseRedirect('./')
    else:
        form = UpdateForm()
    return render_to_response('rsr/update_form.html', {'form': form, 'p': p, }, RequestContext(request))

def mms_update(request):
    '''
    Create a project update from incoming MMS
    Returns a simple "OK" to the gateway
    '''
    # see if message already has been recieved for some reason, if so ignore
    try:
        # if we find an mms already, do nuthin...
        mms = MoMmsRaw.objects.get(mmsid__exact=request.GET.get('mmsid'))
    except:
        try:
            raw = {}
            request.encoding = 'iso-8859-1'
            # loop over all query variables and put them in a dict to use as data for MoSmsRaw object creation
            for f in MoMmsRaw._meta.fields:
                if f.name == 'sender': #can't have a field named "from", python keyword...
                    raw[f.name] = request.GET.get('from')
                else:
                    raw[f.name] = request.GET.get(f.name)
            raw['saved_at'] = datetime.now() #our own time stamp
            mms = MoMmsRaw.objects.create(**raw)
            for i in range(int(mms.filecount)): #BUG: mms.filecount SHOULD be an int already, but gets fetched as unicode! sql schema says the field is an integer field...
                fileraw = {}
                for f in MoMmsFile._meta.fields:
                    if f.name != 'mms':
                        fileraw[f.name] = request.GET.get('%s[%d]' % (f.name, i))
                fileraw['mms'] = mms
                mmsfile = MoMmsFile.objects.create(**fileraw)
            # find the user owning the phone number. If found create an update
            try:
                u = UserProfile.objects.get(phone_number__exact=mms.sender)
                success = u.create_mms_update(mms)
            except:
                pass #no user with a matching mobile phone number...
        except:
            pass #TODO: logging!
    return HttpResponse("OK") #return OK under all conditions

def sms_update(request):
    '''
    Create a project update from incoming SMS
    Returns a simple "OK" to the gateway
    '''
    # see if message already has been recieved for some reason, if so ignore
    try:
        mo = MoSmsRaw.objects.get(incsmsid__exact=request.GET.get('incsmsid'))
    except:
        try:
            raw = {}
            request.encoding = 'iso-8859-1'
            # loop over all query variables and put them in a dict to use as data for MoSmsRaw object creation
            for f in MoSmsRaw._meta.fields:
                raw[f.name] = request.GET.get(f.name)
            raw['saved_at'] = datetime.now()
            mo = MoSmsRaw.objects.create(**raw)
            # find the user owning the phone number. If found create an update
            u = UserProfile.objects.get(phone_number__exact=request.GET.get("sender"))
            if u:
                #sms_data = {
                #    'time':  datetime.fromtimestamp(float(request["delivered"])),
                #    'text':  request["text"],#.decode("latin-1"), #incoming latin-1, decode to unicode
                #}
                success = u.create_sms_update(mo)
        except:
            pass #TODO: logging!
    return HttpResponse("OK") #return OK under all conditions

class CommentForm(ModelForm):

    comment     = forms.CharField(widget=forms.Textarea(attrs={
                                    'class':'textarea',
                                    'rows':'10',
                                    'cols':'30',
                                    'width': '280px',
                                    'margin': '0 auto'
                                }))
    
    class Meta:
        model   = ProjectComment
        exclude = ('time', 'project', 'user', )

@login_required()
def commentform(request, project_id):
    '''
    URL for posting a comment to a project
    Redirects to the project overview page (/rsr/project/n/ n=project id)
    '''
    p = get_object_or_404(Project, pk=project_id)
    if request.method == 'POST':
        form = CommentForm(request.POST, )
        if form.is_valid():
            comment = form.save(commit=False)
            comment.project = p
            comment.time = datetime.now()
            comment.user = request.user
            comment.save()
            return HttpResponseRedirect('./')
    return HttpResponseRedirect('./')

#def org_activities(organisation):
#    # assoc resolves to all projects associated with organisation, where organisation can function in any of the three partner functions
#    assoc = organisation.published_projects()
#    orgs = Organisation.objects.all()
#    # partners resolves to all orgs that are partners of any kind to the list of projects in assoc
#    partners = (orgs.filter(field_partners__project__in = assoc.values('pk').query) | \
#                orgs.filter(support_partners__project__in = assoc.values('pk').query) | \
#                orgs.filter(funding_partners__project__in = assoc.values('pk').query)).distinct()
#    # remove organisation from queryset
#    return assoc, partners.exclude(id=organisation.id)

@render_to('rsr/organisation.html')
def orgdetail(request, org_id):
    o = get_object_or_404(Organisation, pk=org_id)
    org_projects = o.published_projects()
    org_partners = o.partners()
    return {'o': o, 'org_projects': org_projects, 'org_partners': org_partners, }

@render_to('rsr/project_main.html')
def projectmain(request, project_id):
    '''
    The project overview page
    Context:
    p: the project
    updates: the three latest updates
    comments: the three latest comments
    form: the comment form
    '''
    p           = get_object_or_404(Project, pk=project_id)
    updates     = Project.objects.get(id=project_id).project_updates.all().order_by('-time')[:3]
    comments    = Project.objects.get(id=project_id).projectcomment_set.all().order_by('-time')[:3]
    form        = CommentForm()
    return {'p': p, 'updates': updates, 'comments': comments, 'form': form }

@render_to('rsr/project_details.html')    
def projectdetails(request, project_id):
        p       = get_object_or_404(Project, pk=project_id)
        return {'p': p, }
    
@render_to('rsr/project_funding.html')    
def projectfunding(request, project_id):
        p       = get_object_or_404(Project, pk=project_id)
        return {'p': p, }

def getwidget(request, project_id):
    '''
    user_level is None, 1 or 2. No user level check on step 2
    '''
    if not request.POST:
        try:
            account_level = request.user.get_profile().organisation.organisationaccount.account_level
        except:
            account_level = 'free'
        p = get_object_or_404(Project.objects, pk=project_id)
        orgs = p.all_partners()
        return render_to_response('rsr/machinery_step1.html', {'project': p, 'account_level': account_level, 'organisations': orgs}, context_instance=RequestContext(request))
    else:
        widget_type = request.POST['widget-type']
        widget_choice = request.POST['widget-choice']
        widget_site = request.POST['widget-site']
        if widget_choice == 'random-from-org':
            o = get_object_or_404(Organisation, pk=request.POST['widget-organisations'])
        elif widget_choice == 'project-list':
            o = get_object_or_404(Organisation, pk=request.POST['widget-organisations'])
        else:
            o = None
        p = get_object_or_404(Project, pk=project_id)
        return render_to_response('rsr/machinery_step2.html', {'project': p, 'organisation':o, 'widget_choice': widget_choice, 'widget_type': widget_type, 'widget_site': widget_site }, context_instance=RequestContext(request))


def flashgallery(request):
    '''
    Generate the xml file for TiltViewer
    '''
    # Get 12 random projects with a current image
    projects = Project.objects.filter(current_image__startswith='img').order_by('?')[:12]
    return render_to_response('rsr/gallery.xml', {'projects': projects, }, context_instance=RequestContext(request), mimetype='text/xml')

def fundingbarimg(request):
    '''
    create an image for use in the funding bar graphic
    '''
    import Image, ImageDraw 

    size = (100,20)             # size of the image to create
    im = Image.new('RGB', size, '#fff') # create the image
    draw = ImageDraw.Draw(im)   # create a drawing object that is
                                # used to draw on the new image
    # Now, we'll do the drawing:
    pct = request.GET.get('pct', 0)
    if pct:
        box = [(0,0),(min(int(pct), 100),20)]
        draw.rectangle(box, fill='#99ff99')
    
    del draw # I'm done drawing so I don't need this anymore
    
    # We need an HttpResponse object with the correct mimetype
    response = HttpResponse(mimetype="image/png")
    # now, we tell the image to save as a PNG to the 
    # provided file-like object
    im.save(response, 'PNG')

    return response # and we're done!
    
def templatedev(request, template_name):
    "Render a template in the dev folder. The template rendered is template_name.html when the path is /rsr/dev/template_name/"
    dev = {'path': 'dev/'}
    SAMPLE_PROJECT_ID = 2
    SAMPLE_ORG_ID = 42
    p = Project.objects.get(pk=SAMPLE_PROJECT_ID)
    updates     = Project.objects.get(id=SAMPLE_PROJECT_ID).project_updates.all().order_by('-time')[:3]
    comments    = Project.objects.get(id=SAMPLE_PROJECT_ID).projectcomment_set.all().order_by('-time')[:3]
    grid_projects = Project.objects.filter(current_image__startswith='img').order_by('?')[:12]

    projects = Project.objects.published()
    stats = akvo_at_a_glance(projects)

    orgs = Organisation.objects.all()

    o = Organisation.objects.get(pk=SAMPLE_ORG_ID)
    org_projects, org_partners = org_activities(o)
    org_stats = akvo_at_a_glance(org_projects)
    
    return render_to_response('dev/%s.html' % template_name,
        {'dev': dev, 'p': p, 'updates': updates, 'comments': comments, 'projects': projects, 'stats': stats, 'orgs': orgs, 'o': o, 'org_projects': org_projects, 'org_partners': org_partners, 'org_stats': org_stats, 'grid_projects': grid_projects, }, context_instance=RequestContext(request))

class HttpResponseNoContent(HttpResponse):
    status_code = 204
    
from django.db.models import Max

def select_project_widget(request, org_id, template=''):
    o = get_object_or_404(Organisation, pk=org_id) #TODO: better error handling for widgets than straight 404
    org_projects = o.published_projects()
    project = random.choice(org_projects)
    get = request.GET.copy() #needed to be able to modify the dict
    template = get.pop('widget', ['feature-side'])[0] #get.pop returns a list
    return HttpResponseRedirect('%s?%s' % (reverse('project_widget', args=[template, project.id]), get.urlencode()))

def project_widget(request, template='feature-side', project_id=None):
    if project_id:    
        p = get_object_or_404(Project, pk=project_id)
    else:
        p = random.choice(Project.objects.published())
    bgcolor = request.GET.get('bgcolor', 'B50000')
    textcolor = request.GET.get('textcolor', 'FFFFFF')
    site = request.GET.get('site', 'www.akvo.org')
    return render_to_response('widgets/%s.html' % template.replace('-', '_'),
                                 {'project': p, 'request_get': request.GET, 'bgcolor': bgcolor, 'textcolor': textcolor, 'site': site },
                                 context_instance=RequestContext(request))

def project_list_widget(request, template='project-list', org_id=0):
    bgcolor = request.GET.get('bgcolor', 'B50000')
    textcolor = request.GET.get('textcolor', 'FFFFFF')
    site = request.GET.get('site', 'www.akvo.org')
    if int(org_id):
        o = get_object_or_404(Organisation, pk=org_id)
        p = o.published_projects().funding()
    else:
        p = Project.objects.published().funding()
    order_by = request.GET.get('order_by', 'name')
    #p = p.annotate(last_update=Max('project_updates__time'))
    #p = p.extra(select=Max('project_updates__time'))
    if order_by == 'country__continent':		
        p = p.order_by(order_by, 'country__country_name','name')
    #elif order_by == 'country__country_name':
    #    p = p.order_by(order_by,'name')
    #elif order_by == 'status':
    #    p = p.order_by(order_by,'name')
    elif order_by == 'last_update':
        p = p.order_by('-last_update', 'name')
    elif order_by in ['total_budget', 'funds_needed']:
        p = p.extra(order_by = ['-%s' % order_by, 'name'])
    else:
        p = p.order_by(order_by, 'name')
    return render_to_response('widgets/%s.html' % template.replace('-', '_'),
        {
            'bgcolor': bgcolor, 'textcolor': textcolor,  'projects': p,
            'org_id': org_id, 'request_get': request.GET, 'site': site
        },
        context_instance=RequestContext(request))

# PAUL
# PayPal Integration
from akvo.rsr.forms import PayPalInvoiceForm

# URL: /rsr/project/<id>/donate/
def donate(request, project_id):
    # Define some fixed global context for the view
    p = get_object_or_404(Project, pk=project_id)
    u = request.user
    t = datetime.now()
    fn = p.funding_still_needed()

    # Validate if the form was POSTed...
    if request.method == 'POST':
        donate_form = PayPalInvoiceForm(data=request.POST, user=u, project=p)
        # Validate the form
        if donate_form.is_valid():
            invoice = donate_form.save(commit=False)
            invoice.project = p
            if u.is_authenticated():
                invoice.user = u
            else:
                invoice.name = donate_form.cleaned_data['name']
                invoice.email = donate_form.cleaned_data['email']   
            invoice.time = t
            invoice.save()
            # Proceed to initialise the PayPalPaymentsForm
            if settings.PAYPAL_DEBUG:
                pp_dict = {
                    'cmd': getattr(settings, 'PAYPAL_COMMAND', '_donations'),
                    'currency_code': getattr(settings, 'PAYPAL_CURRENCY_CODE', 'EUR'),
                    'business': settings.PAYPAL_SANDBOX_BUSINESS,
                    'amount': invoice.amount,
                    'item_name': settings.PAYPAL_SANDBOX_PRODUCT_DESCRIPTION_PREFIX + 'Project ' + str(invoice.project.id) + ' - ' + invoice.project.name,
                    'invoice': invoice.id,
                    'lc': 'US',
                    'notify_url': settings.PAYPAL_SANDBOX_NOTIFY_URL,
                    'return_url': settings.PAYPAL_SANDBOX_RETURN_URL,
                    'cancel_url': settings.PAYPAL_SANDBOX_CANCEL_URL}
            else:
                pp_dict = {
                    'cmd': getattr(settings, 'PAYPAL_COMMAND', '_donations'),
                    'currency_code': getattr(settings, 'PAYPAL_CURRENCY_CODE', 'EUR'),
                    'business': settings.PAYPAL_BUSINESS,
                    'amount': invoice.amount,
                    'item_name': settings.PAYPAL_PRODUCT_DESCRIPTION_PREFIX + 'Project ' + str(invoice.project.id) + ' - ' + invoice.project.name,
                    'invoice': invoice.id,
                    'lc': 'US',
                    'notify_url': settings.PAYPAL_NOTIFY_URL,
                    'return_url': settings.PAYPAL_RETURN_URL,
                    'cancel_url': settings.PAYPAL_CANCEL_URL}
            pp_form = PayPalPaymentsForm(initial=pp_dict)
            if settings.PAYPAL_DEBUG:
                # Render the sandbox button
                pp_form.sandbox()
            else:
                # Render the button
                pp_form.render()
            return render_to_response('rsr/paypal_checkout.html',
                                        {'name': invoice.name, 
                                         'email': invoice.email, 
                                         'pp_form': pp_form, 
                                         'invoice_id': invoice.id, 
                                         'p': p, 
                                         'amount': invoice.amount,
                                         'sandbox': settings.PAYPAL_DEBUG,},
                                        context_instance=RequestContext(request))
    else:
        # ... otherwise initialise an empty form
        donate_form = PayPalInvoiceForm(user=u, project=p)
        
    # Display the form for non-POST requests or borked validations
    return render_to_response('rsr/project_donate.html', 
                              {'funding_still_needed': fn, 'donate_form': donate_form, 'p': p, }, 
                              context_instance=RequestContext(request))


# Presents the landing page after PayPal
def paypal_thanks(request):
    if request.GET:
        try:
            invoice_id = request.GET['invoice']
            invoice = PayPalInvoice.objects.get(id=invoice_id)
            p = Project.objects.get(id=invoice.project.id)
        except:
            return HttpResponseRedirect('/')
            
        try:
            u = User.objects.get(id=invoice.user_id)
        except:
            u = None
            
        return render_to_response('rsr/paypal_thanks.html',{'invoice': invoice, 'project': p, 'user': u}, context_instance=RequestContext(request))
    else:
        return HttpResponseRedirect('/')<|MERGE_RESOLUTION|>--- conflicted
+++ resolved
@@ -38,95 +38,19 @@
 from akvo.rsr.models import PayPalInvoice
 from paypal.standard.forms import PayPalPaymentsForm
 
-<<<<<<< HEAD
-=======
-
-'''
-Daniel
-Overwrites the default error 500 view to pass MEDIA_URL to the template
-'''
 from django import http
 from django.template import Context, loader
+
 def server_error(request, template_name='500.html'):
+    '''
+    Daniel
+    Overwrites the default error 500 view to pass MEDIA_URL to the template
+    '''
     t = loader.get_template(template_name) # You need to create a 500.html template.
     return http.HttpResponseServerError(t.render(Context({
         'MEDIA_URL': settings.MEDIA_URL
     })))
 
-
-def mdgs_water_calc(projects):
-    '''
-    Calculate the water MDGs for the projects
-    '''
-    #find the projects with at least 7 years of improved water
-    enough_years = projects.filter(improved_water_years__gte=7)
-    #add up all improved water for the filtered projects
-    return sum(enough_years.values_list('improved_water', flat=True))
-
-def mdgs_sanitation_calc(projects):
-    '''
-    Calculate the sanitation MDGs for the projects
-    '''
-    #find the projects with at least 7 years of improved sanitation
-    enough_years = projects.filter(improved_sanitation_years__gte=7)
-    #add up all improved sanitation for the filtered projects
-    return sum(enough_years.values_list('improved_sanitation', flat=True))
-
-#def funding_aggregate(projects):
-#    '''
-#    Create funding aggregate data about a collection of projects in a queryset.
-#    '''    
-#    f = Funding.objects.all().filter(project__in = projects)
-#    funding_total = 0 #total requested funding for projects
-#    for field in ('employment', 'building', 'training', 'maintenance', 'other', ):
-#        funding_total += sum(f.values_list(field, flat=True))
-#    # how much has ben pledged so far
-#    funding_pledged = sum(FundingPartner.objects.all().filter(project__in = projects).values_list('funding_amount', flat=True))
-#    return funding_total, funding_pledged
-
-def akvo_at_a_glance(projects, org=None): # Modified by Paul
-    '''
-    Create aggregate data about a collection of projects in a queryset.
-    If org is supplied modify funding aggregate to reflect that orgs commitment to the projects.
-    '''
-    status_none     = projects.filter(status__exact='N').count()
-    status_active   = projects.filter(status__exact='A').count()
-    status_onhold   = projects.filter(status__exact='H').count()
-    status_complete = projects.filter(status__exact='C').count()
-    status_cancelled= projects.filter(status__exact='L').count()
-    mdgs_water       = mdgs_water_calc(projects) #sum(projects.values_list('mdg_count_water', flat=True))
-    mdgs_sanitation  = mdgs_sanitation_calc(projects) #sum(projects.values_list('mdg_count_water', flat=True))
-    project_count   = projects.count()
-    o = Organisation.objects.all()
-    fieldpartner_count      = o.filter(field_partner__exact=True).count()
-    supportpartner_count    = o.filter(support_partner__exact=True).count()
-    fundingpartner_count    = o.filter(funding_partner__exact=True).count()
-    num_organisations = o.count()
-    funding_total, funding_pledged, funding_needed = funding_aggregate(projects, organisation=org)
-    
-    stats ={
-        'status_none': status_none,
-        'status_active': status_active,
-        'status_onhold': status_onhold,
-        'status_complete': status_complete,
-        'mdgs_water': mdgs_water,
-        'mdgs_sanitation': mdgs_sanitation,
-        'project_count': project_count,
-        'fieldpartner_count': fieldpartner_count,
-        'supportpartner_count': supportpartner_count,
-        'fundingpartner_count': fundingpartner_count,
-        'num_organisations': num_organisations,
-        'funding_total': funding_total,
-        'funding_needed': funding_needed,
-        'funding_pledged': funding_pledged,
-    }
-    return stats
-
-def featured_projects(projects):
-    for i in range(3):
-        pass
-
->>>>>>> da2a902f
 def render_to(template):
     """
     Decorator for Django views that sends returned dict to render_to_response function
@@ -232,11 +156,19 @@
         grid_projects = None
     #stats = akvo_at_a_glance(p)
     #return render_to_response('rsr/index.html', {'latest': latest, 'img_src': img_src, 'soup':soup, }, context_instance=RequestContext(request))
-<<<<<<< HEAD
-    return {'latest1': latest1, 'img_src1': img_src1, 'latest2': latest2, 'img_src2': img_src2, 'bandwidth': bandwidth, 'grid_projects': grid_projects, 'orgs': Organisation.objects, 'projs': projs, 'version': settings.URL_VALIDATOR_USER_AGENT}
-=======
-    return {'latest1': latest1, 'img_src1': img_src1, 'latest2': latest2, 'img_src2': img_src2, 'stats': stats, 'bandwidth': bandwidth, 'grid_projects': grid_projects, 'le_latest1': le_latest1, 'le_latest2': le_latest2}
->>>>>>> da2a902f
+    return {
+        'latest1': latest1,
+        'img_src1': img_src1,
+        'latest2': latest2,
+        'img_src2': img_src2,
+        'le_latest1': le_latest1,
+        'le_latest2': le_latest2,
+        'bandwidth': bandwidth,
+        'grid_projects': grid_projects,
+        'orgs': Organisation.objects,
+        'projs': projs,
+        'version': settings.URL_VALIDATOR_USER_AGENT,
+    }
 
 def oldindex(request):
     "Fix for old url of old rsr front that has become the akvo home page"
