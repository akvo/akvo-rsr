--- conflicted
+++ resolved
@@ -689,15 +689,9 @@
     
     org_projects = o.published_projects()
     org_partners = o.partners()
-<<<<<<< HEAD
     org_projects_euros = org_projects.filter(currency='EUR')
     org_projects_dollars = org_projects.filter(currency='USD')
-    return {'o': o, 'org_projects': org_projects, 'org_partners': org_partners,
-            'org_projects_euros': org_projects_euros,
-            'org_projects_dollars': org_projects_dollars, }
-=======
-    return {'o': o, 'org_projects': org_projects, 'org_partners': org_partners,'has_sponsor_banner':has_sponsor_banner,'live_earth_enabled': settings.LIVE_EARTH_ENABLED, }
->>>>>>> d4d3c7f7
+    return {'o': o, 'org_projects': org_projects, 'org_partners': org_partners,'has_sponsor_banner':has_sponsor_banner,'live_earth_enabled': settings.LIVE_EARTH_ENABLED, 'org_projects_euros': org_projects_euros, 'org_projects_dollars': org_projects_dollars,}
 
 @render_to('rsr/project_main.html')
 def projectmain(request, project_id):
@@ -929,25 +923,14 @@
                                       {'invoice': invoice,
                                        'pp_form': pp_form, 
                                        'p': p, 
-<<<<<<< HEAD
-                                       'sandbox': settings.PAYPAL_DEBUG,},
-=======
-                                       'amount': invoice.amount,
                                        'sandbox': settings.PAYPAL_DEBUG,
                                        'has_sponsor_banner': has_sponsor_banner,
                                        'live_earth_enabled': settings.LIVE_EARTH_ENABLED,},
->>>>>>> d4d3c7f7
                                       context_instance=RequestContext(request))
     else:
         donate_form = PayPalInvoiceForm(user=request.user, project=p)
     
     return render_to_response('rsr/project_donate.html', 
-<<<<<<< HEAD
-                              {'donate_form': donate_form,
-                               'p': p}, 
-                              context_instance=RequestContext(request))
-
-=======
                               {'donate_form': donate_form, 'p': p, 'has_sponsor_banner': has_sponsor_banner,'live_earth_enabled': settings.LIVE_EARTH_ENABLED, }, 
                               context_instance=RequestContext(request))
 
@@ -960,7 +943,6 @@
     else:
         return HttpResponseRedirect('/')
 
->>>>>>> d4d3c7f7
 # Presents the landing page after PayPal
 def paypal_thanks(request):
     if request.GET:
