--- conflicted
+++ resolved
@@ -1,7 +1,7 @@
 @charset "UTF-8";
 /*---------------------------------------------------------------------------------
 
-            Title:   Akvo RSR v3 
+            Title:   Akvo RSR v3
             Author:  Loic Sans, loic@akvo.org
 
 /*---------------------------------------------------------------------------------*/
@@ -154,12 +154,6 @@
 
 /* Bootstrap style for typeahead dropdown, to be included in CSS file */
 .tt-input, .tt-hint {
-<<<<<<< HEAD
-  border-radius: 6px 0 0 6px; }
-
-.input-group-addon:not(:first-child):not(:last-child), .input-group-btn:not(:first-child):not(:last-child), .input-group .form-control:not(:first-child):not(:last-child) {
-  border-radius: 6px 0 0 6px; }
-=======
   -moz-border-radius: 5px 0 0 5px;
   -o-border-radius: 5px 0 0 5px;
   -webkit-border-radius: 5px 0 0 5px;
@@ -170,7 +164,6 @@
   -o-border-radius: 5px 0 0 5px;
   -webkit-border-radius: 5px 0 0 5px;
   border-radius: 5px 0 0 5px; }
->>>>>>> fdf69d03
 
 span.twitter-typeahead .tt-dropdown-menu {
   position: absolute;
@@ -198,7 +191,7 @@
   padding: 3px 20px;
   clear: both;
   font-weight: normal;
-  line-height: 1.42857;
+  line-height: 1.42857143;
   color: #333333;
   white-space: nowrap; }
 
@@ -1158,11 +1151,7 @@
 .organisationDetail .organisationHeader {
   background: rgba(32, 32, 36, 0.05); }
 .organisationDetail .orgDescr {
-<<<<<<< HEAD
-  background-color: rgba(238, 49, 36, 0.05); }
-=======
   background-color: rgba(244, 116, 107, 0.1); }
->>>>>>> fdf69d03
   .organisationDetail .orgDescr p {
     padding-left: 20px;
     color: rgba(32, 32, 36, 0.45); }
