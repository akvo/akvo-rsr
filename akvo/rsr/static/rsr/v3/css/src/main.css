@charset "UTF-8";
/*---------------------------------------------------------------------------------

            Title:   Akvo RSR v3 
            Author:  Loic Sans, loic@akvo.org

/*---------------------------------------------------------------------------------*/
/*---------------------------------------------------------------------------------

        Title:          RSR v3 functions and library
        Author:         Loïc Sans, loic@akvo.org

/*---------------------------------------------------------------------------------*/
                        /* Colours
---------------------------------------------------------------------------------*/
/* Akvo Primary Colours:    */
/* Akvo Purplish Blue */
/* Akvo very light blue */
/* Akvo Orange / light Brown */
/* Akvo Yellow */
/* Akvo Pink*/
/* Akvo Red*/
/* Akvo Mid grey */
/* Akvo Darker shade Blue from light blue */
/* Akvo link blue */
/* Akvo black */
/* Akvo Secondary Colours:    */
/* Akvo very Light green */
/* Akvo red */
/* Akvo Pink */
/* Akvo Darker Grey */
/* Akvo Very dark Green (Military) */
/* Akvo Kaki (Greenish Brown) */
/* Akvo Off White */
/* Akvo darkish blue / Water Point */
/* Media Queries
  ========================================================================== */
/* Placeholder
  ========================================================================== */
html {
  width: 100%;
  overflow-y: scroll; }

body {
  width: 100%;
  height: 100%;
  color: #394c50;
  line-height: 1.42857;
  text-rendering: optimizelegibility;
  font-family: "Open Sans", "Source Sans Pro", "Helvetica Neue", Helvetica, Arial, sans-serif;
  padding-top: 80px; }
  @media only screen and (max-width: 768px) {
    body {
      padding-top: 65px; } }

h1,
h2,
h3,
h4,
h5,
h6 {
  font-family: "Montserrat", "Helvetica Neue", Helvetica, Arial, sans-serif;
  font-weight: normal;
  color: #2c2a74; }

a, a:link, a:visited {
  outline: none;
  color: #00aaff;
  text-decoration: none;
  cursor: pointer;
  -moz-transition: color 0.2s linear;
  -o-transition: color 0.2s linear;
  -webkit-transition: color 0.2s linear;
  transition: color 0.2s linear; }
  a:link, a:link:link, a:visited:link {
    -webkit-tap-highlight-color: #fcd700; }
  a:hover, a:link:hover, a:visited:hover {
    color: #ff5500; }

/****************** Miscellanous Typography ********************/
img {
  max-width: 100%; }
  .gmnoprint img {
    max-width: none; }

.noItem {
  color: rgba(44, 42, 116, 0.2);
  font-weight: bold; }

.emTxt {
  color: rgba(44, 42, 116, 0.5); }

.noStyleUl {
  list-style-type: none;
  padding: 0; }
  .noStyleUl li {
    padding: 0; }

em {
  font-family: "Baskerville", "Goudy Old Style", "Palatino", "Book Antiqua", Georgia, serif;
  font-size: 1.2em;
  margin: 0 5px 0em 0em;
  font-style: italic; }

a.moreLink {
  margin-left: 5px;
  padding: 3px 5px;
  background: rgba(0, 170, 255, 0.2);
  -moz-border-radius: 4px;
  -o-border-radius: 4px;
  -webkit-border-radius: 4px;
  border-radius: 4px;
  font-weight: bold; }
  a.moreLink:hover {
    background: rgba(255, 85, 0, 0.8);
    color: white; }

::-moz-selection {
  background: #72cdff;
  color: #fff;
  text-shadow: none; }

::selection {
  background: #72cdff;
  color: #fff;
  text-shadow: none; }

.topMargin {
  margin-top: 15px; }

.verticalPadding {
  padding: 20px 0; }

.noInfoBlock {
  background: rgba(32, 32, 36, 0.05);
  text-align: center;
  padding: 20px 0; }

/* Force full-width columns below 570px (when using col-xs-N) */
@media only screen and (min-width: 768px) {
  .col-ty-12 {
    float: none;
    width: 100%; } }
a.btn-primary, button.btn-primary {
  border: 1px solid #00aaff;
  color: white;
  background: #00aaff; }
  a.btn-primary:hover, button.btn-primary:hover {
    color: white;
    background: #ff5500;
    border: 1px solid #ff5500; }

.dropdown-label {
  display: block;
  color: rgba(0, 167, 157, 0.7);
  text-align: left; }

.btn-group button, .form-group button {
  -moz-border-radius: 5px;
  -o-border-radius: 5px;
  -webkit-border-radius: 5px;
  border-radius: 5px; }

/* Bootstrap style for typeahead dropdown, to be included in CSS file */
.tt-input, .tt-hint {
  -moz-border-radius: 5px 0 0 5px;
  -o-border-radius: 5px 0 0 5px;
  -webkit-border-radius: 5px 0 0 5px;
  border-radius: 5px 0 0 5px; }

.input-group-addon:not(:first-child):not(:last-child), .input-group-btn:not(:first-child):not(:last-child), .input-group .form-control:not(:first-child):not(:last-child) {
  -moz-border-radius: 5px 0 0 5px;
  -o-border-radius: 5px 0 0 5px;
  -webkit-border-radius: 5px 0 0 5px;
  border-radius: 5px 0 0 5px; }

span.twitter-typeahead .tt-dropdown-menu {
  position: absolute;
  top: 100%;
  left: 0;
  z-index: 1000;
  display: none;
  float: left;
  min-width: 160px;
  padding: 5px 0;
  margin: 2px 0 0;
  list-style: none;
  font-size: 14px;
  text-align: left;
  color: #000000;
  background-color: #ffffff;
  border: 1px solid #cccccc;
  border: 1px solid rgba(0, 0, 0, 0.15);
  -webkit-box-shadow: 0 6px 12px rgba(0, 0, 0, 0.175);
  box-shadow: 0 6px 12px rgba(0, 0, 0, 0.175);
  background-clip: padding-box; }

.tt-hint {
  color: rgba(0, 167, 157, 0.5); }

span.twitter-typeahead .tt-suggestion > p {
  display: block;
  padding: 3px 20px;
  clear: both;
  font-weight: normal;
  line-height: 1.42857143;
  color: #333;
  white-space: nowrap; }

span.twitter-typeahead .tt-suggestion > p:hover,
span.twitter-typeahead .tt-suggestion > p:focus {
  color: #ffffff;
  text-decoration: none;
  outline: 0;
  background-color: #428bca; }

span.twitter-typeahead .tt-suggestion.tt-cursor {
  color: #ffffff;
  background-color: #428bca; }

span.twitter-typeahead {
  width: 100%; }

.input-group span.twitter-typeahead {
  display: block !important; }

.input-group span.twitter-typeahead .tt-dropdown-menu {
  top: 32px !important; }

.input-group.input-group-lg span.twitter-typeahead .tt-dropdown-menu {
  top: 44px !important; }

.input-group.input-group-sm span.twitter-typeahead .tt-dropdown-menu {
  top: 28px !important; }

dl.dl-horizontal dt {
  text-transform: uppercase;
  text-align: left;
  color: rgba(32, 32, 36, 0.4);
  font-weight: normal; }
  dl.dl-horizontal dt.totalFinance {
    margin-top: 30px;
    font-weight: bold; }
dl.dl-horizontal dd.totalFinance {
  margin-top: 30px;
  font-weight: bold; }

label {
  color: #00a79d;
  font-weight: normal;
  overflow: hidden;
  text-overflow: ellipsis;
  white-space: nowrap; }

/****************************************************************************
                                HEADER + NAVIGATION
****************************************************************************/
nav.navbar-fixed-top {
  background-color: rgba(255, 255, 255, 0.95);
  border: none;
  border-top: 3px solid rgba(44, 42, 116, 0.5);
  padding: 5px 0;
  -moz-box-shadow: 0 2px 3px rgba(132, 132, 136, 0.2);
  -o-box-shadow: 0 2px 3px rgba(132, 132, 136, 0.2);
  -webkit-box-shadow: 0 2px 3px rgba(132, 132, 136, 0.2);
  box-shadow: 0 2px 3px rgba(132, 132, 136, 0.2);
  -moz-border-radius: 0;
  -o-border-radius: 0;
  -webkit-border-radius: 0;
  border-radius: 0;
  border-bottom: 1px solid #e4e4e4; }
  nav.navbar-fixed-top button.navbar-toggle {
    background: #2c2a74;
    border: 1px solid #2c2a74; }
    nav.navbar-fixed-top button.navbar-toggle:hover {
      background: white;
      border: 1px solid #2c2a74; }
      nav.navbar-fixed-top button.navbar-toggle:hover .icon-bar {
        background: #2c2a74; }
  nav.navbar-fixed-top .navbar-brand {
    float: left;
    font-size: 18px;
    line-height: 20px;
    padding: 0 15px 0 0; }
    nav.navbar-fixed-top .navbar-brand h1 {
      width: 130px;
      top: 0px;
      height: inherit;
      background: url(../../img/rsrLogo.svg) no-repeat 5px center;
      -webkit-background-size: 125px auto;
      background-size: 125px auto;
      text-indent: -9999px;
      margin-top: 0; }
      @media only screen and (max-width: 768px) {
        nav.navbar-fixed-top .navbar-brand h1 {
          width: 180px;
          top: -5px;
          height: inherit;
          background: url(../../img/rsrLogo.svg) no-repeat 5px center;
          -webkit-background-size: 175px auto;
          background-size: 175px auto;
          text-indent: -9999px;
          margin-top: 0; } }
      @media only screen and (min-width: 768px) and (max-width: 1024px) {
        nav.navbar-fixed-top .navbar-brand h1 {
          width: 180px;
          top: -5px;
          height: inherit;
          background: url(../../img/rsrLogo.svg) no-repeat 5px center;
          -webkit-background-size: 175px auto;
          background-size: 175px auto;
          text-indent: -9999px;
          margin-top: 0; } }
  nav.navbar-fixed-top .navbar-nav li {
    padding-top: 3px; }
    nav.navbar-fixed-top .navbar-nav li a {
      color: #00aaff;
      font-family: "Montserrat", "Helvetica Neue", Helvetica, Arial, sans-serif;
      border: thin solid transparent; }
      nav.navbar-fixed-top .navbar-nav li a:hover {
        color: #ff5500; }
      nav.navbar-fixed-top .navbar-nav li a.active {
        color: #72742a;
        font-weight: bold;
        background: rgba(255, 85, 0, 0.1);
        -moz-border-radius: 3px;
        -o-border-radius: 3px;
        -webkit-border-radius: 3px;
        border-radius: 3px; }
        @media only screen and (max-width: 1024px) {
          nav.navbar-fixed-top .navbar-nav li a.active {
            background: rgba(255, 85, 0, 0.1); } }
      nav.navbar-fixed-top .navbar-nav li a.addUpdateBtn {
        margin-top: 10px;
        color: white;
        background-color: #00a79d;
        border-color: #00a79d; }
        nav.navbar-fixed-top .navbar-nav li a.addUpdateBtn:hover {
          background-color: #ff5500;
          border-color: #ff5500; }
        @media only screen and (max-width: 1024px) {
          nav.navbar-fixed-top .navbar-nav li a.addUpdateBtn {
            width: 95%;
            padding: 10px 5%;
            margin: 0 auto 10px auto; } }
    nav.navbar-fixed-top .navbar-nav li.navProject .active {
      background: rgba(30, 28, 79, 0.05);
      border: thin solid rgba(44, 42, 116, 0.2);
      -moz-border-radius: 3px;
      -o-border-radius: 3px;
      -webkit-border-radius: 3px;
      border-radius: 3px;
      color: #2c2a74;
      -moz-transition: all 0.2s linear;
      -o-transition: all 0.2s linear;
      -webkit-transition: all 0.2s linear;
      transition: all 0.2s linear; }
      nav.navbar-fixed-top .navbar-nav li.navProject .active:hover {
        background: rgba(30, 28, 79, 0);
        border: thin solid rgba(44, 42, 116, 0);
        -moz-border-radius: 3px;
        -o-border-radius: 3px;
        -webkit-border-radius: 3px;
        border-radius: 3px;
        color: #ff5500; }
    nav.navbar-fixed-top .navbar-nav li.navUpdate .active {
      background: rgba(0, 116, 109, 0.05);
      border: thin solid rgba(0, 167, 157, 0.2);
      -moz-border-radius: 3px;
      -o-border-radius: 3px;
      -webkit-border-radius: 3px;
      border-radius: 3px;
      color: #00a79d;
      -moz-transition: all 0.2s linear;
      -o-transition: all 0.2s linear;
      -webkit-transition: all 0.2s linear;
      transition: all 0.2s linear; }
      nav.navbar-fixed-top .navbar-nav li.navUpdate .active:hover {
        background: rgba(0, 116, 109, 0);
        border: thin solid rgba(0, 167, 157, 0);
        -moz-border-radius: 3px;
        -o-border-radius: 3px;
        -webkit-border-radius: 3px;
        border-radius: 3px;
        color: #ff5500; }
    nav.navbar-fixed-top .navbar-nav li.navOrganisation .active {
      background: rgba(207, 28, 16, 0.05);
      border: thin solid rgba(238, 49, 36, 0.2);
      -moz-border-radius: 3px;
      -o-border-radius: 3px;
      -webkit-border-radius: 3px;
      border-radius: 3px;
      color: #ee3124;
      -moz-transition: all 0.2s linear;
      -o-transition: all 0.2s linear;
      -webkit-transition: all 0.2s linear;
      transition: all 0.2s linear; }
      nav.navbar-fixed-top .navbar-nav li.navOrganisation .active:hover {
        background: rgba(207, 28, 16, 0);
        border: thin solid rgba(238, 49, 36, 0);
        -moz-border-radius: 3px;
        -o-border-radius: 3px;
        -webkit-border-radius: 3px;
        border-radius: 3px;
        color: #ff5500; }
  nav.navbar-fixed-top .navbar-nav.navbar-right li {
    margin-right: 2px; }
    nav.navbar-fixed-top .navbar-nav.navbar-right li a {
      padding-left: 5px;
      padding-right: 5px; }
      @media only screen and (max-width: 1024px) {
        nav.navbar-fixed-top .navbar-nav.navbar-right li a {
          padding: 10px 15px; } }
      nav.navbar-fixed-top .navbar-nav.navbar-right li a.active {
        background: none;
        color: #ff5500; }

@media only screen and (min-width: 768px) and (max-width: 1024px) {
  .navbar-header {
    float: none; }

  .navbar-left, .navbar-right {
    float: none !important; }

  .navbar-toggle {
    display: block; }

  .navbar-collapse {
    border-top: 1px solid transparent;
    box-shadow: inset 0 1px 0 rgba(255, 255, 255, 0.1); }

  .navbar-fixed-top {
    top: 0;
    border-width: 0 0 1px; }

  .navbar-collapse.collapse {
    display: none !important; }

  .navbar-nav {
    float: none !important;
    margin-top: 7.5px; }

  .navbar-nav > li {
    float: none; }

  .navbar-nav > li > a {
    padding-top: 10px;
    padding-bottom: 10px; }

  .collapse.in {
    display: block !important; } }
.navbar-inverse .navbar-collapse {
  border-color: #e4e4e4; }

.navbar .btn {
  padding: 4px 9px; }

@media only screen and (max-width: 768px) {
  body > .navbar > .container .navbar-brand {
    margin-left: 0; } }
/* My RSR stuff */
.btnHeader {
  padding: 15px 0 25px 0; }

.myRsrMenu {
  min-height: 100%;
  bottom: 0;
  top: 0; }
  .myRsrMenu h4 {
    padding-top: 15px; }
  .myRsrMenu nav[role=navigation] {
    background: rgba(32, 32, 36, 0.05); }
    .myRsrMenu nav[role=navigation] ul li a {
      color: #00aaff;
      font-family: "Montserrat", "Helvetica Neue", Helvetica, Arial, sans-serif;
      padding-top: 15px;
      padding-bottom: 15px; }
      @media only screen and (max-width: 768px) {
        .myRsrMenu nav[role=navigation] ul li a {
          padding-top: 20px;
          padding-bottom: 20px; } }
      .myRsrMenu nav[role=navigation] ul li a:hover {
        color: #ff5500;
        background: rgba(255, 85, 0, 0.05) url(../../img/carret.png) 98% center no-repeat;
        background-size: 5px auto; }
      .myRsrMenu nav[role=navigation] ul li a.active {
        color: #ff5500;
        font-weight: bold;
        background: rgba(255, 85, 0, 0.05) url(../../img/carretWhite.png) 98% center no-repeat;
        background-size: 5px auto; }

#profile .usrAvatar {
  background-color: rgba(32, 32, 36, 0);
  padding: 10px 0 10px 0; }

.table-responsive.locationTab {
  overflow: hidden; }
  .table-responsive.locationTab thead th {
    max-width: 8.33% !important;
    overflow: hidden !important;
    text-overflow: ellipsis !important;
    white-space: nowrap !important; }
  .table-responsive.locationTab tbody td {
    max-width: 8.33% !important;
    overflow: hidden !important;
    text-overflow: ellipsis !important;
    white-space: nowrap !important; }
.table-responsive .media .media-body p {
  max-width: 170px;
  overflow: hidden;
  text-overflow: ellipsis;
  white-space: nowrap; }
  @media only screen and (max-width: 768px) {
    .table-responsive .media .media-body p {
      max-width: 120px;
      overflow: hidden;
      text-overflow: ellipsis;
      white-space: nowrap; } }

.twoColumns {
  width: 100%;
  display: block; }
  .twoColumns a {
    width: 38%;
    padding: 2px 1%;
    float: left;
    text-align: center;
    background: rgba(0, 170, 255, 0.2);
    color: #00aaff;
    margin: 2px 5%;
    -moz-border-radius: 3px;
    -o-border-radius: 3px;
    -webkit-border-radius: 3px;
    border-radius: 3px;
    overflow: hidden;
    text-overflow: ellipsis;
    white-space: nowrap; }
    .twoColumns a:hover {
      background: #ff5500;
      color: white; }
    @media only screen and (max-width: 768px) {
      .twoColumns a {
        width: 98%;
        padding: 2px 1%;
        float: none;
        margin: 2px 0 2px 0;
        display: block; } }
    @media only screen and (min-width: 768px) and (max-width: 1024px) {
      .twoColumns a {
        width: 98%;
        padding: 2px 1%;
        float: none;
        margin: 2px 0 2px 0;
        display: block; } }

#organisations {
  background: rgba(255, 85, 0, 0.05);
  padding-bottom: 15px;
  -moz-border-radius: 5px;
  -o-border-radius: 5px;
  -webkit-border-radius: 5px;
  border-radius: 5px; }
  @media only screen and (max-width: 768px) {
    #organisations {
      margin-top: 20px;
      margin-bottom: 20px; }
      #organisations .btn {
        margin: 10px auto; } }
  #organisations ul {
    padding-left: 5px;
    margin-bottom: 25px; }
    #organisations ul li {
      list-style-type: none; }
  #organisations .tt-hint {
    color: #999; }
  #organisations .tt-dropdown-menu {
    margin-top: 12px;
    padding: 8px 0;
    background-color: #fff;
    border: 1px solid #ccc;
    border: 1px solid rgba(0, 0, 0, 0.2);
    -moz-border-radius: 8px;
    -o-border-radius: 8px;
    -webkit-border-radius: 8px;
    border-radius: 8px;
    -moz-box-shadow: 0 5px 10px rgba(0, 0, 0, 0.2);
    -o-box-shadow: 0 5px 10px rgba(0, 0, 0, 0.2);
    -webkit-box-shadow: 0 5px 10px rgba(0, 0, 0, 0.2);
    box-shadow: 0 5px 10px rgba(0, 0, 0, 0.2); }
  #organisations .tt-suggestion {
    padding: 3px 20px;
    line-height: 24px; }
    #organisations .tt-suggestion.tt-cursor {
      color: #fff;
      background-color: #0097cf; }
    #organisations .tt-suggestion p {
      margin: 0; }
  #organisations .twitter-typeahead {
    width: 100%; }

/* FOOTER */
body > footer {
  margin-top: 1em; }

footer .navbar {
  background: #202024;
  -moz-border-radius: 0;
  -o-border-radius: 0;
  -webkit-border-radius: 0;
  border-radius: 0; }
  footer .navbar #footer-body ul.nav li {
    padding-top: 10px;
    padding-bottom: 10px; }
    footer .navbar #footer-body ul.nav li a {
      display: block;
      -moz-border-radius: 5px;
      -o-border-radius: 5px;
      -webkit-border-radius: 5px;
      border-radius: 5px; }
      footer .navbar #footer-body ul.nav li a:hover {
        background-color: rgba(255, 255, 255, 0.1); }
      footer .navbar #footer-body ul.nav li a[href="http://akvo.org"] {
        margin: 0;
        width: 70px;
        background: rgba(255, 255, 255, 0) url(../../img/akvo.orgLogo.svg) center center no-repeat;
        text-indent: -9999px;
        background-size: 70px 42px; }
        footer .navbar #footer-body ul.nav li a[href="http://akvo.org"]:hover {
          background: rgba(255, 255, 255, 0.1) url(../../img/akvo.orgLogo.svg) center center no-repeat;
          text-indent: -9999px;
          background-size: 70px 42px; }
        @media only screen and (max-width: 768px) {
          footer .navbar #footer-body ul.nav li a[href="http://akvo.org"] {
            width: 100%;
            background: rgba(255, 255, 255, 0) url(../../img/akvo.orgLogo.svg) center center no-repeat;
            background-size: 80px auto; }
            footer .navbar #footer-body ul.nav li a[href="http://akvo.org"]:hover {
              background: rgba(255, 255, 255, 0.1) url(../../img/akvo.orgLogo.svg) center center no-repeat;
              background-size: 80px auto; } }

#footer-body {
  text-align: center;
  font-size: 0; }
  #footer-body .navbar-nav {
    display: inline-block;
    float: none;
    font-size: 14px; }

/* GENERIC STRUCTURE and TEXT STYLES */
.touch-navbar {
  margin-top: -10px; }
  @media only screen and (max-width: 768px) {
    .touch-navbar {
      margin-top: -15px; } }
  @media only screen and (min-width: 768px) and (max-width: 1024px) {
    .touch-navbar {
      margin-top: -20px; } }

.center-text {
  text-align: center; }

.detailedInfo {
  font-size: 0.875em;
  text-transform: uppercase;
  font-weight: bold;
  color: #202024; }

h4.detailedInfo {
  margin-bottom: 0.25em;
  color: #202024; }

.progress-bar-info {
  background-color: #e1edc3; }

/* LISTINGS */
#map {
  height: 400px; }
  @media only screen and (max-width: 768px) {
    #map {
      display: none; } }

.searchContainer {
  position: relative; }
  .searchContainer #search .showFilters {
    /*background-color: rgba(white,0.2);
    border: 1px solid rgba($rsrGreen, 0);
    color: white;*/
    color: white;
    border: 1px solid rgba(255, 255, 255, 0.2);
    transition: all 0.4s ease-in; }
    .searchContainer #search .showFilters:hover {
      background: rgba(255, 85, 0, 0);
      border: 1px solid rgba(255, 85, 0, 0.5);
      color: #ff5500; }
    @media only screen and (max-width: 768px) {
      .searchContainer #search .showFilters {
        display: table;
        top: inherit;
        left: inherit;
        margin: 10px auto 0; } }
  .searchContainer #search.toggled .showFilters {
    background-color: rgba(255, 255, 255, 0.1);
    border: 1px solid rgba(0, 167, 157, 0.5);
    color: #00a79d; }
    .searchContainer #search.toggled .showFilters:hover {
      background: rgba(255, 85, 0, 0);
      border: 1px solid rgba(255, 85, 0, 0.5);
      color: #ff5500; }

.paginationWrap {
  background: rgba(58, 58, 58, 0.05);
  -moz-border-radius: 3px;
  -o-border-radius: 3px;
  -webkit-border-radius: 3px;
  border-radius: 3px;
  margin-bottom: 15px; }
  @media only screen and (max-width: 768px) {
    .paginationWrap .pagination li a, .paginationWrap .pagination li span {
      padding: 10px 16px;
      font-size: 18px; } }
  .paginationWrap .sortList {
    display: inline-block;
    padding-left: 0;
    margin: 23px 0 0 0;
    text-align: left; }
    @media only screen and (max-width: 768px) {
      .paginationWrap .sortList {
        text-align: center;
        margin: 20px auto; } }
    .paginationWrap .sortList .dropdown .dropdown-menu li a {
      color: #00aaff; }
    .paginationWrap .sortList .dropdown .dropdown-menu li.disabled a {
      font-weight: bold;
      color: #ff5500; }
    @media only screen and (max-width: 768px) {
      .paginationWrap .sortList .dropdown .dropdown-menu li a {
        color: #00aaff;
        padding-top: 10px;
        padding-bottom: 10px; }
      .paginationWrap .sortList .dropdown .dropdown-menu li.disabled a {
        font-weight: bold;
        color: #ff5500; } }

#sidebar-wrapper {
  z-index: 99999;
  position: absolute;
  left: 200px;
  width: 0;
  margin-left: -200px;
  overflow-y: auto;
  background: rgba(255, 255, 255, 0.9);
  -moz-border-radius: 0 0 5px 0;
  -o-border-radius: 0 0 5px 0;
  -webkit-border-radius: 0 0 5px 0;
  border-radius: 0 0 5px 0;
  -moz-transition: all 0.5s ease;
  -o-transition: all 0.5s ease;
  -webkit-transition: all 0.5s ease;
  transition: all 0.5s ease;
  -moz-box-shadow: 2px 2px 5px rgba(0, 0, 0, 0.5);
  -o-box-shadow: 2px 2px 5px rgba(0, 0, 0, 0.5);
  -webkit-box-shadow: 2px 2px 5px rgba(0, 0, 0, 0.5);
  box-shadow: 2px 2px 5px rgba(0, 0, 0, 0.5); }
  #sidebar-wrapper .showFilters:hover {
    color: #ff5500; }
  @media only screen and (max-width: 768px) {
    #sidebar-wrapper .showFilters {
      padding-top: 20px;
      padding-bottom: 20px; } }
  #sidebar-wrapper div#filter {
    padding: 5px 15px 15px 15px; }
    #sidebar-wrapper div#filter div .btn-group {
      width: 100%;
      border-top: 1px solid rgba(32, 32, 36, 0.1);
      padding: 5px 0; }
      #sidebar-wrapper div#filter div .btn-group select {
        border-color: rgba(32, 32, 36, 0.2); }
      #sidebar-wrapper div#filter div .btn-group label {
        color: rgba(32, 32, 36, 0.5);
        overflow: hidden;
        text-overflow: ellipsis;
        white-space: nowrap; }
    #sidebar-wrapper div#filter div:nth-child(1) .btn-group {
      border-top: none; }

#page-content-wrapper {
  width: 100%;
  padding: 15px; }

#wrapper.toggled {
  padding-left: 200px; }
  #wrapper.toggled #sidebar-wrapper {
    width: 200px; }
  #wrapper.toggled #page-content-wrapper {
    position: absolute;
    margin-right: -200px; }

#search-filter {
  background-color: #241F20; }
  @media only screen and (max-width: 768px) {
    #search-filter {
      padding-bottom: 0; } }
  #search-filter #search {
    color: #fff;
    text-align: center; }
    @media only screen and (max-width: 768px) {
      #search-filter #search {
        padding-bottom: 0; } }
    #search-filter #search button {
      padding-top: 5px;
      padding-bottom: 5px; }
  #search-filter p {
    color: #a5dfff; }
  #search-filter div#filter {
    background: #383334;
    text-align: center; }

/************************************************************************
        COMMON STYLES TO PROJECTS, UPDATES & ORGANISATIONS LISTS
************************************************************************/
.main-list li {
  margin-bottom: 30px;
  list-style-type: none;
  padding: 15px 0;
  -moz-border-radius: 3px;
  -o-border-radius: 3px;
  -webkit-border-radius: 3px;
  border-radius: 3px;
  background: white; }
  .main-list li img {
    border: 1px solid rgba(32, 32, 36, 0.05);
    -moz-box-shadow: 0 0 2px rgba(255, 85, 0, 0);
    -o-box-shadow: 0 0 2px rgba(255, 85, 0, 0);
    -webkit-box-shadow: 0 0 2px rgba(255, 85, 0, 0);
    box-shadow: 0 0 2px rgba(255, 85, 0, 0); }
  .main-list li:nth-child(2n+1) {
    background: #eeeeee; }
  .main-list li:last-child {
    margin-bottom: 0; }
  .main-list li h1 {
    margin-top: 0;
    font-size: 1.3em; }
  .main-list li div h4:first-of-type {
    margin-top: 0; }
  .main-list li .thumbImg {
    height: 100%; }
    .main-list li .thumbImg img {
      width: 100%; }
  .main-list li .projectLocation {
    color: rgba(32, 32, 36, 0.5);
    margin-top: 0; }
  .main-list li .projectTitle {
    display: block;
    margin: 0 0 3px 0; }
  .main-list li span.userFullName {
    color: rgba(32, 32, 36, 0.5);
    margin: 0 0 0px 0; }
  .main-list li .upDateTime {
    color: rgba(32, 32, 36, 0.5);
    margin-top: 10px; }
  .main-list li .orgType {
    color: rgba(32, 32, 36, 0.5); }
  .main-list li .additionalInfo div span {
    margin-left: 5px; }
  @media only screen and (max-width: 768px) {
    .main-list li dl.dl-horizontal dd {
      margin-left: 100px; } }
  @media only screen and (max-width: 1200px) {
    .main-list li dl.dl-horizontal dd {
      margin-left: 0px;
      display: block; } }
.main-list .excerpt {
  overflow: hidden;
  text-overflow: ellipsis;
  white-space: normal; }
.main-list.projects ul li {
  border: thin solid rgba(44, 42, 116, 0);
  -moz-transition: all 0.2s ease-in;
  -o-transition: all 0.2s ease-in;
  -webkit-transition: all 0.2s ease-in;
  transition: all 0.2s ease-in; }
  .main-list.projects ul li h1 a {
    color: #2c2a74; }
    .main-list.projects ul li h1 a:hover {
      color: #ff5500; }
  .main-list.projects ul li .projectSubT {
    margin-bottom: 0; }
  .main-list.projects ul li:nth-child(2n+1) {
    background: rgba(30, 28, 79, 0.05);
    border: thin solid rgba(44, 42, 116, 0.05); }
  .main-list.projects ul li .projectLocation {
    color: rgba(32, 32, 36, 0.5); }
  .main-list.projects ul li:hover {
    background: rgba(44, 42, 116, 0.1);
    border: thin solid rgba(44, 42, 116, 0.3); }
<<<<<<< HEAD
  .main-list.projects ul li .donateButton {
    text-align: left; }
    @media only screen and (max-width: 992px) {
      .main-list.projects ul li .donateButton a {
        margin-top: 0.6em; } }
    @media only screen and (max-width: 768px) {
      .main-list.projects ul li .donateButton a {
        margin-top: 1em; } }
=======
  .main-list.projects ul li .totalBudgetLabel {
    width: initial; }
>>>>>>> 970d9db8
.main-list.updates ul li {
  border: thin solid rgba(0, 167, 157, 0);
  -moz-transition: all 0.2s ease-in;
  -o-transition: all 0.2s ease-in;
  -webkit-transition: all 0.2s ease-in;
  transition: all 0.2s ease-in; }
  .main-list.updates ul li .projectTitle {
    color: #00aaff; }
    .main-list.updates ul li .projectTitle i {
      font-size: 1.1em;
      color: #00aaff; }
    .main-list.updates ul li .projectTitle:hover {
      color: #ff5500; }
  .main-list.updates ul li h1 a {
    color: #00a79d; }
    .main-list.updates ul li h1 a:hover {
      color: #ff5500; }
  .main-list.updates ul li:nth-child(2n+1) {
    background: rgba(0, 116, 109, 0.05);
    border: thin solid rgba(0, 167, 157, 0.1); }
  .main-list.updates ul li .projectLocation {
    color: rgba(32, 32, 36, 0.5); }
  .main-list.updates ul li:hover {
    background: rgba(0, 167, 157, 0.1);
    border: thin solid rgba(0, 167, 157, 0.35); }
.main-list.organisations ul li {
  border: thin solid rgba(238, 49, 36, 0);
  -moz-transition: all 0.2s ease-in;
  -o-transition: all 0.2s ease-in;
  -webkit-transition: all 0.2s ease-in;
  transition: all 0.2s ease-in; }
  .main-list.organisations ul li i {
    font-size: 1.1em; }
  .main-list.organisations ul li .projectTitle {
    display: block;
    margin: 0 0 3px 0; }
  .main-list.organisations ul li span.userFullName {
    margin: 0 0 0px 0; }
  .main-list.organisations ul li .upDateTime {
    margin-top: 10px; }
  .main-list.organisations ul li .additionalInfo div {
    color: rgba(32, 32, 36, 0.5); }
    .main-list.organisations ul li .additionalInfo div span {
      margin-left: 5px; }
  .main-list.organisations ul li h1 a {
    color: #ee3124; }
    .main-list.organisations ul li h1 a:hover {
      color: #ff5500; }
  .main-list.organisations ul li:nth-child(2n+1) {
    background: rgba(238, 49, 36, 0.05);
    border: thin solid rgba(238, 49, 36, 0.05); }
  .main-list.organisations ul li:hover {
    background: rgba(238, 49, 36, 0.1);
    border: thin solid rgba(238, 49, 36, 0.35); }
  .main-list.organisations ul li img {
    filter: gray;
    -webkit-filter: grayscale(100%);
    filter: url("data:image/svg+xml;utf8,<svg xmlns='http://www.w3.org/2000/svg'><filter id='grayscale'><feColorMatrix type='matrix' values='0.3333 0.3333 0.3333 0 0 0.3333 0.3333 0.3333 0 0 0.3333 0.3333 0.3333 0 0 0 0 0 1 0'/></filter></svg>#grayscale");
    filter: grayscale(100%);
    transition: all 0.2s ease-in; }
  .main-list.organisations ul li:hover img {
    filter: 0;
    -webkit-filter: grayscale(0%);
    filter: url();
    filter: grayscale(0%); }

/* PROJECT */
header.projectHeader {
  margin-bottom: 0;
  padding: 15px 0;
  background: #f0f0fa;
  border-bottom: 1px solid #f8f8f8;
  margin-bottom: 15px;
  -moz-box-shadow: inset 0 2px 6px -5px rgba(32, 32, 36, 0.5);
  -o-box-shadow: inset 0 2px 6px -5px rgba(32, 32, 36, 0.5);
  -webkit-box-shadow: inset 0 2px 6px -5px rgba(32, 32, 36, 0.5);
  box-shadow: inset 0 2px 6px -5px rgba(32, 32, 36, 0.5); }
  header.projectHeader h1 {
    margin-top: 10px;
    margin-bottom: 0;
    font-size: 1.5em; }
    header.projectHeader h1 a {
      color: #2c2a74; }
      header.projectHeader h1 a:hover {
        color: #2c2a74; }
  header.projectHeader .shareBlock {
    position: relative;
    margin-top: 10px; }
    header.projectHeader .shareBlock div {
      text-align: right; }
      @media only screen and (max-width: 768px) {
        header.projectHeader .shareBlock div {
          text-align: left; } }
      header.projectHeader .shareBlock div a {
        position: relative;
        top: 0px; }
        @media only screen and (max-width: 768px) {
          header.projectHeader .shareBlock div a {
            left: 0;
            top: 0; } }
        header.projectHeader .shareBlock div a.fullPdf {
          overflow: hidden;
          text-overflow: ellipsis;
          white-space: nowrap; }
    header.projectHeader .shareBlock .reportPdf {
      margin-top: 15px;
      text-align: right;
      padding-right: 0; }
      @media only screen and (max-width: 768px) {
        header.projectHeader .shareBlock .reportPdf {
          text-align: left;
          padding-left: 0; } }
    header.projectHeader .shareBlock .projectLocation {
      color: #9c9ca7; }
      header.projectHeader .shareBlock .projectLocation .map-toggle {
        text-transform: uppercase;
        font-size: 0.875em;
        font-weight: bold; }

#project-map {
  border: 1px solid #f9d7b9; }
  #project-map div.akvo_map {
    width: calc(100%-2px);
    height: 300px; }

.orgMap .mapInfoWindow img {
  display: none; }

div.projectTopRow {
  position: relative;
  background: rgba(245, 245, 245, 0.5);
  margin-top: 1px;
  margin-bottom: 20px;
  /*border-bottom: 1px solid rgba($akvoBlack, 0.1);*/
  box-shadow: 0 3px 6px rgba(32, 32, 36, 0.1); }
  div.projectTopRow #carousel {
    padding: 15px 0;
    margin-left: -15px; }
    @media only screen and (max-width: 768px) {
      div.projectTopRow #carousel {
        margin-left: inherit; } }
    div.projectTopRow #carousel .carousel-indicators {
      bottom: -5px; }
      div.projectTopRow #carousel .carousel-indicators li {
        border-color: #00aaff; }
        div.projectTopRow #carousel .carousel-indicators li.active {
          background-color: #00aaff; }
    div.projectTopRow #carousel .carousel-inner .item {
      text-align: center; }
      div.projectTopRow #carousel .carousel-inner .item a img {
        max-height: 400px;
        margin: auto; }
      div.projectTopRow #carousel .carousel-inner .item .carousel-caption {
        background-color: rgba(255, 255, 255, 0.6);
        border: thin solid rgba(255, 255, 255, 0.8);
        bottom: 0px;
        padding-top: 5px;
        padding-bottom: 5px;
        -moz-border-radius: 5px 5px 0 0;
        -o-border-radius: 5px 5px 0 0;
        -webkit-border-radius: 5px 5px 0 0;
        border-radius: 5px 5px 0 0; }
        div.projectTopRow #carousel .carousel-inner .item .carousel-caption h4 {
          margin-top: 0;
          margin-bottom: 0;
          color: #2c2a74; }
        div.projectTopRow #carousel .carousel-inner .item .carousel-caption p {
          margin-bottom: 20px;
          color: #202024; }
    div.projectTopRow #carousel .carousel-control.right {
      background-image: none; }
    div.projectTopRow #carousel .carousel-control.left {
      background-image: none; }
  div.projectTopRow .projectSideInfo {
    padding: 5px 0;
    margin-left: -15px; }
    @media only screen and (max-width: 768px) {
      div.projectTopRow .projectSideInfo {
        margin-left: inherit; } }
    div.projectTopRow .projectSideInfo ul {
      margin: 0;
      padding: 0; }
      div.projectTopRow .projectSideInfo ul li {
        color: #9c9ca7;
        list-style-type: none;
        padding-top: 10px;
        padding-bottom: 5px;
        border-bottom: thin solid rgba(230, 230, 230, 0.5);
        border-top: thin solid rgba(248, 248, 248, 0.8); }
        div.projectTopRow .projectSideInfo ul li:first-child {
          padding-top: 5px;
          border-top: none; }
        div.projectTopRow .projectSideInfo ul li:last-child {
          padding-bottom: 0;
          border-bottom: none; }
        div.projectTopRow .projectSideInfo ul li.projectPartners {
          padding-bottom: 20px;
          border-bottom: none; }
          div.projectTopRow .projectSideInfo ul li.projectPartners span + div {
            margin-top: 10px; }
          div.projectTopRow .projectSideInfo ul li.projectPartners a.logoImg {
            max-width: 50px; }
            div.projectTopRow .projectSideInfo ul li.projectPartners a.logoImg img {
              width: 80%;
              filter: gray;
              -webkit-filter: grayscale(100%);
              filter: url("data:image/svg+xml;utf8,<svg xmlns='http://www.w3.org/2000/svg'><filter id='grayscale'><feColorMatrix type='matrix' values='0.3333 0.3333 0.3333 0 0 0.3333 0.3333 0.3333 0 0 0.3333 0.3333 0.3333 0 0 0 0 0 1 0'/></filter></svg>#grayscale");
              filter: grayscale(100%);
              transition: all 0.2s ease-in; }
              div.projectTopRow .projectSideInfo ul li.projectPartners a.logoImg img:hover {
                filter: 0;
                -webkit-filter: grayscale(0%);
                filter: url();
                filter: grayscale(0%); }
          div.projectTopRow .projectSideInfo ul li.projectPartners .partType {
            overflow: hidden;
            text-overflow: ellipsis;
            white-space: normal; }
          div.projectTopRow .projectSideInfo ul li.projectPartners .projectLocation {
            margin-top: 5px; }
        div.projectTopRow .projectSideInfo ul li.financeBlock {
          border-top: none;
          padding: 15px 0 15px 0;
          background: rgba(255, 255, 255, 0.1);
          border: thin solid rgba(230, 230, 230, 0.7);
          -moz-border-radius: 5px;
          -o-border-radius: 5px;
          -webkit-border-radius: 5px;
          border-radius: 5px; }
          div.projectTopRow .projectSideInfo ul li.financeBlock span {
            margin-left: 15px; }
          div.projectTopRow .projectSideInfo ul li.financeBlock a {
            margin-left: 15px; }
        div.projectTopRow .projectSideInfo ul li .donateButton {
          margin-right: 15px; }

.results ul {
  padding: 5px 0 5px 5px; }

.indicators, .results {
  padding: 0 0 0 15px; }
  .indicators dl, .results dl {
    padding: 5px 0 5px 10px; }
    .indicators dl dt, .indicators dl dd, .results dl dt, .results dl dd {
      display: inline-block; }
    .indicators dl dd, .results dl dd {
      width: 15%; }
    .indicators dl dt, .results dl dt {
      width: 85%;
      color: rgba(32, 32, 36, 0.4);
      font-weight: normal; }

div.timelineBlock {
  margin: 15px auto 25px;
  display: none; }
  div.timelineBlock #timeline {
    height: 200px; }

div.textBlock {
  margin: 10px auto; }
  div.textBlock .panel {
    border: 1px solid rgba(235, 235, 235, 0.5); }
    div.textBlock .panel .panel-heading {
      padding: 0; }
      div.textBlock .panel .panel-heading .panel-title a {
        display: block;
        padding: 15px 15px; }
    div.textBlock .panel .panel-collapse .panel-body {
      background: rgba(44, 42, 116, 0); }
  div.textBlock .udpateComponent {
    padding-top: 10px;
    padding-bottom: 15px;
    background: #fff6f1; }
    div.textBlock .udpateComponent h4 {
      margin-bottom: 10px; }
    div.textBlock .udpateComponent .updateLinkTitle {
      display: block;
      color: #00a79d;
      margin-bottom: 5px; }
      div.textBlock .udpateComponent .updateLinkTitle i {
        margin-right: 5px; }
      div.textBlock .udpateComponent .updateLinkTitle:hover {
        color: #ff5500; }

.allUpdates {
  margin-top: 25px; }

.udpateComponent {
  padding-top: 10px;
  padding-bottom: 15px;
  background: #fff6f1; }
  .udpateComponent h4 {
    margin-bottom: 10px; }
  .udpateComponent .updateLinkTitle {
    display: block;
    color: #00a79d;
    margin-bottom: 5px; }
    .udpateComponent .updateLinkTitle i {
      margin-right: 5px; }
    .udpateComponent .updateLinkTitle:hover {
      color: #ff5500; }
  .udpateComponent .updateLine {
    margin-bottom: 5px; }

#project-footer {
  margin: 25px auto -16px auto;
  padding-top: 30px;
  padding-bottom: 30px;
  background: #f5f5f6; }
  #project-footer .detailedInfo {
    color: #2c2a74; }
  #project-footer #project-footer-right {
    border: 1px solid rgba(32, 32, 36, 0.05);
    padding: 1.5em; }

#draft {
  background: #E04F46;
  color: #fff;
  padding: 10px;
  text-align: center;
  margin-bottom: 20px; }

#gallery {
  height: 300px;
  background: #ccc; }

/* Project hierarchy */
.project-hierarchy-window {
  border: 0.1em solid #d3d3d3;
  width: 150px;
  float: left;
  margin: 30px;
  padding: 10px;
  text-align: center;
  -moz-border-radius: 5px;
  -o-border-radius: 5px;
  -webkit-border-radius: 5px;
  border-radius: 5px; }

.project-hierarchy-window:hover,
.project-hierarchy-window._jsPlumb_source_hover,
.project-hierarchy-window._jsPlumb_target_hover {
  border: 1px solid orange;
  color: orange; }

.project-hierarchy-empty-window {
  width: 150px;
  float: left;
  margin: 30px; }

/* Tooltips */
.tooltip {
  z-index: 99999; }
  .tooltip .tooltip-inner {
    max-width: 350px;
    padding: 15px;
    background: rgba(255, 255, 255, 0.55);
    border: thin solid rgba(32, 32, 36, 0.15);
    color: #202024;
    -moz-box-shadow: 0 0 2px rgba(32, 32, 36, 0.3);
    -o-box-shadow: 0 0 2px rgba(32, 32, 36, 0.3);
    -webkit-box-shadow: 0 0 2px rgba(32, 32, 36, 0.3);
    box-shadow: 0 0 2px rgba(32, 32, 36, 0.3); }
    .tooltip .tooltip-inner a {
      font-weight: bold; }

/* Organisation Page */
.organisationDetail .organisationHeader {
  background: rgba(32, 32, 36, 0.05); }
.organisationDetail .orgDescr {
  background-color: rgba(244, 116, 107, 0.1); }
  .organisationDetail .orgDescr p {
    padding-left: 20px; }
.organisationDetail h1 {
  margin-top: 0;
  margin-bottom: 20px;
  color: #ee3124;
  padding-bottom: 10px;
  border-bottom: 1px solid rgba(238, 49, 36, 0.05);
  position: relative; }
  .organisationDetail h1 i {
    font-size: 0.75em;
    top: -5px; }
.organisationDetail .orgLogo {
  padding: 10px 0; }
  .organisationDetail .orgLogo img {
    width: 35%;
    margin-left: 5px; }
.organisationDetail .orgDetails {
  background: rgba(255, 255, 255, 0.45);
  -moz-border-radius: 5px;
  -o-border-radius: 5px;
  -webkit-border-radius: 5px;
  border-radius: 5px; }

/* Update Page */
.updateMain h2 {
  color: #00a79d;
  margin-top: 0; }
.updateMain .asideUpList .row {
  padding: 15px 0; }
  .updateMain .asideUpList .row:nth-of-type(2n+1) {
    background-color: rgba(0, 167, 157, 0.1); }
  .updateMain .asideUpList .row h5 {
    margin-top: 0; }

<<<<<<< HEAD
/* Donate Page*/
.projectDonate {
  max-width: 95%;
  margin-left: auto;
  margin-right: auto; }
  @media only screen and (max-width: 768px) {
    .projectDonate {
      width: 95%;
      max-width: 450px;
      text-align: justify; }
      .projectDonate .paymentOption, .projectDonate .donateTitle, .projectDonate h3 {
        text-align: center; } }
  .projectDonate .donateButton {
    margin-bottom: 2em; }
  .projectDonate .donateButtonContainer {
    text-align: center; }
  .projectDonate .methodInfo {
    min-height: 15em;
    padding: 2.5em 1em 1em 1em;
    background-color: #f2f0e6; }
  .projectDonate .donateStep2Image {
    margin-top: 0.5em;
    margin-bottom: 1em; }
  .projectDonate .editDonation {
    margin-top: 1em;
    background-color: #999999;
    border-color: #999999; }
  .projectDonate .clear {
    clear: both; }
  .projectDonate .paymentSystemInfo {
    background-color: #f2f0e6; }
  @media only screen and (min-width: 768px) {
    @media only screen and (max-width: 992px) {
      .projectDonate h3 {
        font-size: 1.3em; } } }
  @media only screen and (max-width: 768px) {
    .projectDonate .paymentOption {
      margin-top: 3em; }
    .projectDonate .paymentSystemInfo {
      margin-top: 4em;
      padding-top: 1.25em;
      padding-bottom: 1.25em;
      clear: both; }
    .projectDonate .donateButton {
      width: initial; }
    .projectDonate h3 {
      margin-top: 1.25em;
      margin-bottom: 1em; } }
=======
/* Financial details page */
@media only screen and (max-width: 768px) {
  section.projectFinancial {
    width: 95%;
    max-width: 450px;
    margin-left: auto;
    margin-right: auto; }
    section.projectFinancial .dl-horizontal dt {
      float: left; } }
@media only screen and (max-width: 992px) and (min-width: 768px) {
  section.projectFinancial .dl-horizontal dt {
    width: initial; } }

/* Display currency totals right-aligned */
.currencyAmount {
  text-align: right; }

dd.currencyAmount {
  margin-left: auto; }
>>>>>>> 970d9db8

/* Cookie */
#cookie-law {
  position: fixed;
  bottom: 0;
  z-index: 9999;
  -moz-box-shadow: 0px -2px 3px rgba(32, 32, 36, 0.55);
  -o-box-shadow: 0px -2px 3px rgba(32, 32, 36, 0.55);
  -webkit-box-shadow: 0px -2px 3px rgba(32, 32, 36, 0.55);
  box-shadow: 0px -2px 3px rgba(32, 32, 36, 0.55);
  width: 100%;
  background: #17163c; }
  #cookie-law p {
    padding: 15px 0;
    text-align: center;
    color: white;
    margin: 0;
    font-size: 1.1em; }
    #cookie-law p a {
      font-weight: bold; }

/*   Version Banner */
#versionBanner {
  box-sizing: border-box;
  position: fixed;
  max-height: 60px;
  bottom: 0px;
  right: 0;
  z-index: 21322;
  -moz-border-radius: 3px 3px 0 0;
  -o-border-radius: 3px 3px 0 0;
  -webkit-border-radius: 3px 3px 0 0;
  border-radius: 3px 3px 0 0;
  background-color: rgba(238, 49, 36, 0.9);
  border-top: 1px solid rgba(255, 85, 0, 0.5);
  border-left: 1px solid rgba(255, 85, 0, 0.5);
  box-shadow: -1px -5px 6px rgba(32, 32, 36, 0.4);
  color: #ee3124; }
  #versionBanner div {
    padding: 15px 15px 15px 8px;
    background: rgba(255, 255, 255, 0.95); }
    #versionBanner div button.closeBtn {
      padding: 5px 8px;
      background: #00aaff;
      -moz-border-radius: 3px;
      -o-border-radius: 3px;
      -webkit-border-radius: 3px;
      border-radius: 3px;
      margin-right: 10px;
      color: white;
      border: none; }
      #versionBanner div button.closeBtn:hover {
        background: #ff5500; }

/*# sourceMappingURL=main.css.map */<|MERGE_RESOLUTION|>--- conflicted
+++ resolved
@@ -11,7 +11,7 @@
         Author:         Loïc Sans, loic@akvo.org
 
 /*---------------------------------------------------------------------------------*/
-                        /* Colours
+/* Colours
 ---------------------------------------------------------------------------------*/
 /* Akvo Primary Colours:    */
 /* Akvo Purplish Blue */
@@ -47,19 +47,14 @@
   color: #394c50;
   line-height: 1.42857;
   text-rendering: optimizelegibility;
-  font-family: "Open Sans", "Source Sans Pro", "Helvetica Neue", Helvetica, Arial, sans-serif;
+  font-family: 'Open Sans', 'Source Sans Pro', "Helvetica Neue", Helvetica, Arial, sans-serif;
   padding-top: 80px; }
   @media only screen and (max-width: 768px) {
     body {
       padding-top: 65px; } }
 
-h1,
-h2,
-h3,
-h4,
-h5,
-h6 {
-  font-family: "Montserrat", "Helvetica Neue", Helvetica, Arial, sans-serif;
+h1, h2, h3, h4, h5, h6 {
+  font-family: 'Montserrat', "Helvetica Neue", Helvetica, Arial, sans-serif;
   font-weight: normal;
   color: #2c2a74; }
 
@@ -97,7 +92,7 @@
     padding: 0; }
 
 em {
-  font-family: "Baskerville", "Goudy Old Style", "Palatino", "Book Antiqua", Georgia, serif;
+  font-family: 'Baskerville', "Goudy Old Style", "Palatino", "Book Antiqua", Georgia, serif;
   font-size: 1.2em;
   margin: 0 5px 0em 0em;
   font-style: italic; }
@@ -141,6 +136,7 @@
   .col-ty-12 {
     float: none;
     width: 100%; } }
+
 a.btn-primary, button.btn-primary {
   border: 1px solid #00aaff;
   color: white;
@@ -203,12 +199,11 @@
   padding: 3px 20px;
   clear: both;
   font-weight: normal;
-  line-height: 1.42857143;
+  line-height: 1.42857;
   color: #333;
   white-space: nowrap; }
 
-span.twitter-typeahead .tt-suggestion > p:hover,
-span.twitter-typeahead .tt-suggestion > p:focus {
+span.twitter-typeahead .tt-suggestion > p:hover, span.twitter-typeahead .tt-suggestion > p:focus {
   color: #ffffff;
   text-decoration: none;
   outline: 0;
@@ -315,7 +310,7 @@
     padding-top: 3px; }
     nav.navbar-fixed-top .navbar-nav li a {
       color: #00aaff;
-      font-family: "Montserrat", "Helvetica Neue", Helvetica, Arial, sans-serif;
+      font-family: 'Montserrat', "Helvetica Neue", Helvetica, Arial, sans-serif;
       border: thin solid transparent; }
       nav.navbar-fixed-top .navbar-nav li a:hover {
         color: #ff5500; }
@@ -418,37 +413,29 @@
 @media only screen and (min-width: 768px) and (max-width: 1024px) {
   .navbar-header {
     float: none; }
-
   .navbar-left, .navbar-right {
     float: none !important; }
-
   .navbar-toggle {
     display: block; }
-
   .navbar-collapse {
     border-top: 1px solid transparent;
     box-shadow: inset 0 1px 0 rgba(255, 255, 255, 0.1); }
-
   .navbar-fixed-top {
     top: 0;
     border-width: 0 0 1px; }
-
   .navbar-collapse.collapse {
     display: none !important; }
-
   .navbar-nav {
     float: none !important;
     margin-top: 7.5px; }
-
   .navbar-nav > li {
     float: none; }
-
   .navbar-nav > li > a {
     padding-top: 10px;
     padding-bottom: 10px; }
-
   .collapse.in {
     display: block !important; } }
+
 .navbar-inverse .navbar-collapse {
   border-color: #e4e4e4; }
 
@@ -458,6 +445,7 @@
 @media only screen and (max-width: 768px) {
   body > .navbar > .container .navbar-brand {
     margin-left: 0; } }
+
 /* My RSR stuff */
 .btnHeader {
   padding: 15px 0 25px 0; }
@@ -472,7 +460,7 @@
     background: rgba(32, 32, 36, 0.05); }
     .myRsrMenu nav[role=navigation] ul li a {
       color: #00aaff;
-      font-family: "Montserrat", "Helvetica Neue", Helvetica, Arial, sans-serif;
+      font-family: 'Montserrat', "Helvetica Neue", Helvetica, Arial, sans-serif;
       padding-top: 15px;
       padding-bottom: 15px; }
       @media only screen and (max-width: 768px) {
@@ -683,8 +671,8 @@
   position: relative; }
   .searchContainer #search .showFilters {
     /*background-color: rgba(white,0.2);
-    border: 1px solid rgba($rsrGreen, 0);
-    color: white;*/
+            border: 1px solid rgba($rsrGreen, 0);
+            color: white;*/
     color: white;
     border: 1px solid rgba(255, 255, 255, 0.2);
     transition: all 0.4s ease-in; }
@@ -893,7 +881,6 @@
   .main-list.projects ul li:hover {
     background: rgba(44, 42, 116, 0.1);
     border: thin solid rgba(44, 42, 116, 0.3); }
-<<<<<<< HEAD
   .main-list.projects ul li .donateButton {
     text-align: left; }
     @media only screen and (max-width: 992px) {
@@ -902,71 +889,69 @@
     @media only screen and (max-width: 768px) {
       .main-list.projects ul li .donateButton a {
         margin-top: 1em; } }
-=======
-  .main-list.projects ul li .totalBudgetLabel {
-    width: initial; }
->>>>>>> 970d9db8
-.main-list.updates ul li {
+    .main-list.projects ul li .donateButton .totalBudgetLabel {
+      width: initial; }
+.main-list.projects.updates ul li {
   border: thin solid rgba(0, 167, 157, 0);
   -moz-transition: all 0.2s ease-in;
   -o-transition: all 0.2s ease-in;
   -webkit-transition: all 0.2s ease-in;
   transition: all 0.2s ease-in; }
-  .main-list.updates ul li .projectTitle {
+  .main-list.projects.updates ul li .projectTitle {
     color: #00aaff; }
-    .main-list.updates ul li .projectTitle i {
+    .main-list.projects.updates ul li .projectTitle i {
       font-size: 1.1em;
       color: #00aaff; }
-    .main-list.updates ul li .projectTitle:hover {
+    .main-list.projects.updates ul li .projectTitle:hover {
       color: #ff5500; }
-  .main-list.updates ul li h1 a {
+  .main-list.projects.updates ul li h1 a {
     color: #00a79d; }
-    .main-list.updates ul li h1 a:hover {
+    .main-list.projects.updates ul li h1 a:hover {
       color: #ff5500; }
-  .main-list.updates ul li:nth-child(2n+1) {
+  .main-list.projects.updates ul li:nth-child(2n+1) {
     background: rgba(0, 116, 109, 0.05);
     border: thin solid rgba(0, 167, 157, 0.1); }
-  .main-list.updates ul li .projectLocation {
+  .main-list.projects.updates ul li .projectLocation {
     color: rgba(32, 32, 36, 0.5); }
-  .main-list.updates ul li:hover {
+  .main-list.projects.updates ul li:hover {
     background: rgba(0, 167, 157, 0.1);
     border: thin solid rgba(0, 167, 157, 0.35); }
-.main-list.organisations ul li {
+.main-list.projects.organisations ul li {
   border: thin solid rgba(238, 49, 36, 0);
   -moz-transition: all 0.2s ease-in;
   -o-transition: all 0.2s ease-in;
   -webkit-transition: all 0.2s ease-in;
   transition: all 0.2s ease-in; }
-  .main-list.organisations ul li i {
+  .main-list.projects.organisations ul li i {
     font-size: 1.1em; }
-  .main-list.organisations ul li .projectTitle {
+  .main-list.projects.organisations ul li .projectTitle {
     display: block;
     margin: 0 0 3px 0; }
-  .main-list.organisations ul li span.userFullName {
+  .main-list.projects.organisations ul li span.userFullName {
     margin: 0 0 0px 0; }
-  .main-list.organisations ul li .upDateTime {
+  .main-list.projects.organisations ul li .upDateTime {
     margin-top: 10px; }
-  .main-list.organisations ul li .additionalInfo div {
+  .main-list.projects.organisations ul li .additionalInfo div {
     color: rgba(32, 32, 36, 0.5); }
-    .main-list.organisations ul li .additionalInfo div span {
+    .main-list.projects.organisations ul li .additionalInfo div span {
       margin-left: 5px; }
-  .main-list.organisations ul li h1 a {
+  .main-list.projects.organisations ul li h1 a {
     color: #ee3124; }
-    .main-list.organisations ul li h1 a:hover {
+    .main-list.projects.organisations ul li h1 a:hover {
       color: #ff5500; }
-  .main-list.organisations ul li:nth-child(2n+1) {
+  .main-list.projects.organisations ul li:nth-child(2n+1) {
     background: rgba(238, 49, 36, 0.05);
     border: thin solid rgba(238, 49, 36, 0.05); }
-  .main-list.organisations ul li:hover {
+  .main-list.projects.organisations ul li:hover {
     background: rgba(238, 49, 36, 0.1);
     border: thin solid rgba(238, 49, 36, 0.35); }
-  .main-list.organisations ul li img {
+  .main-list.projects.organisations ul li img {
     filter: gray;
     -webkit-filter: grayscale(100%);
-    filter: url("data:image/svg+xml;utf8,<svg xmlns='http://www.w3.org/2000/svg'><filter id='grayscale'><feColorMatrix type='matrix' values='0.3333 0.3333 0.3333 0 0 0.3333 0.3333 0.3333 0 0 0.3333 0.3333 0.3333 0 0 0 0 0 1 0'/></filter></svg>#grayscale");
+    filter: url("data:image/svg+xml;utf8,<svg xmlns=\'http://www.w3.org/2000/svg\'><filter id=\'grayscale\'><feColorMatrix type=\'matrix\' values=\'0.3333 0.3333 0.3333 0 0 0.3333 0.3333 0.3333 0 0 0.3333 0.3333 0.3333 0 0 0 0 0 1 0\'/></filter></svg>#grayscale");
     filter: grayscale(100%);
     transition: all 0.2s ease-in; }
-  .main-list.organisations ul li:hover img {
+  .main-list.projects.organisations ul li:hover img {
     filter: 0;
     -webkit-filter: grayscale(0%);
     filter: url();
@@ -1112,7 +1097,7 @@
               width: 80%;
               filter: gray;
               -webkit-filter: grayscale(100%);
-              filter: url("data:image/svg+xml;utf8,<svg xmlns='http://www.w3.org/2000/svg'><filter id='grayscale'><feColorMatrix type='matrix' values='0.3333 0.3333 0.3333 0 0 0.3333 0.3333 0.3333 0 0 0.3333 0.3333 0.3333 0 0 0 0 0 1 0'/></filter></svg>#grayscale");
+              filter: url("data:image/svg+xml;utf8,<svg xmlns=\'http://www.w3.org/2000/svg\'><filter id=\'grayscale\'><feColorMatrix type=\'matrix\' values=\'0.3333 0.3333 0.3333 0 0 0.3333 0.3333 0.3333 0 0 0.3333 0.3333 0.3333 0 0 0 0 0 1 0\'/></filter></svg>#grayscale");
               filter: grayscale(100%);
               transition: all 0.2s ease-in; }
               div.projectTopRow .projectSideInfo ul li.projectPartners a.logoImg img:hover {
@@ -1245,9 +1230,7 @@
   -webkit-border-radius: 5px;
   border-radius: 5px; }
 
-.project-hierarchy-window:hover,
-.project-hierarchy-window._jsPlumb_source_hover,
-.project-hierarchy-window._jsPlumb_target_hover {
+.project-hierarchy-window:hover, .project-hierarchy-window._jsPlumb_source_hover, .project-hierarchy-window._jsPlumb_target_hover {
   border: 1px solid orange;
   color: orange; }
 
@@ -1312,7 +1295,6 @@
   .updateMain .asideUpList .row h5 {
     margin-top: 0; }
 
-<<<<<<< HEAD
 /* Donate Page*/
 .projectDonate {
   max-width: 95%;
@@ -1361,7 +1343,7 @@
     .projectDonate h3 {
       margin-top: 1.25em;
       margin-bottom: 1em; } }
-=======
+
 /* Financial details page */
 @media only screen and (max-width: 768px) {
   section.projectFinancial {
@@ -1371,9 +1353,10 @@
     margin-right: auto; }
     section.projectFinancial .dl-horizontal dt {
       float: left; } }
-@media only screen and (max-width: 992px) and (min-width: 768px) {
-  section.projectFinancial .dl-horizontal dt {
-    width: initial; } }
+@media only screen and (max-width: 992px) {
+  @media only screen and (min-width: 768px) {
+    section.projectFinancial .dl-horizontal dt {
+      width: initial; } } }
 
 /* Display currency totals right-aligned */
 .currencyAmount {
@@ -1381,7 +1364,6 @@
 
 dd.currencyAmount {
   margin-left: auto; }
->>>>>>> 970d9db8
 
 /* Cookie */
 #cookie-law {
@@ -1434,6 +1416,4 @@
       color: white;
       border: none; }
       #versionBanner div button.closeBtn:hover {
-        background: #ff5500; }
-
-/*# sourceMappingURL=main.css.map */+        background: #ff5500; }