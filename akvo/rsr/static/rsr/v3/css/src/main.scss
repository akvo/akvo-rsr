/*---------------------------------------------------------------------------------

            Title:   Akvo RSR v3 
            Author:  Loic Sans, loic@akvo.org

/*---------------------------------------------------------------------------------*/

@import "library.scss";

html {
    width: 100%;
    overflow-y: scroll;
}

body {
    width: 100%;
    height: 100%;
    color: lighten(rgb(36, 48, 50), 10%);
    line-height: 1.42857;
    text-rendering: optimizelegibility;
    font-family: $bodyFont;
    padding-top: 80px;
    @include responsive(small-max-screens) {
        padding-top: 65px;
    }
}

h1,
h2,
h3,
h4,
h5,
h6 {
    font-family: $titleFont;
    font-weight: normal;
    color: $akvoPurple;
}

a, a:link, a:visited {
    outline: none;
    color: $anchorLink;
    text-decoration: none;
    cursor: pointer;
    @include transition(color 0.2s linear);
    &:link {
        -webkit-tap-highlight-color: #fcd700;
    }
    &:hover {
        color: $anchorLinkHover;
    }
}

/****************** Miscellanous Typography ********************/

img {
    max-width: 100%;
    .gmnoprint & {
        max-width: none;
    }
}

.noItem {
    color: rgba($akvoPurple, 0.2);
    font-weight: bold;
}

.emTxt {
    color: rgba($akvoPurple, 0.5);
}

.noStyleUl {
    list-style-type: none;
    padding: 0;
    li {
        padding: 0;
    }
}

em {
    font-family: $scriptFont;
    font-size: 1.2em;
    margin: 0 5px 0em 0em;
    font-style: italic;
}

a.moreLink {
    margin-left: 5px;
    padding: 3px 5px;
    background: rgba($anchorLink, 0.2);
    @include border-radius(4px);
    font-weight: bold;
    &:hover {
        background: rgba($anchorLinkHover, 0.8);
        color: white;
    }
}

::-moz-selection {
    background: rgb(114, 205, 255);
    color: #fff;
    text-shadow: none;
}

::selection {
    background: rgb(114, 205, 255);
    color: #fff;
    text-shadow: none;
}

.topMargin {
    margin-top: 15px;
}

.verticalPadding {
    padding: 20px 0;
}

.noInfoBlock {
    background: rgba($akvoBlack, 0.05);
    text-align: center;
    padding: 20px 0;
}

/* Force full-width columns below 570px (when using col-xs-N) */
@include responsive(small-screens) {
    .col-ty-12 {
        float: none;
        width: 100%;
    }
}


a.btn-primary, button.btn-primary {
    border: 1px solid $anchorLink;
    color: white;
    background: $anchorLink;
    &:hover {
        color: white;
        background: $anchorLinkHover;
        border: 1px solid $anchorLinkHover;
    }
}

.dropdown-label {
    display: block;
    color: rgba($rsrGreen, 0.7);
    text-align: left;
}

.btn-group, .form-group {
    button {
        @include border-radius(5px);
    }
}

/* Bootstrap style for typeahead dropdown, to be included in CSS file */
.tt-input, .tt-hint {
    @include border-radius(5px 0 0 5px);
}

.input-group-addon:not(:first-child):not(:last-child), .input-group-btn:not(:first-child):not(:last-child), .input-group .form-control:not(:first-child):not(:last-child) {
    @include border-radius(5px 0 0 5px);
}

span.twitter-typeahead .tt-dropdown-menu {
    position: absolute;
    top: 100%;
    left: 0;
    z-index: 1000;
    display: none;
    float: left;
    min-width: 160px;
    padding: 5px 0;
    margin: 2px 0 0;
    list-style: none;
    font-size: 14px;
    text-align: left;
    color: #000000;
    background-color: #ffffff;
    border: 1px solid #cccccc;
    border: 1px solid rgba(0, 0, 0, 0.15);
    -webkit-box-shadow: 0 6px 12px rgba(0, 0, 0, 0.175);
    box-shadow: 0 6px 12px rgba(0, 0, 0, 0.175);
    background-clip: padding-box;
}

.tt-hint {
    color: rgba($rsrGreen, 0.5);
}

span.twitter-typeahead .tt-suggestion > p {
    display: block;
    padding: 3px 20px;
    clear: both;
    font-weight: normal;
    line-height: 1.42857143;
    color: #333;
    white-space: nowrap;
}

span.twitter-typeahead .tt-suggestion > p:hover,
span.twitter-typeahead .tt-suggestion > p:focus {
    color: #ffffff;
    text-decoration: none;
    outline: 0;
    background-color: #428bca;
}

span.twitter-typeahead .tt-suggestion.tt-cursor {
    color: #ffffff;
    background-color: #428bca;
}

span.twitter-typeahead {
    width: 100%;
}

.input-group span.twitter-typeahead {
    display: block !important;
}

.input-group span.twitter-typeahead .tt-dropdown-menu {
    top: 32px !important;
}

.input-group.input-group-lg span.twitter-typeahead .tt-dropdown-menu {
    top: 44px !important;
}

.input-group.input-group-sm span.twitter-typeahead .tt-dropdown-menu {
    top: 28px !important;
}

dl {
    &.dl-horizontal {
        dt {
            text-transform: uppercase;
            text-align: left;
            color: rgba($akvoBlack, 0.4);
            font-weight: normal;
            &.totalFinance {
                margin-top: 30px;
                font-weight: bold;
            }
        }
        dd {
            &.totalFinance {
                margin-top: 30px;
                font-weight: bold;
            }
        }
    }
}

label {
    color: $rsrGreen;
    font-weight: normal;
    @include noWrapTxt;
}

/****************************************************************************
                                HEADER + NAVIGATION
****************************************************************************/
nav.navbar-fixed-top {
    background-color: rgba(white, 0.95);
    border: none;
    border-top: 3px solid rgba($rsrBlue, 0.5);
    padding: 5px 0;
    @include box-shadow(0 2px 3px rgba(132, 132, 136, 0.2));
    @include border-radius(0);
    border-bottom: 1px solid rgb(228, 228, 228);
    button.navbar-toggle {
        background: $rsrBlue;
        border: 1px solid $rsrBlue;
        &:hover {
            background: white;
            border: 1px solid $rsrBlue;
            .icon-bar {
                background: $rsrBlue;
            }
        }
    }
    .navbar-brand {
        float: left;
        font-size: 18px;
        line-height: 20px;
        padding: 0 15px 0 0;
        h1 {
            width: 130px;
            top: 0px;
            height: inherit;
            background: url(../../img/rsrLogo.svg) no-repeat 5px center;
            -webkit-background-size: 125px auto;
            background-size: 125px auto;
            text-indent: -9999px;
            margin-top: 0;
            @include responsive(small-max-screens) {
                width: 180px;
                top: -5px;
                height: inherit;
                background: url(../../img/rsrLogo.svg) no-repeat 5px center;
                -webkit-background-size: 175px auto;
                background-size: 175px auto;
                text-indent: -9999px;
                margin-top: 0;
            }

            @include responsive(ipadAir) {
                width: 180px;
                top: -5px;
                height: inherit;
                background: url(../../img/rsrLogo.svg) no-repeat 5px center;
                -webkit-background-size: 175px auto;
                background-size: 175px auto;
                text-indent: -9999px;
                margin-top: 0;
            }
        }
    }
    .navbar-nav {
        li {
            padding-top: 3px;
            &:first-child {}
            a {
                color: $anchorLink;
                font-family: $titleFont;
                border: thin solid transparent;
                &:hover {
                    color: $anchorLinkHover;
                }
                &.active {
                    color: complement($rsrBlue);
                    font-weight: bold;
                    background: rgba($anchorLinkHover, 0.1);
                    @include border-radius(3px);
                    @include responsive(tablets) {
                        background: rgba($anchorLinkHover, 0.1);
                    }
                }
                &.addUpdateBtn {
                    margin-top: 10px;
                    color: white;
                    background-color: $rsrGreen;
                    border-color: $rsrGreen;
                    &:hover {
                        background-color: $anchorLinkHover;
                        border-color: $anchorLinkHover;
                    }
                    @include responsive(tablets) {
                        width: 95%;
                        padding: 10px 5%;
                        margin: 0 auto 10px auto;
                    }
                }
            }
            &.navProject {
                .active {
                    background: darken(rgba($rsrBlue, 0.05), 10%);
                    border: thin solid rgba($rsrBlue, 0.2);
                    @include border-radius(3px);
                    color: $rsrBlue;
                    @include transition(all 0.2s linear);
                    &:hover {
                        background: darken(rgba($rsrBlue, 0), 10%);
                        border: thin solid rgba($rsrBlue, 0);
                        @include border-radius(3px);
                        color: $anchorLinkHover;
                    }
                }
            }
            &.navUpdate {
                .active {
                    background: darken(rgba($rsrGreen, 0.05), 10%);
                    border: thin solid rgba($rsrGreen, 0.2);
                    @include border-radius(3px);
                    color: $rsrGreen;
                    @include transition(all 0.2s linear);
                    &:hover {
                        background: darken(rgba($rsrGreen, 0), 10%);
                        border: thin solid rgba($rsrGreen, 0);
                        @include border-radius(3px);
                        color: $anchorLinkHover;
                    }
                }
            }
            &.navOrganisation {
                .active {
                    background: darken(rgba($akvoTvRed, 0.05), 10%);
                    border: thin solid rgba($akvoTvRed, 0.2);
                    @include border-radius(3px);
                    color: $akvoTvRed;
                    @include transition(all 0.2s linear);
                    &:hover {
                        background: darken(rgba($akvoTvRed, 0), 10%);
                        border: thin solid rgba($akvoTvRed, 0);
                        @include border-radius(3px);
                        color: $anchorLinkHover;
                    }
                }
            }
        }
        &.navbar-right {
            li {
                margin-right: 2px;
                a {
                    padding-left: 5px;
                    padding-right: 5px;
                    @include responsive(tablets) {
                        padding: 10px 15px;
                    }

                    &.active {
                        background: none;
                        color: $anchorLinkHover;
                    }
                }
            }
        }
    }
}

@include responsive(ipadAir) {
    .navbar-header {
        float: none;
    }
    .navbar-left, .navbar-right {
        float: none !important;
    }
    .navbar-toggle {
        display: block;
    }
    .navbar-collapse {
        border-top: 1px solid transparent;
        box-shadow: inset 0 1px 0 rgba(255, 255, 255, 0.1);
    }
    .navbar-fixed-top {
        top: 0;
        border-width: 0 0 1px;
    }
    .navbar-collapse.collapse {
        display: none !important;
    }
    .navbar-nav {
        float: none !important;
        margin-top: 7.5px;
    }
    .navbar-nav > li {
        float: none;
    }
    .navbar-nav > li > a {
        padding-top: 10px;
        padding-bottom: 10px;
    }
    .collapse.in {
        display: block !important;
    }
}


.navbar-inverse {
    .navbar-collapse {
        border-color: rgb(228, 228, 228);
    }
}

.navbar .btn {
    padding: 4px 9px;
}

@include responsive(small-max-screens) {
    body > .navbar > .container .navbar-brand {
        margin-left: 0;
    }
}


/* My RSR stuff */
.btnHeader {
    padding: 15px 0 25px 0;
}

.myRsrMenu {
    min-height: 100%;
    bottom: 0;
    top: 0;
    h4 {
        padding-top: 15px;
    }
    nav[role=navigation] {
        background: rgba($akvoBlack, 0.05);
        ul {
            li {
                a {
                    color: $anchorLink;
                    font-family: $titleFont;
                    padding-top: 15px;
                    padding-bottom: 15px;
                    @include responsive(small-max-screens) {
                        padding-top: 20px;
                        padding-bottom: 20px;
                    }

                    &:hover {
                        color: $anchorLinkHover;
                        background: rgba($anchorLinkHover, 0.05) url(../../img/carret.png) 98% center no-repeat;
                        background-size: 5px auto;
                    }
                    &.active {
                        color: $anchorLinkHover;
                        font-weight: bold;
                        background: rgba($anchorLinkHover, 0.05) url(../../img/carretWhite.png) 98% center no-repeat;
                        background-size: 5px auto;
                    }
                }
            }
        }
    }
}

#profile {
    .usrAvatar {
        background-color: rgba($akvoBlack, 0);
        padding: 10px 0 10px 0;
    }
}

.table-responsive {
    &.locationTab {
        overflow: hidden;
        thead {
            th {
                max-width: 8.33% !important;
                overflow: hidden !important;
                text-overflow: ellipsis !important;
                white-space: nowrap !important;
            }
        }
        tbody {
            td {
                max-width: 8.33% !important;
                overflow: hidden !important;
                text-overflow: ellipsis !important;
                white-space: nowrap !important;
            }
        }
    }
    .media {
        .media-body {
            p {
                max-width: 170px;
                @include noWrapTxt;
                @include responsive(small-max-screens) {
                    max-width: 120px;
                    @include noWrapTxt;
                }
            }
        }
    }
}

.twoColumns {
    width: 100%;
    display: block;
    a {
        width: 38%;
        padding: 2px 1%;
        float: left;
        text-align: center;
        background: rgba($anchorLink, 0.2);
        color: $anchorLink;
        margin: 2px 5%;
        @include border-radius(3px);
        @include noWrapTxt;
        &:hover {
            background: $anchorLinkHover;
            color: white;
        }
        @include responsive(small-max-screens) {
            width: 98%;
            padding: 2px 1%;
            float: none;
            margin: 2px 0 2px 0;
            display: block;
        }

        @include responsive(ipadAir) {
            width: 98%;
            padding: 2px 1%;
            float: none;
            margin: 2px 0 2px 0;
            display: block;
        }
    }
}

#organisations {
    background: darken(rgba($anchorLinkHover, 0.05), 0);
    padding-bottom: 15px;
    @include border-radius(5px);
    @include responsive(small-max-screens) {
        margin-top: 20px;
        margin-bottom: 20px;
        .btn {
            margin: 10px auto;
        }
    }

    ul {
        padding-left: 5px;
        margin-bottom: 25px;
        li {
            list-style-type: none;
        }
    }
    .tt-hint {
        color: #999;
    }
    .tt-dropdown-menu {
        margin-top: 12px;
        padding: 8px 0;
        background-color: #fff;
        border: 1px solid #ccc;
        border: 1px solid rgba(0, 0, 0, 0.2);
        @include border-radius(8px);
        @include box-shadow(0 5px 10px rgba(0, 0, 0, 0.2));
    }
    .tt-suggestion {
        padding: 3px 20px;
        line-height: 24px;
        &.tt-cursor {
            color: #fff;
            background-color: #0097cf;
        }
        p {
            margin: 0;
        }
    }
    .twitter-typeahead {
        width: 100%;
    }
}

/* FOOTER */
body > footer {
    margin-top: 1em;
}

footer {
    .navbar {
        background: $akvoBlack;
        @include border-radius(0);
        #footer-body {
            ul.nav {
                li {
                    padding-top: 10px;
                    padding-bottom: 10px;
                    a {
                        display: block;
                        @include border-radius(5px);
                        &:hover {
                            background-color: rgba(white, 0.1);
                        }
                        &[href="http://akvo.org"] {
                            margin: 0;
                            width: 70px;
                            background: rgba(white, 0) url(../../img/akvo.orgLogo.svg) center center no-repeat;
                            text-indent: -9999px;
                            background-size: 70px 42px;
                            &:hover {
                                background: rgba(white, 0.1) url(../../img/akvo.orgLogo.svg) center center no-repeat;
                                text-indent: -9999px;
                                background-size: 70px 42px;
                            }
                            @include responsive(small-max-screens) {
                                width: 100%;
                                background: rgba(white, 0) url(../../img/akvo.orgLogo.svg) center center no-repeat;
                                background-size: 80px auto;
                                &:hover {
                                    background: rgba(white, 0.1) url(../../img/akvo.orgLogo.svg) center center no-repeat;
                                    background-size: 80px auto;
                                }
                            }
                        }
                    }
                }
            }
        }
    }
}

#footer-body {
    text-align: center;
    font-size: 0;
    .navbar-nav {
        display: inline-block;
        float: none;
        font-size: 14px;
    }
}

/* GENERIC STRUCTURE and TEXT STYLES */
.touch-navbar {
    margin-top: -10px;
    @include responsive(small-max-screens) {
        margin-top: -15px;
    }

    @include responsive(ipadAir) {
        margin-top: -20px;
    }
}

.center-text {
    text-align: center;
}

.detailedInfo {
    font-size: 0.875em;
    text-transform: uppercase;
    font-weight: bold;
    color: $akvoBlack;
}

h4.detailedInfo {
    margin-bottom: 0.25em;
    color: $akvoBlack;
}

.progress-bar-info {
    background-color: $secondary1;
}

/* LISTINGS */
#map {
    height: 400px;
    @include responsive(small-max-screens) {
        display: none;
    }
}

.searchContainer {
    position: relative;
    #search {
        .showFilters {
            /*background-color: rgba(white,0.2);
            border: 1px solid rgba($rsrGreen, 0);
            color: white;*/
            color: white;
            border: 1px solid rgba(white, 0.2);
            transition: all 0.4s ease-in;
            &:hover {
                background: rgba($anchorLinkHover, 0);
                border: 1px solid rgba($anchorLinkHover, 0.5);
                color: $anchorLinkHover;
            }
            @include responsive(small-max-screens) {
                display: table;
                top: inherit;
                left: inherit;
                margin: 10px auto 0;
            }
        }
        &.toggled {
            .showFilters {
                background-color: rgba(white, 0.1);
                border: 1px solid rgba($rsrGreen, 0.5);
                color: $rsrGreen;
                &:hover {
                    background: rgba($anchorLinkHover, 0);
                    border: 1px solid rgba($anchorLinkHover, 0.5);
                    color: $anchorLinkHover;
                }
            }
        }
    }
}

.paginationWrap {
    background: rgba(58, 58, 58, 0.05);
    @include border-radius(3px);
    margin-bottom: 15px;
    .pagination {
        li {
            a, span {
                @include responsive(small-max-screens) {
                    padding: 10px 16px;
                    font-size: 18px;
                }
            }
        }
    }
    .sortList {
        display: inline-block;
        padding-left: 0;
        margin: 23px 0 0 0;
        text-align: left;
        @include responsive(small-max-screens) {
            text-align: center;
            margin: 20px auto;
        }

        .dropdown {
            .dropdown-menu {
                li {
                    a {
                        color: $anchorLink;
                    }
                    &.disabled {
                        a {
                            font-weight: bold;
                            color: $anchorLinkHover;
                        }
                    }
                    @include responsive(small-max-screens) {
                        a {
                            color: $anchorLink;
                            padding-top: 10px;
                            padding-bottom: 10px;
                        }
                        &.disabled {
                            a {
                                font-weight: bold;
                                color: $anchorLinkHover;
                            }
                        }
                    }
                }
            }
        }
    }
}

#sidebar-wrapper {
    z-index: 99999;
    position: absolute;
    left: 200px;
    width: 0;
    margin-left: -200px;
    overflow-y: auto;
    background: rgba(white, 0.9);
    @include border-radius(0 0 5px 0);
    @include transition(all 0.5s ease);
    @include box-shadow(2px 2px 5px rgba(0, 0, 0, 0.5));
    .showFilters {
        &:hover {
            color: $anchorLinkHover;
        }
        @include responsive(small-max-screens) {
            padding-top: 20px;
            padding-bottom: 20px;
        }
    }
    div#filter {
        padding: 5px 15px 15px 15px;
        div {
            .btn-group {
                width: 100%;
                border-top: 1px solid rgba($akvoBlack, 0.1);
                padding: 5px 0;
                select {
                    border-color: rgba($akvoBlack, 0.2);
                }
                label {
                    color: rgba($akvoBlack, 0.5);
                    @include noWrapTxt;
                }
            }
            &:nth-child(1) {
                .btn-group {
                    border-top: none;
                }
            }
        }
    }
}

#page-content-wrapper {
    width: 100%;
    padding: 15px;
}

#wrapper.toggled {
    padding-left: 200px;
    #sidebar-wrapper {
        width: 200px;
    }
    #page-content-wrapper {
        position: absolute;
        margin-right: -200px;
    }
}

#search-filter {
    @include responsive(small-max-screens) {
        padding-bottom: 0;
    }

    #search {
        color: #fff;
        text-align: center;
        @include responsive(small-max-screens) {
            padding-bottom: 0;
        }

        button {
            padding-top: 5px;
            padding-bottom: 5px;
        }
    }
    background-color: #241F20;
    p {
        color: lighten($rsrBlue2, 10%);
    }
    div#filter {
        background: darken(rgba(#383334, 1), 0%);
        text-align: center;
    }
}

/************************************************************************
        COMMON STYLES TO PROJECTS, UPDATES & ORGANISATIONS LISTS
************************************************************************/

.main-list {
    li {
        margin-bottom: 30px;
        list-style-type: none;
        padding: 15px 0;
        @include border-radius(3px);
        background: white;
        img {
            border: 1px solid rgba($akvoBlack, 0.05);
            @include box-shadow(0 0 2px rgba($anchorLinkHover, 0));
        }
        &:nth-child(2n+1) {
            background: rgb(238, 238, 238);
        }
        &:last-child {
            margin-bottom: 0;
        }
        h1 {
            margin-top: 0;
            font-size: 1.3em;
        }
        div h4:first-of-type {
            margin-top: 0;
        }
        .thumbImg {
            height: 100%;
            img {
                width: 100%;
            }
        }
        .projectLocation {
            color: rgba($akvoBlack, 0.5);
            margin-top: 0;
        }
        .projectTitle {
            display: block;
            margin: 0 0 3px 0;
        }
        span.userFullName {
            color: rgba($akvoBlack, 0.5);
            margin: 0 0 0px 0;
        }
        .upDateTime {
            color: rgba($akvoBlack, 0.5);
            margin-top: 10px;
        }
        .orgType {
            color: rgba($akvoBlack, 0.5);
        }
        .additionalInfo {
            div {
                span {
                    margin-left: 5px;
                }
            }
        }
        dl {
            &.dl-horizontal {
                dd {
                    @include responsive(small-max-screens) {
                        margin-left: 100px;
                    }

                    @include responsive(wide-max-screens) {
                        margin-left: 0px;
                        display: block;
                    }
                }
            }
        }
    }
    .excerpt {
        @include noWrapBlockTxt;
    }
    &.projects {
        ul {
            li {
                h1 {
                    a {
                        color: $rsrBlue;
                        &:hover {
                            color: $anchorLinkHover;
                        }
                    }
                }
                border: thin solid rgba($rsrBlue, 0);
                @include transition(all 0.2s ease-in);
                .projectSubT {
                    margin-bottom: 0;
                }
                &:nth-child(2n+1) {
                    background: darken(rgba($rsrBlue, 0.05), 10%);
                    border: thin solid rgba($rsrBlue, 0.05);
                }
                .projectLocation {
                    color: rgba($akvoBlack, 0.5);
                }
                &:hover {
                    background: darken(rgba($rsrBlue, 0.1), 0%);
                    border: thin solid rgba($rsrBlue, 0.3);
                }
<<<<<<< HEAD
                .donateButton {
                    text-align: left;
                    a {
                        @include responsive(medium-max-screens) {
                            margin-top: 0.6em;
                        }

                        @include responsive(small-max-screens) {
                            margin-top: 1em;
                        }
                    }
=======
                .totalBudgetLabel {
                    width: initial;
>>>>>>> 970d9db8
                }
            }
        }
    }
    &.updates {
        ul {
            li {
                border: thin solid rgba($rsrGreen, 0);
                @include transition(all 0.2s ease-in);
                .orgName {}
                .projectTitle {
                    color: rgba($anchorLink, 1);
                    i {
                        font-size: 1.1em;
                        color: rgba($anchorLink, 1);
                    }
                    &:hover {
                        color: $anchorLinkHover;
                    }
                }
                h1 {
                    a {
                        color: $rsrGreen;
                        &:hover {
                            color: $anchorLinkHover;
                        }
                    }
                }
                &:nth-child(2n+1) {
                    background: darken(rgba($rsrGreen, 0.05), 10%);
                    border: thin solid rgba($rsrGreen, 0.1);
                }
                .projectLocation {
                    color: rgba($akvoBlack, 0.5);
                }
                &:hover {
                    background: darken(rgba($rsrGreen, 0.1), 0%);
                    border: thin solid rgba($rsrGreen, 0.35);
                }
                .excerpt {}
                .excerpt {}
            }
        }
    }
    &.organisations {
        ul {
            li {
                border: thin solid rgba($akvoTvRed, 0);
                @include transition(all 0.2s ease-in);
                i {
                    font-size: 1.1em;
                }
                .projectLocation {}
                .projectTitle {
                    display: block;
                    margin: 0 0 3px 0;
                }
                span.userFullName {
                    margin: 0 0 0px 0;
                }
                .upDateTime {
                    margin-top: 10px;
                }
                .orgType {}
                .additionalInfo {
                    div {
                        color: rgba($akvoBlack, 0.5);
                        span {
                            margin-left: 5px;
                        }
                    }
                }
                h1 {
                    a {
                        color: $akvoTvRed;
                        &:hover {
                            color: $anchorLinkHover;
                        }
                    }
                }
                &:nth-child(2n+1) {
                    background: darken(rgba($akvoTvRed, 0.05), 0);
                    border: thin solid rgba($akvoTvRed, 0.05);
                }
                &:hover {
                    background: darken(rgba($akvoTvRed, 0.1), 0%);
                    border: thin solid rgba($akvoTvRed, 0.35);
                }
                img {
                    @include bw;
                    transition: all 0.2s ease-in;
                }
                &:hover {
                    img {
                        @include colour;
                    }
                }
            }
        }
    }
}

/* PROJECT */
header {
    &.projectHeader {
        margin-bottom: 0;
        padding: 15px 0;
        background: lighten($akvoPurple, 65%);
        border-bottom: 1px solid rgb(248, 248, 248);
        margin-bottom: 15px;
        @include box-shadow(inset 0 2px 6px -5px rgba($akvoBlack, 0.5));
        h1 {
            margin-top: 10px;
            margin-bottom: 0;
            font-size: 1.5em;
            a {
                color: $rsrBlue;
                &:hover {
                    color: $rsrBlue;
                }
            }
        }
        .shareBlock {
            position: relative;
            margin-top: 10px;
            div {
                text-align: right;
                @include responsive(small-max-screens) {
                    text-align: left;
                }

                a {
                    position: relative;
                    top: 0px;
                    @include responsive(small-max-screens) {
                        left: 0;
                        top: 0;
                    }

                    &.fullPdf {
                        @include noWrapTxt;
                    }
                }
            }
            .reportPdf {
                margin-top: 15px;
                text-align: right;
                padding-right: 0;
                @include responsive(small-max-screens) {
                    text-align: left;
                    padding-left: 0;
                }
            }
            .projectLocation {
                color: lighten($akvoBlack, 50%);
                .map-toggle {
                    text-transform: uppercase;
                    font-size: 0.875em;
                    font-weight: bold;
                }
            }
        }
    }
}

#project-map {
    border: 1px solid darken($lightOrange, 10%);
    div.akvo_map {
        width: calc(100%-2px);
        height: 300px;
    }
}

.orgMap {
    .mapInfoWindow {
        img {
            display: none;
        }
    }
}

div.projectTopRow {
    position: relative;
    background: rgba(245, 245, 245, 0.5);
    margin-top: 1px;
    margin-bottom: 20px;
    /*border-bottom: 1px solid rgba($akvoBlack, 0.1);*/
    box-shadow: 0 3px 6px rgba($akvoBlack, 0.1);
    #carousel {
        padding: 15px 0;
        margin-left: -15px;
        @include responsive(small-max-screens) {
            margin-left: inherit;
        }

        .carousel-indicators {
            bottom: -5px;
            li {
                border-color: $anchorLink;
                &.active {
                    background-color: $anchorLink;
                }
            }
        }
        .carousel-inner {
            .item {
                text-align: center;
                a {
                    img {
                        max-height: 400px;
                        margin: auto;
                    }
                }
                .carousel-caption {
                    background-color: rgba(255, 255, 255, 0.6);
                    border: thin solid rgba(255, 255, 255, 0.8);
                    bottom: 0px;
                    padding-top: 5px;
                    padding-bottom: 5px;
                    @include border-radius(5px 5px 0 0);
                    h4 {
                        margin-top: 0;
                        margin-bottom: 0;
                        color: $rsrBlue;
                    }
                    p {
                        margin-bottom: 20px;
                        color: $akvoBlack;
                    }
                }
            }
        }
        .carousel-control.right {
            background-image: none;
        }
        .carousel-control.left {
            background-image: none;
        }
    }
    .projectSideInfo {
        padding: 5px 0;
        margin-left: -15px;
        @include responsive(small-max-screens) {
            margin-left: inherit;
        }

        ul {
            margin: 0;
            padding: 0;
            li {
                color: lighten($akvoBlack, 50%);
                list-style-type: none;
                padding-top: 10px;
                padding-bottom: 5px;
                border-bottom: thin solid rgba(230, 230, 230, 0.5);
                border-top: thin solid rgba(248, 248, 248, 0.8);
                &:first-child {
                    padding-top: 5px;
                    border-top: none;
                }
                &:last-child {
                    padding-bottom: 0;
                    border-bottom: none;
                }
                &.projectPartners {
                    padding-bottom: 20px;
                    border-bottom: none;
                    span + div {
                        margin-top: 10px;
                    }
                    a.logoImg {
                        max-width: 50px;
                        img {
                            width: 80%;
                            @include bw;
                            transition: all 0.2s ease-in;
                            &:hover {
                                @include colour;
                            }
                        }
                    }
                    .partType {
                        @include noWrapBlockTxt;
                    }
                    .projectLocation {
                        margin-top: 5px;
                    }
                }
                &.financeBlock {
                    border-top: none;
                    padding: 15px 0 15px 0;
                    background: rgba(white, 0.1);
                    border: thin solid rgba(230, 230, 230, 0.7);
                    @include border-radius(5px);
                    span {
                        margin-left: 15px;
                    }
                    a {
                        margin-left: 15px;
                    }
                }
                .donateButton {
                    margin-right: 15px;
                }
            }
        }
    }
}

.results {
    ul {
        padding: 5px 0 5px 5px;
        li {
            i {}
        }
    }
}

.indicators, .results {
    padding: 0 0 0 15px;
    dl {
        padding: 5px 0 5px 10px;
        dt, dd {
            display: inline-block;
        }
        dd {
            width: 15%;
        }
        dt {
            width: 85%;
            color: rgba($akvoBlack, 0.4);
            font-weight: normal;
        }
    }
}

div.timelineBlock {
    margin: 15px auto 25px;
    display: none;
    #timeline {
        height: 200px;
    }
}

div.textBlock {
    margin: 10px auto;
    .panel {
        border: 1px solid rgba(235, 235, 235, 0.5);
        .panel-heading {
            padding: 0;
            .panel-title {
                a {
                    display: block;
                    padding: 15px 15px;
                }
            }
        }
        .panel-collapse {
            .panel-body {
                background: rgba($rsrBlue, 0);
            }
        }
    }
    .udpateComponent {
        padding-top: 10px;
        padding-bottom: 15px;
        background: lighten($veryLightOrange, 25%);
        h4 {
            margin-bottom: 10px;
        }
        .updateLinkTitle {
            display: block;
            color: $rsrGreen;
            margin-bottom: 5px;
            i {
                margin-right: 5px;
            }
            &:hover {
                color: $anchorLinkHover;
            }
        }
    }
}

.allUpdates {
    margin-top: 25px;
}

.udpateComponent {
    padding-top: 10px;
    padding-bottom: 15px;
    background: lighten($veryLightOrange, 25%);
    h4 {
        margin-bottom: 10px;
    }
    .updateLinkTitle {
        display: block;
        color: $rsrGreen;
        margin-bottom: 5px;
        i {
            margin-right: 5px;
        }
        &:hover {
            color: $anchorLinkHover;
        }
    }
    .updateLine {
        margin-bottom: 5px;
    }
}

#project-footer {
    margin: 25px auto -16px auto;
    padding-top: 30px;
    padding-bottom: 30px;
    background: lighten($akvoBlack, 83%);
    .detailedInfo {
        color: rgba($akvoPurple, 1);
    }
    #project-footer-right {
        border: 1px solid rgba($akvoBlack, 0.05);
        padding: 1.5em;
    }
}

#draft {
    background: #E04F46;
    color: #fff;
    padding: 10px;
    text-align: center;
    margin-bottom: 20px;
}

#gallery {
    height: 300px;
    background: #ccc;
}

/* Project hierarchy */
.project-hierarchy-window {
    border: 0.1em solid #d3d3d3;
    width: 150px;
    float: left;
    margin: 30px;
    padding: 10px;
    text-align: center;
    @include border-radius(5px);
}

.project-hierarchy-window:hover,
.project-hierarchy-window._jsPlumb_source_hover,
.project-hierarchy-window._jsPlumb_target_hover {
    border: 1px solid orange;
    color: orange;
}

.project-hierarchy-empty-window {
    width: 150px;
    float: left;
    margin: 30px;
}

/* Tooltips */
.tooltip {
    z-index: 99999;
    .tooltip-arrow {}
    .tooltip-inner {
        max-width: 350px;
        padding: 15px;
        background: rgba(white, 0.55);
        border: thin solid rgba($akvoBlack, 0.15);
        color: $akvoBlack;
        @include box-shadow(0 0 2px rgba($akvoBlack, 0.3));
        a {
            font-weight: bold;
        }
    }
}

/* Organisation Page */
.organisationDetail {
    .organisationHeader {
        background: rgba($akvoBlack, 0.05);
    }
    .orgDescr {
        background-color: rgba(lighten($akvoTvRed, 15%), 0.1);
        p {
            padding-left: 20px;
        }
    }
    h1 {
        margin-top: 0;
        margin-bottom: 20px;
        color: rgba($akvoTvRed, 1);
        padding-bottom: 10px;
        border-bottom: 1px solid rgba($akvoTvRed, 0.05);
        position: relative;
        i {
            font-size: 0.75em;
            top: -5px;
        }
    }
    .orgLogo {
        padding: 10px 0;
        img {
            width: 35%;
            margin-left: 5px;
        }
    }
    .orgDetails {
        background: rgba(white, 0.45);
        @include border-radius(5px);
    }
}

/* Update Page */
.updateMain {
    h2 {
        color: $rsrGreen;
        margin-top: 0;
    }
    .asideUpList {
        .row {
            padding: 15px 0;
            &:nth-of-type(2n+1) {
                background-color: rgba($rsrGreen, 0.1);
            }
            h5 {
                margin-top: 0;
            }
        }
    }
}

<<<<<<< HEAD
/* Donate Page*/

.projectDonate {
    max-width: 95%;
    margin-left: auto;
    margin-right: auto;
    @include responsive(small-max-screens) {
        width: 95%;
        max-width: 450px;
        text-align: justify;
        .paymentOption,
        .donateTitle,
        h3 {
            text-align: center;
        }
    }

    .donateButton {
        margin-bottom: 2em;
    }
    .donateButtonContainer {
        text-align: center;
    }
    .methodInfo {
        min-height: 15em;
        padding: 2.5em 1em 1em 1em;
        background-color: $secondary8;
    }
    .donateStep2Image {
        margin-top: 0.5em;
        margin-bottom: 1em;
    }
    .editDonation {
        margin-top: 1em;
        background-color: $primary4;
        border-color: $primary4;
    }
    .clear {
        clear: both;
    }
    .paymentSystemInfo {
        background-color: $secondary8;
    }
    @include responsive(small-screens) {
        @include responsive(medium-max-screens) {
            h3 {
                font-size: 1.3em;
            }
        }
    }

    @include responsive(small-max-screens) {
        .paymentOption {
            margin-top: 3em;
        }
        .paymentSystemInfo {
            margin-top: 4em;
            padding-top: 1.25em;
            padding-bottom: 1.25em;
            clear: both;
        }
        .donateButton {
            width: initial;
        }
        h3 {
            margin-top: 1.25em;
            margin-bottom: 1em;
        }
=======
/* Financial details page */

section.projectFinancial {
    @include responsive(small-max-screens) {
        width: 95%;
        max-width: 450px;
        margin-left: auto;
        margin-right: auto;
        .dl-horizontal {
            dt {
                float: left;
            }
        }
    }

    @include responsive(medium-max-screens) {
        @include responsive(small-screens) {
            .dl-horizontal {
                dt {
                    width: initial;
                }
            }
        }
    }
}

/* Display currency totals right-aligned */
.currencyAmount {
    text-align: right;
}

dd {
    &.currencyAmount {
        margin-left: auto;
>>>>>>> 970d9db8
    }
}

/* Cookie */

#cookie-law {
    position: fixed;
    bottom: 0;
    z-index: 9999;
    @include box-shadow(0px -2px 3px rgba($akvoBlack, 0.55));
    width: 100%;
    background: darken($akvoPurple, 15%);
    p {
        padding: 15px 0;
        text-align: center;
        color: white;
        margin: 0;
        font-size: 1.1em;
        a {
            font-weight: bold;
        }
    }
}

/*   Version Banner */
#versionBanner {
    box-sizing: border-box;
    position: fixed;
    max-height: 60px;
    bottom: 0px;
    right: 0;
    z-index: 21322;
    @include border-radius(3px 3px 0 0);
    background-color: rgba($akvoTvRed, 0.9);
    border-top: 1px solid rgba($anchorLinkHover, 0.5);
    border-left: 1px solid rgba($anchorLinkHover, 0.5);
    box-shadow: -1px -5px 6px rgba($akvoBlack, 0.4);
    color: $akvoTvRed;
    div {
        padding: 15px 15px 15px 8px;
        background: rgba(white, 0.95);
        button.closeBtn {
            padding: 5px 8px;
            background: $anchorLink;
            @include border-radius(3px);
            margin-right: 10px;
            color: white;
            border: none;
            &:hover {
                background: $anchorLinkHover;
            }
        }
    }
}<|MERGE_RESOLUTION|>--- conflicted
+++ resolved
@@ -1022,7 +1022,6 @@
                     background: darken(rgba($rsrBlue, 0.1), 0%);
                     border: thin solid rgba($rsrBlue, 0.3);
                 }
-<<<<<<< HEAD
                 .donateButton {
                     text-align: left;
                     a {
@@ -1034,105 +1033,104 @@
                             margin-top: 1em;
                         }
                     }
-=======
-                .totalBudgetLabel {
-                    width: initial;
->>>>>>> 970d9db8
-                }
-            }
-        }
-    }
-    &.updates {
-        ul {
-            li {
-                border: thin solid rgba($rsrGreen, 0);
-                @include transition(all 0.2s ease-in);
-                .orgName {}
-                .projectTitle {
-                    color: rgba($anchorLink, 1);
-                    i {
-                        font-size: 1.1em;
+                    .totalBudgetLabel {
+                        width: initial;
+                    }
+                }
+            }
+        }
+        &.updates {
+            ul {
+                li {
+                    border: thin solid rgba($rsrGreen, 0);
+                    @include transition(all 0.2s ease-in);
+                    .orgName {}
+                    .projectTitle {
                         color: rgba($anchorLink, 1);
-                    }
-                    &:hover {
-                        color: $anchorLinkHover;
-                    }
-                }
-                h1 {
-                    a {
-                        color: $rsrGreen;
+                        i {
+                            font-size: 1.1em;
+                            color: rgba($anchorLink, 1);
+                        }
                         &:hover {
                             color: $anchorLinkHover;
                         }
                     }
-                }
-                &:nth-child(2n+1) {
-                    background: darken(rgba($rsrGreen, 0.05), 10%);
-                    border: thin solid rgba($rsrGreen, 0.1);
-                }
-                .projectLocation {
-                    color: rgba($akvoBlack, 0.5);
-                }
-                &:hover {
-                    background: darken(rgba($rsrGreen, 0.1), 0%);
-                    border: thin solid rgba($rsrGreen, 0.35);
-                }
-                .excerpt {}
-                .excerpt {}
-            }
-        }
-    }
-    &.organisations {
-        ul {
-            li {
-                border: thin solid rgba($akvoTvRed, 0);
-                @include transition(all 0.2s ease-in);
-                i {
-                    font-size: 1.1em;
-                }
-                .projectLocation {}
-                .projectTitle {
-                    display: block;
-                    margin: 0 0 3px 0;
-                }
-                span.userFullName {
-                    margin: 0 0 0px 0;
-                }
-                .upDateTime {
-                    margin-top: 10px;
-                }
-                .orgType {}
-                .additionalInfo {
-                    div {
+                    h1 {
+                        a {
+                            color: $rsrGreen;
+                            &:hover {
+                                color: $anchorLinkHover;
+                            }
+                        }
+                    }
+                    &:nth-child(2n+1) {
+                        background: darken(rgba($rsrGreen, 0.05), 10%);
+                        border: thin solid rgba($rsrGreen, 0.1);
+                    }
+                    .projectLocation {
                         color: rgba($akvoBlack, 0.5);
-                        span {
-                            margin-left: 5px;
+                    }
+                    &:hover {
+                        background: darken(rgba($rsrGreen, 0.1), 0%);
+                        border: thin solid rgba($rsrGreen, 0.35);
+                    }
+                    .excerpt {}
+                    .excerpt {}
+                }
+            }
+        }
+        &.organisations {
+            ul {
+                li {
+                    border: thin solid rgba($akvoTvRed, 0);
+                    @include transition(all 0.2s ease-in);
+                    i {
+                        font-size: 1.1em;
+                    }
+                    .projectLocation {}
+                    .projectTitle {
+                        display: block;
+                        margin: 0 0 3px 0;
+                    }
+                    span.userFullName {
+                        margin: 0 0 0px 0;
+                    }
+                    .upDateTime {
+                        margin-top: 10px;
+                    }
+                    .orgType {}
+                    .additionalInfo {
+                        div {
+                            color: rgba($akvoBlack, 0.5);
+                            span {
+                                margin-left: 5px;
+                            }
                         }
                     }
-                }
-                h1 {
-                    a {
-                        color: $akvoTvRed;
-                        &:hover {
-                            color: $anchorLinkHover;
+                    h1 {
+                        a {
+                            color: $akvoTvRed;
+                            &:hover {
+                                color: $anchorLinkHover;
+                            }
                         }
                     }
-                }
-                &:nth-child(2n+1) {
-                    background: darken(rgba($akvoTvRed, 0.05), 0);
-                    border: thin solid rgba($akvoTvRed, 0.05);
-                }
-                &:hover {
-                    background: darken(rgba($akvoTvRed, 0.1), 0%);
-                    border: thin solid rgba($akvoTvRed, 0.35);
-                }
-                img {
-                    @include bw;
-                    transition: all 0.2s ease-in;
-                }
-                &:hover {
+                    &:nth-child(2n+1) {
+                        background: darken(rgba($akvoTvRed, 0.05), 0);
+                        border: thin solid rgba($akvoTvRed, 0.05);
+                    }
+                    &:hover {
+                        background: darken(rgba($akvoTvRed, 0.1), 0%);
+                        border: thin solid rgba($akvoTvRed, 0.35);
+                    }
                     img {
-                        @include colour;
+                        @include bw;
+                        transition: all 0.2s ease-in;
+                    }
+                    &:hover {
+                        img {
+                            @include colour;
+                        }
                     }
                 }
             }
@@ -1572,7 +1570,6 @@
     }
 }
 
-<<<<<<< HEAD
 /* Donate Page*/
 
 .projectDonate {
@@ -1641,7 +1638,9 @@
             margin-top: 1.25em;
             margin-bottom: 1em;
         }
-=======
+    }
+}
+
 /* Financial details page */
 
 section.projectFinancial {
@@ -1676,7 +1675,6 @@
 dd {
     &.currencyAmount {
         margin-left: auto;
->>>>>>> 970d9db8
     }
 }
 
