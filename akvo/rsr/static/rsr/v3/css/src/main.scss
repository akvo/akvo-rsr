/*---------------------------------------------------------------------------------

            Title:   Akvo RSR v3
            Author:  Loic Sans, loic@akvo.org

/*---------------------------------------------------------------------------------*/

@import "library.scss";

html {
    width: 100%;
    overflow-y: scroll;
}

body {
    width: 100%;
    height: 100%;
    color: lighten(rgb(36, 48, 50), 10%);
    line-height: 1.42857;
    text-rendering: optimizelegibility;
    font-family: $bodyFont;
    padding-top: 80px;
    @include responsive(small-max-screens) {
        padding-top: 65px;
    }
}

h1,
h2,
h3,
h4,
h5,
h6 {
    font-family: $titleFont;
    font-weight: normal;
    color: $akvoPurple;
}

a, a:link, a:visited {
    outline: none;
    color: $anchorLink;
    text-decoration: none;
    cursor: pointer;
    @include transition(color 0.2s linear);
    &:link {
        -webkit-tap-highlight-color: #fcd700;
    }
    &:hover {
        color: $anchorLinkHover;
    }
}

/****************** Miscellanous Typography ********************/

img {
    max-width: 100%;
<<<<<<< HEAD
    .gmnoprint & {
=======
    .gmnoprint  & {
>>>>>>> ac12a8a7
        max-width: none;
    }
}

.noItem {
    color: rgba($akvoPurple, 0.2);
    font-weight: bold;
}

.emTxt {
    color: rgba($akvoPurple, 0.5);
}

.noStyleUl {
    list-style-type: none;
    padding: 0;
    li {
        padding: 0;
    }
}

em {
    font-family: $scriptFont;
    font-size: 1.2em;
    margin: 0 5px 0em 0em;
    font-style: italic;
}

a.moreLink {
    margin-left: 5px;
    padding: 3px 5px;
    background: rgba($anchorLink, 0.2);
    @include border-radius(4px);
    font-weight: bold;
    &:hover {
        background: rgba($anchorLinkHover, 0.8);
        color: white;
    }
}

::-moz-selection {
    background: rgb(114, 205, 255);
    color: #fff;
    text-shadow: none;
}

::selection {
    background: rgb(114, 205, 255);
    color: #fff;
    text-shadow: none;
}

.topMargin {
    margin-top: 15px;
}

.verticalPadding {
    padding: 20px 0;
}

.noInfoBlock {
    background: rgba($akvoBlack, 0.05);
    text-align: center;
    padding: 20px 0;
}

/* Force full-width columns below 570px (when using col-xs-N) */
@include responsive(small-screens) {
    .col-ty-12 {
        float: none;
        width: 100%;
    }
}


a.btn-primary, button.btn-primary {
    border: 1px solid $anchorLink;
    color: white;
    background: $anchorLink;
    &:hover {
        color: white;
        background: $anchorLinkHover;
        border: 1px solid $anchorLinkHover;
    }
}

.dropdown-label {
    display: block;
    color: rgba($rsrGreen, 0.7);
    text-align: left;
}

.btn-group, .form-group {
    button {
        @include border-radius(5px);
    }
}

/* Bootstrap style for typeahead dropdown, to be included in CSS file */
.tt-input, .tt-hint {
    @include border-radius(5px 0 0 5px);
}

.input-group-addon:not(:first-child):not(:last-child), .input-group-btn:not(:first-child):not(:last-child), .input-group .form-control:not(:first-child):not(:last-child) {
    @include border-radius(5px 0 0 5px);
}

span.twitter-typeahead .tt-dropdown-menu {
    position: absolute;
    top: 100%;
    left: 0;
    z-index: 1000;
    display: none;
    float: left;
    min-width: 160px;
    padding: 5px 0;
    margin: 2px 0 0;
    list-style: none;
    font-size: 14px;
    text-align: left;
    color: #000000;
    background-color: #ffffff;
    border: 1px solid #cccccc;
    border: 1px solid rgba(0, 0, 0, 0.15);
    -webkit-box-shadow: 0 6px 12px rgba(0, 0, 0, 0.175);
    box-shadow: 0 6px 12px rgba(0, 0, 0, 0.175);
    background-clip: padding-box;
}

span.twitter-typeahead .tt-suggestion > p {
    display: block;
    padding: 3px 20px;
    clear: both;
    font-weight: normal;
    line-height: 1.42857143;
    color: #333333;
    white-space: nowrap;
}

span.twitter-typeahead .tt-suggestion > p:hover,
span.twitter-typeahead .tt-suggestion > p:focus {
    color: #ffffff;
    text-decoration: none;
    outline: 0;
    background-color: #428bca;
}

span.twitter-typeahead .tt-suggestion.tt-cursor {
    color: #ffffff;
    background-color: #428bca;
}

span.twitter-typeahead {
    width: 100%;
}

.input-group span.twitter-typeahead {
    display: block !important;
}

.input-group span.twitter-typeahead .tt-dropdown-menu {
    top: 32px !important;
}

.input-group.input-group-lg span.twitter-typeahead .tt-dropdown-menu {
    top: 44px !important;
}

.input-group.input-group-sm span.twitter-typeahead .tt-dropdown-menu {
    top: 28px !important;
}

dl {
    &.dl-horizontal {
        dt {
            text-transform: uppercase;
            text-align: left;
            color: rgba($akvoBlack, 0.4);
            font-weight: normal;
            &.totalFinance {
                margin-top: 30px;
                font-weight: bold;
            }
        }
        dd {
            @include responsive(small-max-screens) {
                margin-left: 100px;
            }

            &.totalFinance {
                margin-top: 30px;
                font-weight: bold;
            }
        }
    }
}

label {
    color: $rsrGreen;
    font-weight: normal;
    @include noWrapTxt;
}

/****************************************************************************
                                HEADER + NAVIGATION
****************************************************************************/
nav.navbar-fixed-top {
    background-color: rgba(white, 0.95);
    border: none;
    border-top: 3px solid rgba($rsrBlue, 0.5);
    padding: 5px 0;
    @include box-shadow(0 2px 3px rgba(132, 132, 136, 0.2));
    @include border-radius(0);
    border-bottom: 1px solid rgb(228, 228, 228);
    button.navbar-toggle {
        background: $rsrBlue;
        border: 1px solid $rsrBlue;
        &:hover {
            background: white;
            border: 1px solid $rsrBlue;
            .icon-bar {
                background: $rsrBlue;
            }
        }
    }
    .navbar-brand {
        float: left;
        font-size: 18px;
        line-height: 20px;
        padding: 0 15px 0 0;
        h1 {
            width: 130px;
            top: 0px;
            height: inherit;
            background: url(../../img/rsrLogo.svg) no-repeat 5px center;
            -webkit-background-size: 125px auto;
            background-size: 125px auto;
            text-indent: -9999px;
            margin-top: 0;
            @include responsive(small-max-screens) {
                width: 180px;
                top: -5px;
                height: inherit;
                background: url(../../img/rsrLogo.svg) no-repeat 5px center;
                -webkit-background-size: 175px auto;
                background-size: 175px auto;
                text-indent: -9999px;
                margin-top: 0;
            }
        }
    }
    .navbar-nav {
        li {
            padding-top: 3px;
            &:first-child {}
            a {
                color: $anchorLink;
                font-family: $titleFont;
                border: thin solid transparent;
                &:hover {
                    color: $anchorLinkHover;
                }
                &.active {
                    color: complement($rsrBlue);
                    font-weight: bold;
                    background: rgba($anchorLinkHover, 0.1);
                    @include border-radius(3px);
                    @include responsive(small-max-screens) {
                        background: rgba($anchorLinkHover, 0.1);
                    }
                }
                &.addUpdateBtn {
                    margin-top: 10px;
                    color: white;
                    background-color: $rsrGreen;
                    border-color: $rsrGreen;
                    &:hover {
                        background-color: $anchorLinkHover;
                        border-color: $anchorLinkHover;
                    }
                    @include responsive(small-max-screens) {
                        width: 95%;
                        padding: 10px 5%;
                        margin: 0 auto 10px auto;
                    }
                }
            }
            &.navProject {
                .active {
                    background: darken(rgba($rsrBlue, 0.05), 10%);
                    border: thin solid rgba($rsrBlue, 0.2);
                    @include border-radius(3px);
                    color: $rsrBlue;
                    @include transition(all 0.2s linear);
                    &:hover {
                        background: darken(rgba($rsrBlue, 0), 10%);
                        border: thin solid rgba($rsrBlue, 0);
                        @include border-radius(3px);
                        color: $anchorLinkHover;
                    }
                }
            }
            &.navUpdate {
                .active {
                    background: darken(rgba($rsrGreen, 0.05), 10%);
                    border: thin solid rgba($rsrGreen, 0.2);
                    @include border-radius(3px);
                    color: $rsrGreen;
                    @include transition(all 0.2s linear);
                    &:hover {
                        background: darken(rgba($rsrGreen, 0), 10%);
                        border: thin solid rgba($rsrGreen, 0);
                        @include border-radius(3px);
                        color: $anchorLinkHover;
                    }
                }
            }
            &.navOrganisation {
                .active {
                    background: darken(rgba($akvoTvRed, 0.05), 10%);
                    border: thin solid rgba($akvoTvRed, 0.2);
                    @include border-radius(3px);
                    color: $akvoTvRed;
                    @include transition(all 0.2s linear);
                    &:hover {
                        background: darken(rgba($akvoTvRed, 0), 10%);
                        border: thin solid rgba($akvoTvRed, 0);
                        @include border-radius(3px);
                        color: $anchorLinkHover;
                    }
                }
            }
        }
        &.navbar-right {
            li {
                margin-right: 2px;
                a {
                    padding-left: 5px;
                    padding-right: 5px;
                    @include responsive(small-max-screens) {
                        padding: 10px 15px;
                    }

                    &.active {
                        background: none;
                        color: $anchorLinkHover;
                    }
                }
            }
        }
    }
}

.navbar-inverse {
    .navbar-collapse {
        border-color: rgb(228, 228, 228);
    }
}

.navbar .btn {
    padding: 4px 9px;
}

@include responsive(small-max-screens) {
    body > .navbar > .container .navbar-brand {
        margin-left: 0;
    }
}


/* My RSR stuff */
.myRsrMenu {
    min-height: 100%;
    bottom: 0;
    top: 0;
    h4 {
        padding-top: 15px;
    }
    nav[role=navigation] {
        background: rgba($akvoBlack, 0.05);
        ul {
            li {
                a {
                    color: $anchorLink;
                    font-family: $titleFont;
                    padding-top: 15px;
                    padding-bottom: 15px;
                    @include responsive(small-max-screens) {
                        padding-top: 20px;
                        padding-bottom: 20px;
                    }

                    &:hover {
                        color: $anchorLinkHover;
                        background: rgba($anchorLinkHover, 0.05) url(../../img/carret.png) 98% center no-repeat;
                        background-size: 5px auto;
                    }
                    &.active {
                        color: $anchorLinkHover;
                        font-weight: bold;
                        background: rgba($anchorLinkHover, 0.05) url(../../img/carretWhite.png) 98% center no-repeat;
                        background-size: 5px auto;
                    }
                }
            }
        }
    }
}

#profile {
    .usrAvatar {
        background-color: rgba($akvoBlack, 0);
        padding: 10px 0 10px 0;
    }
}

.table-responsive {
    .media {
        .media-body {
            p {
                max-width: 170px;
                @include noWrapTxt;
                @include responsive(small-max-screens) {
                    max-width: 120px;
                    @include noWrapTxt;
                }
            }
        }
    }
}

.twoColumns {
    width: 100%;
    display: block;
    a {
        width: 38%;
        padding: 2px 1%;
        float: left;
        text-align: center;
        background: rgba($anchorLink, 0.2);
        color: $anchorLink;
        margin: 2px 5%;
        @include border-radius(3px);
        @include noWrapTxt;
        &:hover {
            background: $anchorLinkHover;
            color: white;
        }
        @include responsive(small-max-screens) {
            width: 95%;
            padding: 2px 5%;
            float: none;
            margin: 2px 0 2px 0;
            display: block;
        }
    }
}

#organisations {
    background: darken(rgba($anchorLinkHover, 0.05), 0);
    padding-bottom: 15px;
    @include border-radius(5px);
    @include responsive(small-max-screens) {
        margin-top: 20px;
        margin-bottom: 20px;
        .btn {
            margin: 10px auto;
        }
    }

    ul {
        padding-left: 5px;
        margin-bottom: 25px;
        li {
            list-style-type: none;
        }
    }
    .tt-hint {
        color: #999;
    }
    .tt-dropdown-menu {
        margin-top: 12px;
        padding: 8px 0;
        background-color: #fff;
        border: 1px solid #ccc;
        border: 1px solid rgba(0, 0, 0, 0.2);
        @include border-radius(8px);
        @include box-shadow(0 5px 10px rgba(0, 0, 0, 0.2));
    }
    .tt-suggestion {
        padding: 3px 20px;
        line-height: 24px;
        &.tt-cursor {
            color: #fff;
            background-color: #0097cf;
        }
        p {
            margin: 0;
        }
    }
    .twitter-typeahead {
        width: 100%;
    }
}

/* FOOTER */
body > footer {
    margin-top: 1em;
}

footer {
    .navbar {
        background: $akvoBlack;
        @include border-radius(0);
        #footer-body {
            ul.nav {
                li {
                    padding-top: 10px;
                    padding-bottom: 10px;
                    a {
                        display: block;
                        @include border-radius(5px);
                        &:hover {
                            background-color: rgba(white, 0.1);
                        }
                        &[href="http://akvo.org"] {
                            margin: 0;
                            width: 70px;
                            background: rgba(white, 0) url(../../img/akvo.orgLogo.svg) center center no-repeat;
                            text-indent: -9999px;
                            background-size: 70px 42px;
                            &:hover {
                                background: rgba(white, 0.1) url(../../img/akvo.orgLogo.svg) center center no-repeat;
                                text-indent: -9999px;
                                background-size: 70px 42px;
                            }
                            @include responsive(small-max-screens) {
                                width: 100%;
                                background: rgba(white, 0) url(../../img/akvo.orgLogo.svg) center center no-repeat;
                                background-size: 80px auto;
                                &:hover {
                                    background: rgba(white, 0.1) url(../../img/akvo.orgLogo.svg) center center no-repeat;
                                    background-size: 80px auto;
                                }
                            }
                        }
                    }
                }
            }
        }
    }
}

#footer-body {
    text-align: center;
    font-size: 0;
    .navbar-nav {
        display: inline-block;
        float: none;
        font-size: 14px;
    }
}

/* GENERIC STRUCTURE and TEXT STYLES */
.touch-navbar {
    margin-top: -10px;
    @include responsive(small-max-screens) {
        margin-top: -15px;
    }
}

.center-text {
    text-align: center;
}

.detailedInfo {
    font-size: 0.875em;
    text-transform: uppercase;
    font-weight: bold;
    color: $akvoBlack;
}

h4.detailedInfo {
    margin-bottom: 0.25em;
    color: $akvoBlack;
}

.progress-bar-info {
    background-color: $secondary1;
}

/* LISTINGS */
#map {
    height: 400px;
    @include responsive(small-max-screens) {
        display: none;
    }
}

.searchContainer {
    position: relative;
    #search {
        .showFilters {
            /*background-color: rgba(white,0.2);
            border: 1px solid rgba($rsrGreen, 0);
            color: white;*/
            color: white;
            border: 1px solid rgba(white, 0.2);
            transition: all 0.4s ease-in;
            &:hover {
                background: rgba($anchorLinkHover, 0);
                border: 1px solid rgba($anchorLinkHover, 0.5);
                color: $anchorLinkHover;
            }
            @include responsive(small-max-screens) {
                display: table;
                top: inherit;
                left: inherit;
                margin: 10px auto 0;
            }
        }
        &.toggled {
            .showFilters {
                background-color: rgba(white, 0.1);
                border: 1px solid rgba($rsrGreen, 0.5);
                color: $rsrGreen;
                &:hover {
                    background: rgba($anchorLinkHover, 0);
                    border: 1px solid rgba($anchorLinkHover, 0.5);
                    color: $anchorLinkHover;
                }
            }
        }
    }
}

.paginationWrap {
    background: rgba(58, 58, 58, 0.05);
    @include border-radius(3px);
    margin-bottom: 15px;
    .pagination {
        li {
            a, span {
                @include responsive(small-max-screens) {
                    padding: 10px 16px;
                    font-size: 18px;
                }
            }
        }
    }
    .sortList {
        display: inline-block;
        padding-left: 0;
        margin: 23px 0 0 0;
        text-align: left;
        @include responsive(small-max-screens) {
            text-align: center;
            margin: 20px auto;
        }

        .dropdown {
            .dropdown-menu {
                li {
                    a {
                        color: $anchorLink;
                    }
                    &.disabled {
                        a {
                            font-weight: bold;
                            color: $anchorLinkHover;
                        }
                    }
                    @include responsive(small-max-screens) {
                        a {
                            color: $anchorLink;
                            padding-top: 10px;
                            padding-bottom: 10px;
                        }
                        &.disabled {
                            a {
                                font-weight: bold;
                                color: $anchorLinkHover;
                            }
                        }
                    }
                }
            }
        }
    }
}

#sidebar-wrapper {
    z-index: 99999;
    position: absolute;
    left: 200px;
    width: 0;
    margin-left: -200px;
    overflow-y: auto;
    background: rgba(white, 0.9);
    @include border-radius(0 0 5px 0);
    @include transition(all 0.5s ease);
    @include box-shadow(2px 2px 5px rgba(0, 0, 0, 0.5));
    .showFilters {
        &:hover {
            color: $anchorLinkHover;
        }
        @include responsive(small-max-screens) {
<<<<<<< HEAD
            padding-top: 20px;
            padding-bottom: 20px;
=======
            padding-top:20px;
            padding-bottom:20px;
>>>>>>> ac12a8a7
        }
    }
    div#filter {
        padding: 5px 15px 15px 15px;
        div {
            .btn-group {
                width: 100%;
                border-top: 1px solid rgba($akvoBlack, 0.1);
                padding: 5px 0;
                select {
                    border-color: rgba($akvoBlack, 0.2);
                }
                label {
                    color: rgba($akvoBlack, 0.5);
                    @include noWrapTxt;
                }
            }
            &:nth-child(1) {
                .btn-group {
                    border-top: none;
                }
            }
        }
    }
}

#page-content-wrapper {
    width: 100%;
    padding: 15px;
}

#wrapper.toggled {
    padding-left: 200px;
    #sidebar-wrapper {
        width: 200px;
    }
    #page-content-wrapper {
        position: absolute;
        margin-right: -200px;
    }
}

#search-filter {
    @include responsive(small-max-screens) {
        padding-bottom: 0;
    }

    #search {
        color: #fff;
        text-align: center;
        @include responsive(small-max-screens) {
            padding-bottom: 0;
        }
    }
    background-color: #241F20;
    p {
        color: lighten($rsrBlue2, 10%);
    }
    div#filter {
        background: darken(rgba(#383334, 1), 0%);
        text-align: center;
    }
}

/************************************************************************
        COMMON STYLES TO PROJECTS, UPDATES & ORGANISATIONS LISTS
************************************************************************/

.main-list {
    li {
        margin-bottom: 30px;
        list-style-type: none;
        padding: 15px 0;
        @include border-radius(3px);
        background: white;
        img {
            border: 1px solid rgba($akvoBlack, 0.05);
            @include box-shadow(0 0 2px rgba($anchorLinkHover, 0));
        }
        &:nth-child(2n+1) {
            background: rgb(238, 238, 238);
        }
        &:last-child {
            margin-bottom: 0;
        }
        h1 {
            margin-top: 0;
            font-size: 1.3em;
        }
        div h4:first-of-type {
            margin-top: 0;
        }
        .thumbImg {
            height: 100%;
            img {
                width: 100%;
            }
        }
        .projectLocation {
            color: rgba($akvoBlack, 0.5);
            margin-top: 0;
        }
        .projectTitle {
            display: block;
            margin: 0 0 3px 0;
        }
        span.userFullName {
            color: rgba($akvoBlack, 0.5);
            margin: 0 0 0px 0;
        }
        .upDateTime {
            color: rgba($akvoBlack, 0.5);
            margin-top: 10px;
        }
        .orgType {
            color: rgba($akvoBlack, 0.5);
        }
        .additionalInfo {
            div {
                span {
                    margin-left: 5px;
                }
            }
        }
    }
    .excerpt {
        @include noWrapBlockTxt;
    }
    &.projects {
        ul {
            li {
                h1 {
                    a {
                        color: $rsrBlue;
                        &:hover {
                            color: $anchorLinkHover;
                        }
                    }
                }
                border: thin solid rgba($rsrBlue, 0);
                @include transition(all 0.2s ease-in);
                .projectSubT {
                    margin-bottom: 0;
                }
                &:nth-child(2n+1) {
                    background: darken(rgba($rsrBlue, 0.05), 10%);
                    border: thin solid rgba($rsrBlue, 0.05);
                }
                .projectLocation {
                    color: rgba($akvoBlack, 0.5);
                }
                &:hover {
                    background: darken(rgba($rsrBlue, 0.1), 0%);
                    border: thin solid rgba($rsrBlue, 0.3);
                }
            }
        }
    }
    &.updates {
        ul {
            li {
                border: thin solid rgba($rsrGreen, 0);
                @include transition(all 0.2s ease-in);
                .orgName {}
                .projectTitle {
                    color: rgba($anchorLink, 1);
                    i {
                        font-size: 1.1em;
                        color: rgba($anchorLink, 1);
                    }
                    &:hover {
                        color: $anchorLinkHover;
                    }
                }
                h1 {
                    a {
                        color: $rsrGreen;
                        &:hover {
                            color: $anchorLinkHover;
                        }
                    }
                }
                &:nth-child(2n+1) {
                    background: darken(rgba($rsrGreen, 0.05), 10%);
                    border: thin solid rgba($rsrGreen, 0.1);
                }
                .projectLocation {
                    color: rgba($akvoBlack, 0.5);
                }
                &:hover {
                    background: darken(rgba($rsrGreen, 0.1), 0%);
                    border: thin solid rgba($rsrGreen, 0.35);
                }
                .excerpt {}
                .excerpt {}
            }
        }
    }
    &.organisations {
        ul {
            li {
                border: thin solid rgba($akvoTvRed, 0);
                @include transition(all 0.2s ease-in);
                i {
                    font-size: 1.1em;
                }
                .projectLocation {}
                .projectTitle {
                    display: block;
                    margin: 0 0 3px 0;
                }
                span.userFullName {
                    margin: 0 0 0px 0;
                }
                .upDateTime {
                    margin-top: 10px;
                }
                .orgType {}
                .additionalInfo {
                    div {
                        color: rgba($akvoBlack, 0.5);
                        span {
                            margin-left: 5px;
                        }
                    }
                }
                h1 {
                    a {
                        color: $akvoTvRed;
                        &:hover {
                            color: $anchorLinkHover;
                        }
                    }
                }
                &:nth-child(2n+1) {
                    background: darken(rgba($akvoTvRed, 0.05), 0);
                    border: thin solid rgba($akvoTvRed, 0.05);
                }
                &:hover {
                    background: darken(rgba($akvoTvRed, 0.1), 0%);
                    border: thin solid rgba($akvoTvRed, 0.35);
                }
                img {
                    @include bw;
                    transition: all 0.2s ease-in;
                }
                &:hover {
                    img {
                        @include colour;
                    }
                }
            }
        }
    }
}

/* PROJECT */
header {
    &.projectHeader {
        margin-bottom: 0;
        padding: 15px 0;
        background: lighten($akvoPurple, 65%);
        border-bottom: 1px solid rgb(248, 248, 248);
        margin-bottom: 15px;
        @include box-shadow(inset 0 2px 6px -5px rgba($akvoBlack, 0.5));
        h1 {
            margin-top: 10px;
            margin-bottom: 0;
            font-size: 1.5em;
            a {
                color: $rsrBlue;
                &:hover {
                    color: $rsrBlue;
                }
            }
        }
        .shareBlock {
            position: relative;
            margin-top: 10px;
            div {
                text-align: right;
                @include responsive(small-max-screens) {
                    text-align: left;
                }

                a {
                    position: relative;
                    top: 0px;
                    @include responsive(small-max-screens) {
                        left: 0;
                        top: 0;
                    }

                    &.fullPdf {
                        @include noWrapTxt;
                    }
                }
            }
            .reportPdf {
                margin-top: 15px;
                text-align: right;
                padding-right: 0;
                @include responsive(small-max-screens) {
                    text-align: left;
                    padding-left: 0;
                }
            }
            .projectLocation {
                color: lighten($akvoBlack, 50%);
                .map-toggle {
                    text-transform: uppercase;
                    font-size: 0.875em;
                    font-weight: bold;
                }
            }
        }
    }
}

#project-map {
    border: 1px solid darken($lightOrange, 10%);
    div.akvo_map {
        width: calc(100%-2px);
        height: 300px;
    }
}

div.projectTopRow {
    position: relative;
    background: rgba(245, 245, 245, 0.5);
    margin-top: 1px;
    margin-bottom: 20px;
    /*border-bottom: 1px solid rgba($akvoBlack, 0.1);*/
    box-shadow: 0 3px 6px rgba($akvoBlack, 0.1);
    #carousel {
        padding: 15px 0;
        margin-left: -15px;
        @include responsive(small-max-screens) {
            margin-left: inherit;
        }

        .carousel-indicators {
            bottom: -5px;
            li {
                border-color: $anchorLink;
                &.active {
                    background-color: $anchorLink;
                }
            }
        }
        .carousel-inner {
            .item {
                text-align: center;
                a {
                    img {
                        max-height: 400px;
                        margin: auto;
                    }
                }
                .carousel-caption {
                    background-color: rgba(255, 255, 255, 0.6);
                    border: thin solid rgba(255, 255, 255, 0.8);
                    bottom: 0px;
                    padding-top: 5px;
                    padding-bottom: 5px;
                    @include border-radius(5px 5px 0 0);
                    h4 {
                        margin-top: 0;
                        margin-bottom: 0;
                        color: $rsrBlue;
                    }
                    p {
                        margin-bottom: 20px;
                        color: $akvoBlack;
                    }
                }
            }
        }
        .carousel-control.right {
            background-image: none;
        }
        .carousel-control.left {
            background-image: none;
        }
    }
    .projectSideInfo {
        padding: 5px 0;
        margin-left: -15px;
        @include responsive(small-max-screens) {
            margin-left: inherit;
        }

        ul {
            margin: 0;
            padding: 0;
            li {
                color: lighten($akvoBlack, 50%);
                list-style-type: none;
                padding-top: 10px;
                padding-bottom: 5px;
                border-bottom: thin solid rgba(230, 230, 230, 0.5);
                border-top: thin solid rgba(248, 248, 248, 0.8);
                &:first-child {
                    padding-top: 5px;
                    border-top: none;
                }
                &:last-child {
                    padding-bottom: 0;
                    border-bottom: none;
                }
                &.projectPartners {
                    padding-bottom: 20px;
                    border-bottom: none;
                    span + div {
                        margin-top: 10px;
                    }
                    a.logoImg {
                        max-width: 50px;
                        img {
                            width: 80%;
                            @include bw;
                            transition: all 0.2s ease-in;
                            &:hover {
                                @include colour;
                            }
                        }
                    }
                    .partType {
                        @include noWrapBlockTxt;
                    }
                    .projectLocation {
                        margin-top: 5px;
                    }
                }
                &.financeBlock {
                    border-top: none;
                    padding: 15px 0 15px 0;
                    background: rgba(white, 0.1);
                    border: thin solid rgba(230, 230, 230, 0.7);
                    @include border-radius(5px);
                    span {
                        margin-left: 15px;
                    }
                    a {
                        margin-left: 15px;
                    }
                }
            }
        }
    }
}

.results {
    ul {
        padding: 5px 0 5px 5px;
        li {
            i {}
        }
    }
}

.indicators, .results {
    padding: 0 0 0 15px;
    dl {
        padding: 5px 0 5px 10px;
        dt, dd {
            display: inline-block;
        }
        dd {
            width: 15%;
        }
        dt {
            width: 85%;
            color: rgba($akvoBlack, 0.4);
            font-weight: normal;
        }
    }
}

div.timelineBlock {
    margin: 15px auto 25px;
    display: none;
    #timeline {
        height: 200px;
    }
}

div.textBlock {
    margin: 10px auto;
    .panel {
        border: 1px solid rgba(235, 235, 235, 0.5);
        .panel-heading {
            padding: 0;
            .panel-title {
                a {
                    display: block;
                    padding: 15px 15px;
                }
            }
        }
        .panel-collapse {
            .panel-body {
                background: rgba($rsrBlue, 0);
            }
        }
    }
    .udpateComponent {
        padding-top: 10px;
        padding-bottom: 15px;
        background: lighten($veryLightOrange, 25%);
        h4 {
            margin-bottom: 10px;
        }
        .updateLinkTitle {
            display: block;
            color: $rsrGreen;
            margin-bottom: 5px;
            i {
                margin-right: 5px;
            }
            &:hover {
                color: $anchorLinkHover;
            }
        }
    }
}

.udpateComponent {
    padding-top: 10px;
    padding-bottom: 15px;
    background: lighten($veryLightOrange, 25%);
    h4 {
        margin-bottom: 10px;
    }
    .updateLinkTitle {
        display: block;
        color: $rsrGreen;
        margin-bottom: 5px;
        i {
            margin-right: 5px;
        }
        &:hover {
            color: $anchorLinkHover;
        }
    }
    .updateLine {
        margin-bottom: 5px;
    }
}

#project-footer {
    margin: 25px auto -16px auto;
    padding-top: 30px;
    padding-bottom: 30px;
    background: lighten($akvoBlack, 83%);
    .detailedInfo {
        color: rgba($akvoPurple, 1);
    }
    #project-footer-right {
        border: 1px solid rgba($akvoBlack, 0.05);
        padding: 1.5em;
    }
}

#draft {
    background: #E04F46;
    color: #fff;
    padding: 10px;
    text-align: center;
    margin-bottom: 20px;
}

#gallery {
    height: 300px;
    background: #ccc;
}

/* Project hierarchy */
.project-hierarchy-window {
    border: 0.1em solid #d3d3d3;
    width: 150px;
    float: left;
    margin: 30px;
    padding: 10px;
    text-align: center;
    @include border-radius(5px);
}

.project-hierarchy-window:hover,
.project-hierarchy-window._jsPlumb_source_hover,
.project-hierarchy-window._jsPlumb_target_hover {
    border: 1px solid orange;
    color: orange;
}

.project-hierarchy-empty-window {
    width: 150px;
    float: left;
    margin: 30px;
}

/* Tooltips */
.tooltip {
    z-index: 99999;
    .tooltip-arrow {}
    .tooltip-inner {
        max-width: 350px;
        padding: 15px;
        background: rgba(white, 0.55);
        border: thin solid rgba($akvoBlack, 0.15);
        color: $akvoBlack;
        @include box-shadow(0 0 2px rgba($akvoBlack, 0.3));
        a {
            font-weight: bold;
        }
    }
}

/* Organisation Page */
.organisationDetail {
    .organisationHeader {
        background: rgba($akvoBlack, 0.05);
    }
    .orgDescr {
        background-color: rgba(lighten($akvoTvRed, 15%), 0.1);
        p {
            padding-left: 20px;
            color: rgba($akvoBlack, 0.45);
        }
    }
    h1 {
        margin-top: 0;
        margin-bottom: 20px;
        color: rgba($akvoTvRed, 1);
        padding-bottom: 10px;
        border-bottom: 1px solid rgba($akvoTvRed, 0.05);
        position: relative;
        i {
            font-size: 0.75em;
            top: -5px;
        }
    }
    .orgLogo {
        padding: 10px 0;
        img {
            width: 35%;
            margin-left: 5px;
        }
    }
    .orgDetails {
        background: rgba(white, 0.65);
        @include border-radius(5px);
        @include responsive(small-max-screens) {
            padding: 10px 15px;
        }
    }
}

/* Update Page */
.updateMain {
    h1 {
        color: $rsrGreen;
        margin-top: 0;
    }
    .asideUpList {
        .row {
            padding: 15px 0;
            &:nth-of-type(2n+1) {
                background-color: rgba($rsrGreen, 0.1);
            }
            h5 {
                margin-top: 0;
            }
        }
    }
}

/* Cookie */

#cookie-law {
    position: fixed;
    bottom: 0;
    z-index: 9999;
    @include box-shadow(0px -2px 3px rgba($akvoBlack, 0.55));
    width: 100%;
    background: darken($akvoPurple, 15%);
    p {
        padding: 15px 0;
        text-align: center;
        color: white;
        margin: 0;
        font-size: 1.1em;
        a {
            font-weight: bold;
        }
    }
}

/*   Version Banner */
#versionBanner {
    box-sizing: border-box;
    position: fixed;
    max-height: 60px;
    bottom: 0px;
    right:0;
    z-index:21322;
    @include border-radius(3px 3px 0 0);
    background-color: rgba($akvoTvRed, 0.9);
    border-top: 1px solid rgba($anchorLinkHover, 0.5);
    border-left: 1px solid rgba($anchorLinkHover, 0.5);
    box-shadow: -1px -5px 6px rgba($akvoBlack, 0.4);
    color: $akvoTvRed;
    div {
        padding: 15px 15px 15px 8px;
        background:rgba(white,0.95);
        .closeBtn {
            padding:5px 8px;
            background:$anchorLink;
            @include border-radius(3px);
            margin-right:10px;
            color:white;
            &:hover {
                background:$anchorLinkHover;
            }
        }
    }
}<|MERGE_RESOLUTION|>--- conflicted
+++ resolved
@@ -54,11 +54,7 @@
 
 img {
     max-width: 100%;
-<<<<<<< HEAD
     .gmnoprint & {
-=======
-    .gmnoprint  & {
->>>>>>> ac12a8a7
         max-width: none;
     }
 }
@@ -766,13 +762,8 @@
             color: $anchorLinkHover;
         }
         @include responsive(small-max-screens) {
-<<<<<<< HEAD
             padding-top: 20px;
             padding-bottom: 20px;
-=======
-            padding-top:20px;
-            padding-bottom:20px;
->>>>>>> ac12a8a7
         }
     }
     div#filter {
