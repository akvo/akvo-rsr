/*---------------------------------------------------------------------------------

            Title:   Akvo RSR v3 
            Author:  Loic Sans, loic@akvo.org

/*---------------------------------------------------------------------------------*/

@import "library.scss";

html {
    width: 100%;
    overflow-y: scroll;
}

body {
    width: 100%;
    height: 100%;
    color: lighten(rgb(36, 48, 50), 10%);
    line-height: 1.42857;
    text-rendering: optimizelegibility;
    font-family: $bodyFont;
    padding-top: 80px;
}

h1,
h2,
h3,
h4,
h5,
h6 {
    font-family: $titleFont;
    font-weight: normal;
    color: $akvoPurple;
}

a, a:link, a:visited {
    outline: none;
    color: $anchorLink;
    text-decoration: none;
    cursor: pointer;
    -webkit-transition: color 0.2s linear;
    transition: color 0.2s linear;
    &:link {
        -webkit-tap-highlight-color: #fcd700;
    }
    &:hover {
        color: $anchorLinkHover;
    }
}

/****************** Miscellanous Typography ********************/

img {
    max-width: 100%;
    .gmnoprint  & {
        max-width: none; 
    }
}

.noItem {
    color: rgba($akvoPurple, 0.2);
    font-weight: bold;
}

.emTxt {
    color: rgba($akvoPurple, 0.5);
}

.noStyleUl {
    list-style-type: none;
    padding: 0;
    li {
        padding: 0;
    }
}

em {
    font-family: $scriptFont;
    font-size: 1.2em;
    margin: 0 5px 0em 0em;
    font-style: italic;
}

a.moreLink {
    margin-left: 5px;
    padding: 3px 5px;
    background: rgba($anchorLink, 0.2);
    @include border-radius(4px);
    font-weight: bold;
    &:hover {
        background: rgba($anchorLinkHover, 0.8);
        color: white;
    }
}

::-moz-selection {
    background: rgb(114, 205, 255);
    color: #fff;
    text-shadow: none;
}

::selection {
    background: rgb(114, 205, 255);
    color: #fff;
    text-shadow: none;
}

.topMargin {
    margin-top: 15px;
}

.verticalPadding {
    padding: 20px 0;
}

.noInfoBlock {
    background: rgba($akvoBlack, 0.05);
    text-align: center;
    padding: 20px 0;
}

/* Force full-width columns below 570px (when using col-xs-N) */
@include responsive(small-screens) {
    .col-ty-12 {
        float: none;
        width: 100%;
    }
}


a.btn-primary, button.btn-primary {
    border: 1px solid $anchorLink;
    color: white;
    background: $anchorLink;
    &:hover {
        color: white;
        background: $anchorLinkHover;
        border: 1px solid $anchorLinkHover;
    }
}

.dropdown-label {
    display: block;
    color: rgba($rsrGreen, 0.7);
    text-align: left;
}

.btn-group, .form-group {
    button {
        @include border-radius(5px);
    }
}

/* Bootstrap style for typeahead dropdown, to be included in CSS file */
.tt-input, .tt-hint {
<<<<<<< HEAD
    border-radius: 6px 0 0 6px;
=======
    @include border-radius(5px 0 0 5px);
>>>>>>> fdf69d03
}

.input-group-addon:not(:first-child):not(:last-child), .input-group-btn:not(:first-child):not(:last-child), .input-group .form-control:not(:first-child):not(:last-child) {
<<<<<<< HEAD
    border-radius: 6px 0 0 6px;
=======
    @include border-radius(5px 0 0 5px);
>>>>>>> fdf69d03
}

span.twitter-typeahead .tt-dropdown-menu {
    position: absolute;
    top: 100%;
    left: 0;
    z-index: 1000;
    display: none;
    float: left;
    min-width: 160px;
    padding: 5px 0;
    margin: 2px 0 0;
    list-style: none;
    font-size: 14px;
    text-align: left;
    color: #000000;
    background-color: #ffffff;
    border: 1px solid #cccccc;
    border: 1px solid rgba(0, 0, 0, 0.15);
    -webkit-box-shadow: 0 6px 12px rgba(0, 0, 0, 0.175);
    box-shadow: 0 6px 12px rgba(0, 0, 0, 0.175);
    background-clip: padding-box;
}

span.twitter-typeahead .tt-suggestion > p {
    display: block;
    padding: 3px 20px;
    clear: both;
    font-weight: normal;
    line-height: 1.42857143;
    color: #333333;
    white-space: nowrap;
}

span.twitter-typeahead .tt-suggestion > p:hover,
span.twitter-typeahead .tt-suggestion > p:focus {
    color: #ffffff;
    text-decoration: none;
    outline: 0;
    background-color: #428bca;
}

span.twitter-typeahead .tt-suggestion.tt-cursor {
    color: #ffffff;
    background-color: #428bca;
}

span.twitter-typeahead {
    width: 100%;
}

.input-group span.twitter-typeahead {
    display: block !important;
}

.input-group span.twitter-typeahead .tt-dropdown-menu {
    top: 32px !important;
}

.input-group.input-group-lg span.twitter-typeahead .tt-dropdown-menu {
    top: 44px !important;
}

.input-group.input-group-sm span.twitter-typeahead .tt-dropdown-menu {
    top: 28px !important;
}

dl {
    &.dl-horizontal {
        dt {
            text-transform: uppercase;
            text-align: left;
            color: rgba($akvoBlack, 0.4);
            font-weight: normal;
            &.totalFinance {
                margin-top: 30px;
                font-weight: bold;
            }
        }
        dd {
            @include responsive(small-max-screens){
                margin-left: 100px;
            }
            &.totalFinance {
                margin-top: 30px;
                font-weight: bold;
            }
        }
    }
}

label {
    color: $rsrGreen;
    font-weight: normal;
    @include noWrapTxt;
}

/****************************************************************************
                                HEADER + NAVIGATION
****************************************************************************/
nav.navbar-fixed-top {
    background-color: rgba(white, 0.95);
    border: none;
    border-top: 3px solid rgba($rsrBlue, 0.5);
    padding: 5px 0;
    @include box-shadow(0 2px 3px rgba(132, 132, 136, 0.2));
    @include border-radius(0);
    border-bottom: 1px solid rgb(228, 228, 228);
    button.navbar-toggle {
        background: $rsrBlue;
        border: 1px solid $rsrBlue;
        &:hover {
            background: white;
            border: 1px solid $rsrBlue;
            .icon-bar {
                background: $rsrBlue;
            }
        }
    }
    .navbar-brand {
        float: left;
        font-size: 18px;
        line-height: 20px;
        padding: 0 15px 0 0;
        h1 {
            width: 130px;
            top: 0px;
            height: inherit;
            background: url(../../img/rsrLogo.svg) no-repeat 5px center;
            -webkit-background-size: 125px auto;
            background-size: 125px auto;
            text-indent: -9999px;
            margin-top: 0;
            @include responsive(small-max-screens) {
                width: 180px;
                top: -5px;
                height: inherit;
                background: url(../../img/rsrLogo.svg) no-repeat 5px center;
                -webkit-background-size: 175px auto;
                background-size: 175px auto;
                text-indent: -9999px;
                margin-top: 0;
            }
        }
    }
    .navbar-nav {
        li {
            padding-top: 3px;
            &:first-child {}
            a {
                color: $anchorLink;
                font-family: $titleFont;
                border: thin solid transparent;
                &:hover {
                    color: $anchorLinkHover;
                }
                &.active {
                    color: complement($rsrBlue);
                    font-weight: bold;
                    background: rgba($anchorLinkHover, 0.1);
                    @include border-radius(3px);
                    @include responsive(small-max-screens) {
                        background: rgba($anchorLinkHover, 0.1);
                    }
                }
                &.addUpdateBtn {
                    margin-top: 10px;
                    color: white;
                    background-color: $rsrGreen;
                    border-color: $rsrGreen;
                    &:hover {
                        background-color: $anchorLinkHover;
                        border-color: $anchorLinkHover;
                    }
                    @include responsive(small-max-screens) {
                        width: 95%;
                        padding: 10px 5%;
                        margin: 0 auto 10px auto;
                    }
                }
            }
            &.navProject {
                .active {
                    background: darken(rgba($rsrBlue, 0.05), 10%);
                    border: thin solid rgba($rsrBlue, 0.2);
                    @include border-radius(3px);
                    color: $rsrBlue;
                    @include transition(all 0.2s linear);
                    &:hover {
                        background: darken(rgba($rsrBlue, 0), 10%);
                        border: thin solid rgba($rsrBlue, 0);
                        @include border-radius(3px);
                        color: $anchorLinkHover;
                    }
                }
            }
            &.navUpdate {
                .active {
                    background: darken(rgba($rsrGreen, 0.05), 10%);
                    border: thin solid rgba($rsrGreen, 0.2);
                    @include border-radius(3px);
                    color: $rsrGreen;
                    @include transition(all 0.2s linear);
                    &:hover {
                        background: darken(rgba($rsrGreen, 0), 10%);
                        border: thin solid rgba($rsrGreen, 0);
                        @include border-radius(3px);
                        color: $anchorLinkHover;
                    }
                }
            }
            &.navOrganisation {
                .active {
                    background: darken(rgba($akvoTvRed, 0.05), 10%);
                    border: thin solid rgba($akvoTvRed, 0.2);
                    @include border-radius(3px);
                    color: $akvoTvRed;
                    @include transition(all 0.2s linear);
                    &:hover {
                        background: darken(rgba($akvoTvRed, 0), 10%);
                        border: thin solid rgba($akvoTvRed, 0);
                        @include border-radius(3px);
                        color: $anchorLinkHover;
                    }
                }
            }
        }
        &.navbar-right {
            li {
                margin-right: 2px;
                a {
                    padding-left: 5px;
                    padding-right: 5px;
                    @include responsive(small-max-screens) {
                        padding: 10px 15px;
                    }

                    &.active {
                        background: none;
                        color: $anchorLinkHover;
                    }
                }
            }
        }
    }
}

.navbar-inverse {
    .navbar-collapse {
        border-color: rgb(228, 228, 228);
    }
}

.navbar .btn {
    padding: 4px 9px;
}

@include responsive(small-max-screens) {
    body > .navbar > .container .navbar-brand {
        margin-left: 0;
    }
}


/* My RSR stuff */
.myRsrMenu {
    min-height: 100%;
    bottom: 0;
    top: 0;
    h4 {
        padding-top: 15px;
    }
    nav[role=navigation] {
        background: rgba($akvoBlack, 0.05);
        ul {
            li {
                a {
                    color: $anchorLink;
                    font-family: $titleFont;
                    padding-top: 15px;
                    padding-bottom: 15px;
                    @include responsive(small-max-screens) {
                        padding-top: 20px;
                        padding-bottom: 20px;
                    }

                    &:hover {
                        color: $anchorLinkHover;
                        background: rgba($anchorLinkHover, 0.05) url(../../img/carret.png) 98% center no-repeat;
                        background-size: 5px auto;
                    }
                    &.active {
                        color: $anchorLinkHover;
                        font-weight: bold;
                        background: rgba($anchorLinkHover, 0.05) url(../../img/carretWhite.png) 98% center no-repeat;
                        background-size: 5px auto;
                    }
                }
            }
        }
    }
}

#profile {
    .usrAvatar {
        background-color: rgba($akvoBlack, 0);
        padding: 10px 0 10px 0;
    }
}
.table-responsive {
    .media {
        .media-body {
        p{
            max-width:170px;
            @include noWrapTxt;
        @include responsive(small-max-screens) {
            max-width:120px;
            @include noWrapTxt;
            }
        }
    }
    }
}
.twoColumns {
    width: 100%;
    display: block;
    a {
        width:38%;
        padding:2px 1%;
        float:left;
        text-align: center;
        background:rgba($anchorLink,0.2);
        color:$anchorLink;
        margin:2px 5%;
        @include border-radius(3px);
        @include noWrapTxt;
        &:hover {
            background:$anchorLinkHover;
            color:white;
        }
        @include responsive(small-max-screens) {
            width: 95%;
            padding:2px 5%;
            float: none;
            margin: 2px 0 2px 0;
            display: block;
        }
    }
}

#organisations {
    background: darken(rgba($anchorLinkHover, 0.05), 0);
    padding-bottom: 15px;
    @include border-radius(5px);
    @include responsive(small-max-screens) {
        margin-top: 20px;
        margin-bottom: 20px;
        .btn {
            margin: 10px auto;
        }
    }

    ul {
        padding-left: 5px;
        margin-bottom: 25px;
        li {
            list-style-type: none;
        }
    }
    .tt-hint {
        color: #999;
    }
    .tt-dropdown-menu {
        margin-top: 12px;
        padding: 8px 0;
        background-color: #fff;
        border: 1px solid #ccc;
        border: 1px solid rgba(0, 0, 0, 0.2);
        @include border-radius(8px);
        @include box-shadow(0 5px 10px rgba(0, 0, 0, 0.2));
    }
    .tt-suggestion {
        padding: 3px 20px;
        line-height: 24px;
        &.tt-cursor {
            color: #fff;
            background-color: #0097cf;
        }
        p {
            margin: 0;
        }
    }
    .twitter-typeahead {
        width: 100%;
    }
}

/* FOOTER */
body > footer {
    margin-top: 1em;
}

footer {
    .navbar {
        background: $akvoBlack;
        @include border-radius(0);
        #footer-body {
            ul.nav {
                li {
                    padding-top: 10px;
                    padding-bottom: 10px;
                    a {
                        display: block;
                        &[href="http://akvo.org"] {
                            margin: 0;
                            width: 70px;
                            background: url(../../img/akvo.orgLogo.svg) center center no-repeat;
                            text-indent: -9999px;
                            background-size: 70px 42px;
                            @include responsive(small-max-screens) {
                                width: 100%;
                                background-size: 80px auto;
                            }
                        }
                    }
                }
            }
        }
    }
}

#footer-body {
    text-align: center;
    font-size: 0;
    .navbar-nav {
        display: inline-block;
        float: none;
        font-size: 14px;
    }
}

/* GENERIC STRUCTURE and TEXT STYLES */
.touch-navbar {
    margin-top: -10px;
    @include responsive(small-max-screens) {
        margin-top: -15px;
    }
}

.center-text {
    text-align: center;
}

.detailedInfo {
    font-size: 0.875em;
    text-transform: uppercase;
    font-weight: bold;
    color: $akvoBlack;
}

h4.detailedInfo {
    margin-bottom: 0.25em;
    color: $akvoBlack;
}

.progress-bar-info {
    background-color: $secondary1;
}

/* LISTINGS */
#map {
    height: 400px;
    @include responsive(small-max-screens) {
        display:none;
    }
}

.searchContainer {
    position: relative;
    #search {
        .showFilters {
            /*background-color: rgba(white,0.2);
            border: 1px solid rgba($rsrGreen, 0);
            color: white;*/
            color: white;
            border: 1px solid rgba(white, 0.2);
            transition: all 0.4s ease-in;
            &:hover {
                background: rgba($anchorLinkHover, 0);
                border: 1px solid rgba($anchorLinkHover, 0.5);
                color: $anchorLinkHover;
            }
            @include responsive(small-max-screens) {
                display: table;
                top: inherit;
                left: inherit;
                margin: 10px auto 0;
            }
        }
        &.toggled {
            .showFilters {
                background-color: rgba(white, 0.1);
                border: 1px solid rgba($rsrGreen, 0.5);
                color: $rsrGreen;
                &:hover {
                    background: rgba($anchorLinkHover, 0);
                    border: 1px solid rgba($anchorLinkHover, 0.5);
                    color: $anchorLinkHover;
                }
            }
        }
    }
}

.paginationWrap {
    background: rgba(58, 58, 58, 0.05);
    @include border-radius(3px);
    margin-bottom: 15px;
    .pagination {
        li {
            a, span {
                @include responsive(small-max-screens) {
                    padding: 10px 16px;
                    font-size: 18px;
                }
            }
        }
    }
    .sortList {
        display: inline-block;
        padding-left: 0;
        margin: 23px 0 0 0;
        text-align: left;
        @include responsive(small-max-screens) {
            text-align: center;
            margin: 20px auto;
        }

        .dropdown {
            .dropdown-menu {
                li {
                    a {
                        color: $anchorLink;
                    }
                    &.disabled {
                        a {
                            font-weight: bold;
                            color: $anchorLinkHover;
                        }
                    }
                    @include responsive(small-max-screens) {
                        a {
                            color: $anchorLink;
                            padding-top:10px;
                            padding-bottom:10px;
                        }
                        &.disabled {
                            a {
                                font-weight: bold;
                                color: $anchorLinkHover;
                            }
                        }
                    }
                }
            }
        }
    }
}

#sidebar-wrapper {
    z-index: 99999;
    position: absolute;
    left: 200px;
    width: 0;
    margin-left: -200px;
    overflow-y: auto;
    background: rgba(white, 0.9);
    @include border-radius(0 0 5px 0);
    @include transition(all 0.5s ease);
    @include box-shadow(2px 2px 5px rgba(0, 0, 0, 0.5));
    .showFilters {
        &:hover {
            color: $anchorLinkHover;
        }
        @include responsive(small-max-screens) {
            padding-top:20px; 
            padding-bottom:20px; 
        }
    }
    div#filter {
        padding: 5px 15px 15px 15px;
        div {
            .btn-group {
                width: 100%;
                border-top: 1px solid rgba($akvoBlack, 0.1);
                padding: 5px 0;
                select {
                    border-color: rgba($akvoBlack, 0.2);
                }
                label {
                    color: rgba($akvoBlack, 0.5);
                    @include noWrapTxt;
                }
            }
            &:nth-child(1) {
                .btn-group {
                    border-top: none;
                }
            }
        }
    }
}

#page-content-wrapper {
    width: 100%;
    padding: 15px;
}

#wrapper.toggled {
    padding-left: 200px;
    #sidebar-wrapper {
        width: 200px;
    }
    #page-content-wrapper {
        position: absolute;
        margin-right: -200px;
    }
}

#search-filter {
    @include responsive(small-max-screens) {
        padding-bottom: 0;
    }

    #search {
        color: #fff;
        text-align: center;
        @include responsive(small-max-screens) {
            padding-bottom: 0;
        }
    }
    background-color: #241F20;
    p {
        color: lighten($rsrBlue2, 10%);
    }
    div#filter {
        background: darken(rgba(#383334, 1), 0%);
        text-align: center;
    }
}

/************************************************************************
        COMMON STYLES TO PROJECTS, UPDATES & ORGANISATIONS LISTS
************************************************************************/

.main-list {
    li {
        margin-bottom: 30px;
        list-style-type: none;
        padding: 15px 0;
        @include border-radius(3px);
        background: white;
        img {
            border: 1px solid rgba($akvoBlack, 0.05);
            @include box-shadow(0 0 2px rgba($anchorLinkHover, 0));
        }
        &:nth-child(2n+1) {
            background: rgb(238, 238, 238);
        }
        &:last-child {
            margin-bottom: 0;
        }
        h1 {
            margin-top: 0;
            font-size: 1.3em;
        }
        div h4:first-of-type {
            margin-top: 0;
        }
        .thumbImg {
            height: 100%;
            img {
                width: 100%;
            }
        }
        .projectLocation {
            color: rgba($akvoBlack, 0.5);
            margin-top: 0;
        }
        .projectTitle {
            display: block;
            margin: 0 0 3px 0;
        }
        span.userFullName {
            color: rgba($akvoBlack, 0.5);
            margin: 0 0 0px 0;
        }
        .upDateTime {
            color: rgba($akvoBlack, 0.5);
            margin-top: 10px;
        }
        .orgType {
            color: rgba($akvoBlack, 0.5);
        }
        .additionalInfo {
            div {
                span {
                    margin-left: 5px;
                }
            }
        }
    }
    .excerpt {
        @include noWrapBlockTxt;
    }
    &.projects {
        ul {
            li {
                h1 {
                    a {
                        color: $rsrBlue;
                        &:hover {
                            color: $anchorLinkHover;
                        }
                    }
                }
                border: thin solid rgba($rsrBlue, 0);
                @include transition(all 0.2s ease-in);
                .projectSubT {
                    margin-bottom: 0;
                }
                &:nth-child(2n+1) {
                    background: darken(rgba($rsrBlue, 0.05), 10%);
                    border: thin solid rgba($rsrBlue, 0.05);
                }
                .projectLocation {
                    color: rgba($akvoBlack, 0.5);
                }
                &:hover {
                    background: darken(rgba($rsrBlue, 0.1), 0%);
                    border: thin solid rgba($rsrBlue, 0.3);
                }
            }
        }
    }
    &.updates {
        ul {
            li {
                border: thin solid rgba($rsrGreen, 0);
                @include transition(all 0.2s ease-in);
                .orgName {}
                .projectTitle {
                    color: rgba($anchorLink, 1);
                    i {
                        font-size: 1.1em;
                        color: rgba($anchorLink, 1);
                    }
                    &:hover {
                        color: $anchorLinkHover;
                    }
                }
                h1 {
                    a {
                        color: $rsrGreen;
                        &:hover {
                            color: $anchorLinkHover;
                        }
                    }
                }
                &:nth-child(2n+1) {
                    background: darken(rgba($rsrGreen, 0.05), 10%);
                    border: thin solid rgba($rsrGreen, 0.10);
                }
                .projectLocation {
                    color: rgba($akvoBlack, 0.5);
                }
                &:hover {
                    background: darken(rgba($rsrGreen, 0.1), 0%);
                    border: thin solid rgba($rsrGreen, 0.35);
                }
                .excerpt {
                }
                .excerpt {}
            }
        }
    }
    &.organisations {
        ul {
            li {
                border: thin solid rgba($akvoTvRed, 0);
                @include transition(all 0.2s ease-in);
                i {
                    font-size: 1.1em;
                }
                .projectLocation {}
                .projectTitle {
                    display: block;
                    margin: 0 0 3px 0;
                }
                span.userFullName {
                    margin: 0 0 0px 0;
                }
                .upDateTime {
                    margin-top: 10px;
                }
                .orgType {}
                .additionalInfo {
                    div {
                        color: rgba($akvoBlack, 0.5);
                        span {
                            margin-left: 5px;
                        }
                    }
                }
                h1 {
                    a {
                        color: $akvoTvRed;
                        &:hover {
                            color: $anchorLinkHover;
                        }
                    }
                }
                &:nth-child(2n+1) {
                    background: darken(rgba($akvoTvRed, 0.05), 0);
                    border: thin solid rgba($akvoTvRed, 0.05);
                }
                &:hover {
                    background: darken(rgba($akvoTvRed, 0.1), 0%);
                    border: thin solid rgba($akvoTvRed, 0.35);
                }
                img {
                    @include bw;
                    transition: all 0.2s ease-in;
                }
                &:hover {
                    img {
                        @include colour;
                    }
                }
            }
        }
    }
}

/* PROJECT */
header {
    &.projectHeader {
        margin-bottom: 0;
        padding: 15px 0;
        background: lighten($akvoPurple, 65%);
        border-bottom: 1px solid rgb(248, 248, 248);
        margin-bottom: 15px;
        @include box-shadow(inset 0 2px 6px -5px rgba($akvoBlack, 0.5));
        h1 {
            margin-top: 10px;
            margin-bottom: 0;
            font-size: 1.5em;
            a {
                color: $rsrBlue;
                &:hover {
                    color: $rsrBlue;
                }
            }
        }
        .shareBlock {
            position: relative;
            margin-top: 10px;
            div {
                text-align: right;
                @include responsive(small-max-screens) {
                    text-align: left;
                }

                a {
                    position: relative;
                    top: 0px;
                    @include responsive(small-max-screens) {
                        left: 0;
                        top: 0;
                    }

                    &.fullPdf {
                        @include noWrapTxt;
                    }
                }
            }
            .reportPdf {
                margin-top: 15px;
                text-align: right;
                padding-right: 0;
                @include responsive(small-max-screens) {
                    text-align: left;
                    padding-left: 0;
                }
            }
            .projectLocation {
                color: lighten($akvoBlack, 50%);
                .map-toggle {
                    text-transform: uppercase;
                    font-size: 0.875em;
                    font-weight: bold;
                }
            }
        }
    }
}

#project-map {
    border: 1px solid darken($lightOrange, 10%);
    div.akvo_map {
        width: calc(100%-2px);
        height: 300px;
    }
}

div.projectTopRow {
    position: relative;
    background: rgba(245, 245, 245, 0.5);
    margin-top: 1px;
    margin-bottom: 20px;
    /*border-bottom: 1px solid rgba($akvoBlack, 0.1);*/
    box-shadow: 0 3px 6px rgba($akvoBlack, 0.1);
    #carousel {
        padding: 15px 0;
        margin-left: -15px;
        @include responsive(small-max-screens) {
            margin-left: inherit;
        }

        .carousel-indicators {
            bottom: -5px;
            li {
                border-color: $anchorLink;
                &.active {
                    background-color: $anchorLink;
                }
            }
        }
        .carousel-inner {
            .item {
                text-align: center;
                a {
                    img {
                        max-height: 400px;
                        margin: auto;
                    }
                }
                .carousel-caption {
                    background-color: rgba(255, 255, 255, 0.6);
                    border: thin solid rgba(255, 255, 255, 0.8);
                    bottom: 0px;
                    padding-top: 5px;
                    padding-bottom: 5px;
                    @include border-radius(5px 5px 0 0);
                    h4 {
                        margin-top: 0;
                        margin-bottom: 0;
                        color: $rsrBlue;
                    }
                    p {
                        margin-bottom: 20px;
                        color: $akvoBlack;
                    }
                }
            }
        }
        .carousel-control.right {
            background-image: none;
        }
        .carousel-control.left {
            background-image: none;
        }
    }
    .projectSideInfo {
        padding: 5px 0;
        margin-left: -15px;
        @include responsive(small-max-screens) {
            margin-left: inherit;
        }

        ul {
            margin: 0;
            padding: 0;
            li {
                color: lighten($akvoBlack, 50%);
                list-style-type: none;
                padding-top: 10px;
                padding-bottom: 5px;
                border-bottom: thin solid rgba(230, 230, 230, 0.5);
                border-top: thin solid rgba(248, 248, 248, 0.8);
                &:first-child {
                    padding-top: 5px;
                    border-top: none;
                }
                &:last-child {
                    padding-bottom: 0;
                    border-bottom: none;
                }
                &.projectPartners {
                    padding-bottom: 20px;
                    border-bottom: none;
                    span + div {
                        margin-top: 10px;
                    }
                    a.logoImg {
                        max-width: 50px;
                        img {
                            width: 80%;
                            @include bw;
                            transition: all 0.2s ease-in;
                            &:hover {
                                @include colour;
                            }
                        }
                    }
                    .partType {
                        @include noWrapBlockTxt;
                    }
                    .projectLocation {
                        margin-top: 5px;
                    }
                }
                &.financeBlock {
                    border-top: none;
                    padding: 15px 0 15px 0;
                    background: rgba(white, 0.1);
                    border: thin solid rgba(230, 230, 230, 0.7);
                    @include border-radius(5px);
                    span {
                        margin-left: 15px;
                    }
                    a {
                        margin-left: 15px;
                    }
                }
            }
        }
    }
}

.results {
    ul {
        padding: 5px 0 5px 5px;
        li {
            i {}
        }
    }
}

.indicators, .results {
    padding: 0 0 0 15px;
    dl {
        padding: 5px 0 5px 10px;
        dt, dd {
            display: inline-block;
        }
        dd {
            width: 15%;
        }
        dt {
            width: 85%;
            color: rgba($akvoBlack, 0.4);
            font-weight: normal;
        }
    }
}

div.timelineBlock {
    margin: 15px auto 25px;
    display: none;
    #timeline {
        height: 200px;
    }
}

div.textBlock {
    margin: 10px auto;
    .panel {
        border: 1px solid rgba(235, 235, 235, 0.5);
        .panel-heading {
            padding: 0;
            .panel-title {
                a {
                    display: block;
                    padding: 15px 15px;
                }
            }
        }
        .panel-collapse {
            .panel-body {
                background: rgba($rsrBlue, 0);
            }
        }
    }
    .udpateComponent {
        padding-top: 10px;
        padding-bottom: 15px;
        background: lighten($veryLightOrange, 25%);
        h4 {
            margin-bottom: 10px;
        }
        .updateLinkTitle {
            display: block;
            color: $rsrGreen;
            margin-bottom: 5px;
            i {
                margin-right: 5px;
            }
            &:hover {
                color: $anchorLinkHover;
            }
        }
    }
}
    .udpateComponent {
        padding-top: 10px;
        padding-bottom: 15px;
        background: lighten($veryLightOrange, 25%);
        h4 {
            margin-bottom: 10px;
        }
        .updateLinkTitle {
            display: block;
            color: $rsrGreen;
            margin-bottom: 5px;
            i {
                margin-right: 5px;
            }
            &:hover {
                color: $anchorLinkHover;
            }
        }
        .updateLine {
            margin-bottom: 5px;
        }
    }
#project-footer {
    margin: 25px auto -16px auto;
    padding-top: 30px;
    padding-bottom: 30px;
    background: lighten($akvoBlack, 83%);
    .detailedInfo {
        color: rgba($akvoPurple, 1);
    }
    #project-footer-right {
        border: 1px solid rgba($akvoBlack, 0.05);
        padding: 1.5em;
    }
}

#draft {
    background: #E04F46;
    color: #fff;
    padding: 10px;
    text-align: center;
    margin-bottom: 20px;
}

#gallery {
    height: 300px;
    background: #ccc;
}

/* Project hierarchy */
.project-hierarchy-window {
    border: 0.1em solid #d3d3d3;
    width: 150px;
    float: left;
    margin: 30px;
    padding: 10px;
    text-align: center;
    @include border-radius(5px);
}

.project-hierarchy-window:hover,
.project-hierarchy-window._jsPlumb_source_hover,
.project-hierarchy-window._jsPlumb_target_hover {
    border: 1px solid orange;
    color: orange;
}

.project-hierarchy-empty-window {
    width: 150px;
    float: left;
    margin: 30px;
}

/* Tooltips */
.tooltip {
    z-index: 99999;
    .tooltip-arrow {}
    .tooltip-inner {
        max-width: 350px;
        padding: 15px;
        background: rgba(white, 0.55);
        border: thin solid rgba($akvoBlack, 0.15);
        color: $akvoBlack;
        @include box-shadow(0 0 2px rgba($akvoBlack, 0.3));
        a {
            font-weight: bold;
        }
    }
}

/* Organisation Page */
.organisationDetail {
    .organisationHeader {
        background: rgba($akvoBlack, 0.05);
    }
    .orgDescr {
<<<<<<< HEAD
        background-color: rgba($akvoTvRed, 0.05);
=======
        background-color: rgba(lighten($akvoTvRed,15%), 0.1);
>>>>>>> fdf69d03
        p {
            padding-left: 20px;
            color: rgba($akvoBlack, 0.45);
        }
    }
    h1 {
        margin-top: 0;
        margin-bottom: 20px;
        color: rgba($akvoTvRed, 1);
        padding-bottom: 10px;
        border-bottom: 1px solid rgba($akvoTvRed, 0.05);
        position: relative;
        i {
            font-size: 0.75em;
            top: -5px;
        }
    }
    .orgLogo {
        padding: 10px 0;
        img {
            width: 35%;
            margin-left: 5px;
        }
    }
    .orgDetails {
        background: rgba(white, 0.65);
        @include border-radius(5px);
        @include responsive(small-max-screens) {
            padding: 10px 15px;
        }
    }
}

/* Update Page */
.updateMain {
    h1 {
        color: $rsrGreen;
        margin-top: 0;
    }
    .asideUpList {
        .row {
            padding: 15px 0;
            &:nth-of-type(2n+1) {
                background-color: rgba($rsrGreen, 0.1);
            }
            h5 {
                margin-top: 0;
            }
        }
    }
}

/* Cookie */

#cookie-law {
    position: fixed;
    bottom: 0;
    z-index: 9999;
    @include box-shadow(0px -2px 3px rgba($akvoBlack, 0.55));
    width: 100%;
    background: darken($akvoPurple, 15%);
    p {
        padding: 15px 0;
        text-align: center;
        color: white;
        margin: 0;
        font-size: 1.1em;
        a {
            font-weight: bold;
        }
    }
}

/*   Version Banner */
.versionBanner {
    box-sizing: border-box;
    position: fixed;
    max-height: 50px;
    bottom: 0px;
    right: 0px;
    background-color: red;
    @include border-radius(3px 0 0 0);
    background-color: lighten($anchorLinkHover, 40%);
    border-top: 1px solid rgba($anchorLinkHover, 0.5);
    border-left: 1px solid rgba($anchorLinkHover, 0.5);
    box-shadow: -2px -3px 6px rgba($akvoBlack, 0.2);
    div {
        padding: 5px 10px;
    }
}<|MERGE_RESOLUTION|>--- conflicted
+++ resolved
@@ -1,6 +1,6 @@
 /*---------------------------------------------------------------------------------
 
-            Title:   Akvo RSR v3 
+            Title:   Akvo RSR v3
             Author:  Loic Sans, loic@akvo.org
 
 /*---------------------------------------------------------------------------------*/
@@ -53,7 +53,7 @@
 img {
     max-width: 100%;
     .gmnoprint  & {
-        max-width: none; 
+        max-width: none;
     }
 }
 
@@ -153,19 +153,11 @@
 
 /* Bootstrap style for typeahead dropdown, to be included in CSS file */
 .tt-input, .tt-hint {
-<<<<<<< HEAD
-    border-radius: 6px 0 0 6px;
-=======
     @include border-radius(5px 0 0 5px);
->>>>>>> fdf69d03
 }
 
 .input-group-addon:not(:first-child):not(:last-child), .input-group-btn:not(:first-child):not(:last-child), .input-group .form-control:not(:first-child):not(:last-child) {
-<<<<<<< HEAD
-    border-radius: 6px 0 0 6px;
-=======
     @include border-radius(5px 0 0 5px);
->>>>>>> fdf69d03
 }
 
 span.twitter-typeahead .tt-dropdown-menu {
@@ -751,8 +743,8 @@
             color: $anchorLinkHover;
         }
         @include responsive(small-max-screens) {
-            padding-top:20px; 
-            padding-bottom:20px; 
+            padding-top:20px;
+            padding-bottom:20px;
         }
     }
     div#filter {
@@ -1376,11 +1368,7 @@
         background: rgba($akvoBlack, 0.05);
     }
     .orgDescr {
-<<<<<<< HEAD
-        background-color: rgba($akvoTvRed, 0.05);
-=======
         background-color: rgba(lighten($akvoTvRed,15%), 0.1);
->>>>>>> fdf69d03
         p {
             padding-left: 20px;
             color: rgba($akvoBlack, 0.45);
