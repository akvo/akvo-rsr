/** @jsx React.DOM */

// Akvo RSR is covered by the GNU Affero General Public License.
// See more details in the license.txt file located at the root folder of the
// Akvo RSR module. For additional details on the GNU license please see
// < http://www.gnu.org/licenses/agpl.html >.

var Modal = ReactBootstrap.Modal;
var ModalTrigger = ReactBootstrap.ModalTrigger;
var Button = ReactBootstrap.Button;
var Table = ReactBootstrap.Table;
var Input = ReactBootstrap.Input;

var ResponseModal = React.createClass({displayName: 'ResponseModal',
    render: function () {
        return this.transferPropsTo(
        Modal( {title:this.props.title}, 
          React.DOM.div( {className:"modal-body"}, this.props.response),
          React.DOM.div( {className:"modal-footer"}, Button( {onClick:this.props.onRequestHide}, "Close"))
        )
            );
    }
});

var Employment = React.createClass({displayName: 'Employment',
    getInitialState: function() {
        return {visible: true};
    },

    onDelete: function() {
        this.setState({visible: false});
    },

    render: function() {
        if (this.props.employment.is_approved) {
            return this.state.visible
                ? React.DOM.li(null, this.props.employment.organisation_full.long_name)
                : React.DOM.span(null);
        } else {
            return this.state.visible
                ? React.DOM.li(null, this.props.employment.organisation_full.long_name, " ", React.DOM.i(null, "(Not approved)"))
                : React.DOM.span(null);
        }
    }
});

var EmploymentList = React.createClass({displayName: 'EmploymentList',
    render: function () {
        var employments = this.props.employments.map(function(employment) {
            return (
                Employment( {employment:employment})
                )
        });
        return (
            React.DOM.ul(null, employments)
            );
    }
});

var OrganisationInput = React.createClass({displayName: 'OrganisationInput',
    render: function() {
        return (
                Input( {type:"text", placeholder:"Organisation", id:"organisationInput"} )
            );
    }
});

var CountryInput = React.createClass({displayName: 'CountryInput',
    render: function() {
        return (
                Input( {type:"text", placeholder:"Country (optional)", id:"countriesInput"} )
            );
    }
});

var JobTitleInput = React.createClass({displayName: 'JobTitleInput',
    render: function() {
        return (
                Input( {type:"text", placeholder:"Job title (optional)", id:"jobtitleInput"} )
            );
    }
});

var AddEmploymentForm = React.createClass({displayName: 'AddEmploymentForm',
    getInitialState: function() {
        return {
            title: "",
            response: ""
        };
    },

    postEmployment: function( data ) {
        this.setState({
            response: "Linking user to organisation..."
        });
        $.ajax({
            type: "POST",
            url: this.props.link + "?format=json",
            data : JSON.stringify( data ),
            contentType : 'application/json; charset=UTF-8',
            success: function(response) {
                this.handleAddEmployment(response);
                this.setState({
                    title: "Request successful",
                    response: "Your request is now pending and will have to be approved."
                });
            }.bind(this),
            error: function(xhr, status, err) {
                if (xhr.status == 409) {
                    this.setState({
                        title: "Request failed",
                        response: "You are already connected to this organisation. Only one connection per organisation is allowed."
                    })
                } else {
                    this.setState({
                        title: "Request failed",
                        response: "Request failed, could not connect to organisation."
                    })
                }
            }.bind(this)
        });
    },

    getCountryByName: function( serializedData ) {
        this.setState({
            response: "Retrieving country information..."
        });
        var name = $('#countriesInput').val();
        $.get(this.props.country_link + "?format=json&name=" + name, function( data ) {
            if (data.count == 1) {
                serializedData.country = data.results[0].id;
            }
            this.postEmployment( serializedData );
        }.bind(this))
            .fail(function() {
                this.postEmployment( serializedData );
            }.bind(this)
        );
    },

    getOrgByLongName: function( serializedData ) {
        this.setState({
            response: "Retrieving organisation information..."
        });
        var name = $('#organisationInput').val();
        $.get(this.props.org_link + "?format=json&long_name=" + name, function( data ) {
            if (data.count == 1) {
                serializedData.organisation = data.results[0].id;
                this.getCountryByName( serializedData );
            } else if (data.count > 1) {
                this.setState({
                    title: "Request failed",
                    response: "Request failed, multiple organisations named \"" + name + "\" found. " +
                        "Please send a mail to support@akvo.org to get this resolved."
                })
            } else {
                this.setState({
                    title: "Request failed",
                    response: "Request failed, could not find organisation \"" + name + "\"."
                })
            }
        }.bind(this))
            .fail(function() {
                this.setState({
                    title: "Request failed",
                    response: "Request failed, could not find organisation \"" + name + "\"."
                })
            }.bind(this)
        );
    },

    addEmployment: function() {
        this.setState({
            title: "Sending request",
            response: "Waiting..."
        });

        var serializedData = this.getFormData();
        this.getOrgByLongName( serializedData );
    },

    getFormData: function() {
        return {
            organisation: $('#organisationInput').attr('value_id'),
            country: $('#countriesInput').attr('value_id'),
            job_title: $('#jobtitleInput').val()
        }
    },

    handleAddEmployment: function(employment) {
        this.props.addEmployment(employment);
    },

    render: function() {
        return (
            React.DOM.span(null, 
<<<<<<< HEAD
                React.DOM.h4(null, "Connect with an organisation"),
                React.DOM.form(null, 
=======
                React.DOM.h4(null, "Connect with your employer"),
                React.DOM.form(null,
>>>>>>> d7f1d63a
                    OrganisationInput( {ref:"organisationInput"} ),
                    CountryInput( {ref:"countryInput"} ),
                    JobTitleInput( {ref:"jobtitleInput"} ),
                    ModalTrigger( {modal:ResponseModal( {title:this.state.title, response:this.state.response} )}, 
                        Button( {onClick:this.addEmployment, bsStyle:"primary"}, "Request to join")
                    )
                )
            )
            );
    }
});

var EmploymentApp = React.createClass({displayName: 'EmploymentApp',
    getInitialState: function() {
        return { employments: [] }
    },

    componentDidMount: function() {
        var employments = this.props.source.user.employments;
        if (this.isMounted()) {
            this.setState({
                employments: employments
            });
        }
    },

    addEmployment: function(employment) {
        this.setState({
            employments: this.state.employments.concat([employment])
        })
    },

    render: function() {
        return (
            React.DOM.span(null, 
                React.DOM.h3(null, React.DOM.i( {class:"fa fa-users"}), " My organisations"),
                EmploymentList( {employments:this.state.employments} ),
                AddEmploymentForm( {link:this.props.link, org_link:this.props.org_link,
                    country_link:this.props.country_link, addEmployment:this.addEmployment} )
            )
            );
    }
});

var initial_data = JSON.parse(document.getElementById("initial-data").innerHTML);
var request_link = JSON.parse(document.getElementById("user-request-link").innerHTML);

React.renderComponent(
    EmploymentApp( {source:initial_data, link:request_link.link, org_link:request_link.org_rest_link,
        country_link:request_link.country_rest_link}),
    document.getElementById('organisations')
);<|MERGE_RESOLUTION|>--- conflicted
+++ resolved
@@ -193,14 +193,9 @@
 
     render: function() {
         return (
-            React.DOM.span(null, 
-<<<<<<< HEAD
-                React.DOM.h4(null, "Connect with an organisation"),
-                React.DOM.form(null, 
-=======
+            React.DOM.span(null,
                 React.DOM.h4(null, "Connect with your employer"),
                 React.DOM.form(null,
->>>>>>> d7f1d63a
                     OrganisationInput( {ref:"organisationInput"} ),
                     CountryInput( {ref:"countryInput"} ),
                     JobTitleInput( {ref:"jobtitleInput"} ),
