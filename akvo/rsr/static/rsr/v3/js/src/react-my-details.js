/** @jsx React.DOM */

// Akvo RSR is covered by the GNU Affero General Public License.
// See more details in the license.txt file located at the root folder of the
// Akvo RSR module. For additional details on the GNU license please see
// < http://www.gnu.org/licenses/agpl.html >.

var Modal = ReactBootstrap.Modal;
var ModalTrigger = ReactBootstrap.ModalTrigger;
var Button = ReactBootstrap.Button;
var Table = ReactBootstrap.Table;
var Input = ReactBootstrap.Input;

var ResponseModal = React.createClass({displayName: 'ResponseModal',
    render: function () {
        return this.transferPropsTo(
        Modal( {title:this.props.title},
          React.DOM.div( {className:"modal-body"}, this.props.response),
          React.DOM.div( {className:"modal-footer"}, Button( {onClick:this.props.onRequestHide}, "Close"))
        )
            );
    }
});

var Employment = React.createClass({displayName: 'Employment',
    getInitialState: function() {
        return {visible: true};
    },

    onDelete: function() {
        this.setState({visible: false});
    },

    render: function() {
        if (this.props.employment.is_approved) {
            return (this.state.visible ?
                React.DOM.li(null, this.props.employment.organisation_full.long_name)
                : React.DOM.span(null));
        } else {
            return (this.state.visible ?
                React.DOM.li(null, this.props.employment.organisation_full.long_name, " ", React.DOM.i(null, "(Not approved)"))
                : React.DOM.span(null));
        }
    }
});

var EmploymentList = React.createClass({displayName: 'EmploymentList',
    render: function () {
        var employments = this.props.employments.map(function(employment) {
            return (
                Employment( {employment:employment})
                );
        });
        return (
            React.DOM.ul(null, employments)
            );
    }
});

var OrganisationInput = React.createClass({displayName: 'OrganisationInput',
    render: function() {
        return (
                Input( {type:"text", placeholder:"Organisation", id:"organisationInput"} )
            );
    }
});

var CountryInput = React.createClass({displayName: 'CountryInput',
    render: function() {
        return (
                Input( {type:"text", placeholder:"Country (optional)", id:"countriesInput"} )
            );
    }
});

var JobTitleInput = React.createClass({displayName: 'JobTitleInput',
    render: function() {
        return (
                Input( {type:"text", placeholder:"Job title (optional)", id:"jobtitleInput"} )
            );
    }
});

var AddEmploymentForm = React.createClass({displayName: 'AddEmploymentForm',
    getInitialState: function() {
        return {
            title: "",
            response: ""
        };
    },

    postEmployment: function( data ) {
        this.setState({
            response: "Linking user to organisation..."
        });
        $.ajax({
            type: "POST",
            url: this.props.link + "?format=json",
            data : JSON.stringify( data ),
            contentType : 'application/json; charset=UTF-8',
            success: function(response) {
                this.handleAddEmployment(response);
                this.setState({
                    title: "Request successful",
                    response: "Your request is now pending and will have to be approved."
                });
            }.bind(this),
            error: function(xhr, status, err) {
                if (xhr.status == 409) {
                    this.setState({
                        title: "Request failed",
                        response: "You are already connected to this organisation. Only one connection per organisation is allowed."
                    });
                } else {
                    this.setState({
                        title: "Request failed",
                        response: "Request failed, could not connect to organisation."
                    });
                }
            }.bind(this)
        });
    },

    getCountryByName: function( serializedData ) {
        this.setState({
            response: "Retrieving country information..."
        });
        var name = $('#countriesInput').val();
        $.get(this.props.country_link + "?format=json&name=" + name, function( data ) {
            if (data.count == 1) {
                serializedData.country = data.results[0].id;
            }
            this.postEmployment( serializedData );
        }.bind(this))
            .fail(function() {
                this.postEmployment( serializedData );
            }.bind(this)
        );
    },

    getOrgByLongName: function( serializedData ) {
        this.setState({
            response: "Retrieving organisation information..."
        });
        var name = $('#organisationInput').val();
        $.get(this.props.org_link + "?format=json&long_name=" + name, function( data ) {
            if (data.count == 1) {
                serializedData.organisation = data.results[0].id;
                this.getCountryByName( serializedData );
            } else if (data.count > 1) {
                this.setState({
                    title: "Request failed",
                    response: "Request failed, multiple organisations named \"" + name + "\" found. " +
                        "Please send a mail to support@akvo.org to get this resolved."
                });
            } else {
                this.setState({
                    title: "Request failed",
                    response: "Request failed, could not find organisation \"" + name + "\"."
                });
            }
        }.bind(this))
            .fail(function() {
                this.setState({
                    title: "Request failed",
                    response: "Request failed, could not find organisation \"" + name + "\"."
                });
            }.bind(this)
        );
    },

    addEmployment: function() {
        this.setState({
            title: "Sending request",
            response: "Waiting..."
        });

        var serializedData = this.getFormData();
        this.getOrgByLongName( serializedData );
    },

    getFormData: function() {
        return {
            organisation: $('#organisationInput').attr('value_id'),
            country: $('#countriesInput').attr('value_id'),
            job_title: $('#jobtitleInput').val()
        };
    },

    handleAddEmployment: function(employment) {
        this.props.addEmployment(employment);
    },

    render: function() {
        return (
<<<<<<< HEAD
            React.DOM.span(null, 
                React.DOM.h4(null, "Connect with your employer"),
                React.DOM.form(null, 
=======
            React.DOM.span(null,
                React.DOM.h4(null, "Connect with an organisation"),
                React.DOM.form(null,
>>>>>>> 50d10467
                    OrganisationInput( {ref:"organisationInput"} ),
                    CountryInput( {ref:"countryInput"} ),
                    JobTitleInput( {ref:"jobtitleInput"} ),
                    ModalTrigger( {modal:ResponseModal( {title:this.state.title, response:this.state.response} )},
                        Button( {onClick:this.addEmployment, bsStyle:"primary"}, "Request to join")
                    )
                )
            )
            );
    }
});

var EmploymentApp = React.createClass({displayName: 'EmploymentApp',
    getInitialState: function() {
        return { employments: [] };
    },

    componentDidMount: function() {
        var employments = this.props.source.user.employments;
        if (this.isMounted()) {
            this.setState({
                employments: employments
            });
        }
    },

    addEmployment: function(employment) {
        this.setState({
            employments: this.state.employments.concat([employment])
        });
    },

    render: function() {
        return (
            React.DOM.span(null,
                React.DOM.h3(null, React.DOM.i( {class:"fa fa-users"}), " My organisations"),
                EmploymentList( {employments:this.state.employments} ),
                AddEmploymentForm( {link:this.props.link, org_link:this.props.org_link,
                    country_link:this.props.country_link, addEmployment:this.addEmployment} )
            )
            );
    }
});

var initial_data = JSON.parse(document.getElementById("initial-data").innerHTML);
var request_link = JSON.parse(document.getElementById("user-request-link").innerHTML);

React.renderComponent(
    EmploymentApp( {source:initial_data, link:request_link.link, org_link:request_link.org_rest_link,
        country_link:request_link.country_rest_link}),
    document.getElementById('organisations')
);<|MERGE_RESOLUTION|>--- conflicted
+++ resolved
@@ -193,15 +193,9 @@
 
     render: function() {
         return (
-<<<<<<< HEAD
             React.DOM.span(null, 
                 React.DOM.h4(null, "Connect with your employer"),
-                React.DOM.form(null, 
-=======
-            React.DOM.span(null,
-                React.DOM.h4(null, "Connect with an organisation"),
                 React.DOM.form(null,
->>>>>>> 50d10467
                     OrganisationInput( {ref:"organisationInput"} ),
                     CountryInput( {ref:"countryInput"} ),
                     JobTitleInput( {ref:"jobtitleInput"} ),
