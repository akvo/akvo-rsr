/** @jsx React.DOM */

// Akvo RSR is covered by the GNU Affero General Public License.
// See more details in the license.txt file located at the root folder of the
// Akvo RSR module. For additional details on the GNU license please see
// < http://www.gnu.org/licenses/agpl.html >.

var Button,
    MenuItem,
    Modal,
    SplitButton,
    Table,
    initial_employment_data,
    orgAdmin,
    organisation_data,
    role_data,
    i18n;

// CSRF TOKEN
function getCookie(name) {
    var cookieValue = null;
    if (document.cookie && document.cookie !== "") {
        var cookies = document.cookie.split(";");
        for (var i = 0; i < cookies.length; i++) {
            var cookie = cookies[i].trim();
            // Does this cookie string begin with the name we want?
            if (cookie.substring(0, name.length + 1) == name + "=") {
                cookieValue = decodeURIComponent(cookie.substring(name.length + 1));
                break;
            }
        }
    }
    return cookieValue;
}

var csrftoken = getCookie("csrftoken");

function initReact() {
    // Load globals
    Button = ReactBootstrap.Button;
    MenuItem = ReactBootstrap.MenuItem;
    Modal = ReactBootstrap.Modal;
    SplitButton = ReactBootstrap.SplitButton;
    Table = ReactBootstrap.Table;

    var InviteRow = React.createClass({displayName: "InviteRow",
        getInitialState: function() {
            return {
                button_text: "+",
                button_style: "success"
            };
        },

        handleRowClick: function() {
            if (this.state.button_style === "success") {
                this.props.addRow();
                this.setState({
                    button_text: "x",
                    button_style: "danger"
                });
            } else {
                this.props.deleteRow(this.props.rowId);
            }
        },

        render: function() {
            var orgs = organisation_data.map(function(org) {
                return (
                    React.createElement("option", {key: org.id, value: org.id}, 
                        org.name
                    )
                );
            });

            var roles = role_data.map(function(role) {
                return (
                    React.createElement("option", {key: role.id, value: role.id}, 
                        role.name
                    )
                );
            });

            var thisButton = React.createElement(
                Button,
                {
                    bsStyle: this.state.button_style,
                    onClick: this.handleRowClick
                },
                this.state.button_text
            );

            return (
                React.createElement("tr", {className: "invite-row"}, 
                    React.createElement("td", null, 
                        React.createElement("input", {
                            className: "form-control", 
                            type: "email", 
                            placeholder: i18n.email_text, 
                            maxLength: "254", 
                            required: "required"}
                        )
                    ), 
                    React.createElement("td", null, 
                        React.createElement("select", {className: "form-control org-select", defaultValue: ""}, 
                            React.createElement("option", {value: ""}, i18n.select_org_text), 
                            orgs
                        )
                    ), 
                    React.createElement("td", null, 
                        React.createElement("select", {className: "form-control role-select", defaultValue: ""}, 
                            React.createElement("option", {value: ""}, i18n.select_role_text), 
                            roles
                        )
                    ), 
                    React.createElement("td", null, thisButton)
                )
            );
        }
    });

    var InviteTable = React.createClass({displayName: "InviteTable",
        getInitialState: function() {
            return {
                rows: [0]
            };
        },

        addRow: function() {
            var currentRows = this.state.rows;
            var max = 0;
            for (var i = 0; i < currentRows.length; i++) {
                if (currentRows[i] > max) {
                    max = currentRows[i];
                }
            }
            currentRows.push(max + 1);

            this.setState({ rows: currentRows });
        },

        deleteRow: function(key) {
            var currentRows = this.state.rows;
            for (var i = 0; i < currentRows.length; i++) {
                if (currentRows[i] === key) {
                    currentRows.splice(i, 1);

                    this.setState({ rows: currentRows });
                    break;
                }
            }
        },

        render: function() {
            var thisTable = this;

            var rows = this.state.rows.map(function(row) {
                return React.createElement(InviteRow, {
                    key: row,
                    rowId: row,
                    addRow: thisTable.addRow,
                    deleteRow: thisTable.deleteRow
                });
            });

            return React.createElement(
                Table,
                { striped: true, id: "invite-table" },
                React.createElement(
                    "thead",
                    null,
                    React.createElement(
                        "tr",
                        null,
                        React.createElement("th", null, i18n.email_text),
                        React.createElement("th", null, i18n.organisations_text),
                        React.createElement("th", null, i18n.role_text),
                        React.createElement("th")
                    )
                ),
                React.createElement("tbody", null, rows)
            );
        }
    });

    var InviteModal = React.createClass({displayName: "InviteModal",
        getInitialState: function() {
            return {
                disable: false,
                successes: 0,
                showModal: false
            };
        },

        close: function() {
            this.setState({
                showModal: false
            });
        },

        open: function() {
            this.setState({
                showModal: true
            });
        },

        inviteApiCall: function(email, org, role, row) {
            var thisModal = this;

            if (email === "" && org === "" && role === "") {
                // Row without any data, ignore
            } else {
                // Create request
                var url = "/rest/v1/invite_user/?format=json";

                var request = new XMLHttpRequest();
                request.open("POST", url, true);
                request.setRequestHeader("X-CSRFToken", csrftoken);
                request.setRequestHeader("Content-type", "application/x-www-form-urlencoded");

                request.onload = function() {
                    var status = request.status;

                    if (status === 201) {
                        // Remove row
                        row.classList.add("has-success");
                        var button = row.querySelector("button");
                        button.parentNode.removeChild(button);
                        setTimeout(function() {
                            if (row.parentNode.querySelectorAll("tr").length === 1) {
                                // Only one row left, close modal
                                thisModal.close();
                            }
                            row.parentNode.removeChild(row);
                        }, 3000);
                    } else if (status === 400) {
                        // Missing data
                        var missingData = JSON.parse(request.responseText).missing_data;
                        for (var i = 0; i < missingData.length; i++) {
                            var fields = row.querySelectorAll("td");
                            var field = missingData[i];
                            if (field === "email") {
                                fields[0].classList.add("has-error");
                            } else if (field === "organisation") {
                                fields[1].classList.add("has-error");
                            } else if (field === "group") {
                                fields[2].classList.add("has-error");
                            }
                        }
                    } else {
                        // Forbidden or general error
                        row.classList.add("has-error");
                    }
                };

                var data =
                    "user_data=" +
                    JSON.stringify({
                        email: email,
                        organisation: org,
                        group: role
                    });

                request.send(data);
            }
        },

        sendInvite: function() {
            // Disable invite button
            this.setState({
                disable: true
            });

            var inviteTable = document.getElementById("invite-table");
            var inviteRows = inviteTable.querySelectorAll(".invite-row");
            for (var i = 0; i < inviteRows.length; i++) {
                var inviteRow = inviteRows[i];
                var emailInput = inviteRow.querySelector("input").value;
                var orgInput = inviteRow.querySelector(".org-select").value;
                var roleInput = inviteRow.querySelector(".role-select").value;
                this.inviteApiCall(emailInput, orgInput, roleInput, inviteRow);
            }

            // Enable invite button again
            var thisInviteModal = this;
            setTimeout(function() {
                thisInviteModal.setState({
                    disable: false
                });
            }, 5000);
        },

        render: function() {
            var modalButton = React.createElement(
                Button,
                {
                    className: "btn btn-default btn-sm",
                    onClick: this.open
                },
                React.createElement("i", { className: "glyphicon glyphicon-user" }),
                " +"
            );

            var thisModal = React.createElement(
                Modal,
                {
                    show: this.state.showModal,
                    onHide: this.close,
                    bsSize: "large"
                },
                React.createElement(
                    Modal.Header,
                    { closeButton: true },
                    React.createElement(Modal.Title, null, i18n.invite_users_text)
                ),
                React.createElement(
                    Modal.Body,
                    null,
                    i18n.invite_users_heading,
                    React.createElement("hr"),
                    React.createElement(InviteTable)
                ),
                React.createElement(
                    Modal.Footer,
                    null,
                    React.createElement(Button, { onClick: this.close }, i18n.close_text),
                    React.createElement(
                        Button,
                        {
                            onClick: this.sendInvite,
                            bsStyle: "success",
                            disabled: this.state.disable
                        },
                        i18n.invite_users_text
                    )
                )
            );

            return (
                React.createElement("div", null, 
                    modalButton, 
                    thisModal
                )
            );
        }
    });

    var DeleteModal = React.createClass({displayName: "DeleteModal",
        getInitialState: function() {
            return {
                showModal: false,
                showButton: false
            };
        },

        componentDidMount: function() {
            var approved = this.props.employment.is_approved;
            if (this.isMounted()) {
                this.setState({
                    showButton: true
                });
            }
        },

        close: function() {
            this.setState({
                showModal: false
            });
        },

        open: function() {
            this.setState({
                showModal: true
            });
        },

        deleteEmployment: function() {
            $.ajax({
                type: "DELETE",
                url: "/rest/v1/employment/" + this.props.employment.id + "/?format=json",
                success: function(data) {
                    this.handleDelete();
                }.bind(this),
                error: function(xhr, status, err) {
                    console.error(this.props.url, status, err.toString());
                }.bind(this)
            });
        },

        handleDelete: function() {
            this.props.onDeleteToggle();
        },

        render: function() {
            var modalButton;

            if (!this.state.showButton) {
                modalButton = React.createElement("span");
            } else {
                modalButton = React.createElement(
                    Button,
                    { bsStyle: "danger", bsSize: "xsmall", onClick: this.open },
                    "X"
                );
            }

            var thisModal = React.createElement(
                Modal,
                {
                    show: this.state.showModal,
                    onHide: this.close,
                    employment: this.props.employment,
                    onDeleteToggle: this.props.onDeleteToggle
                },
                React.createElement(
                    Modal.Header,
                    { closeButton: true },
                    React.createElement(Modal.Title, null, i18n.remove_user_text)
                ),
                React.createElement(
                    Modal.Body,
                    null,
                    i18n.remove_text +
                        " " +
                        this.props.employment.user.first_name +
                        " " +
                        this.props.employment.user.last_name +
                        " " +
                        i18n.from_text +
                        " " +
                        this.props.employment.organisation.name +
                        "?"
                ),
                React.createElement(
                    Modal.Footer,
                    null,
                    React.createElement(Button, { onClick: this.close }, i18n.close_text),
                    React.createElement(
                        Button,
                        { onClick: this.deleteEmployment, bsStyle: "danger" },
                        i18n.remove_button_text
                    )
                )
            );
            var group = this.props.employment.group;
            if (group && group.name === "Admins" && !orgAdmin) {
                return React.createElement("span", null);
            } else {
                return (
                    React.createElement("span", null, 
                        modalButton, 
                        thisModal
                    )
                );
            }
        }
    });

    var ApproveModal = React.createClass({displayName: "ApproveModal",
        getInitialState: function() {
            return {
                showModal: false,
                showButton: false
            };
        },

        componentDidMount: function() {
            var approved = this.props.employment.is_approved;
            this.setState({
                showButton: !approved
            });
        },

        close: function() {
            this.setState({
                showModal: false
            });
        },

        open: function() {
            this.setState({
                showModal: true
            });
        },

        onApprove: function() {
            this.setState({
                showButton: false
            });
        },

        approveEmployment: function() {
            var thisModal = this;

            $.ajax({
                type: "POST",
                url: "/rest/v1/employment/" + this.props.employment.id + "/approve/?format=json",
                success: function(data) {
                    thisModal.handleApprove();
                }.bind(this),
                error: function(xhr, status, err) {
                    console.error(this.props.url, status, err.toString());
                }.bind(this)
            });
        },

        handleApprove: function() {
            this.onApprove();
            this.close();
        },

        render: function() {
            var modalButton;

            if (!this.state.showButton) {
                modalButton = React.createElement("span");
            } else {
                modalButton = React.createElement(
                    Button,
                    { bsStyle: "success", bsSize: "xsmall", onClick: this.open },
                    "\u221A"
                );
            }

            var thisModal = React.createElement(
                Modal,
                {
                    show: this.state.showModal,
                    onHide: this.close
                },
                React.createElement(
                    Modal.Header,
                    { closeButton: true },
                    React.createElement(Modal.Title, null, i18n.approve_user_text)
                ),
                React.createElement(
                    Modal.Body,
                    null,
                    i18n.approve_text +
                        " " +
                        this.props.employment.user.first_name +
                        " " +
                        this.props.employment.user.last_name +
                        " " +
                        i18n.at_text +
                        " " +
                        this.props.employment.organisation.name +
                        "?"
                ),
                React.createElement(
                    Modal.Footer,
                    null,
                    React.createElement(Button, { onClick: this.close }, i18n.close_text),
                    React.createElement(
                        Button,
                        { onClick: this.approveEmployment, bsStyle: "success" },
                        i18n.approve_button_text
                    )
                )
            );

            var group = this.props.employment.group;
            if (group && group.name === "Admins" && !orgAdmin) {
                return React.createElement("span", null);
            } else {
                return (
                    React.createElement("span", null, 
                        modalButton, 
                        thisModal
                    )
                );
            }
        }
    });

    var CountryJobTitle = React.createClass({displayName: "CountryJobTitle",
        render: function() {
            var country = this.props.country;
            var job_title = this.props.job_title;
            if (country === "" && job_title === "") {
                return React.createElement("span", null, " ");
            } else {
                var text = "(";
                if (job_title !== "") {
                    text += job_title;
                }
                if (country !== "") {
                    if (job_title !== "") {
                        text += " ";
                    }
                    text += i18n.in_text + " " + country;
                }
                text += ")";
                return React.createElement("span", {className: "small"}, text, "   ");
            }
        }
    });

    var Employment = React.createClass({displayName: "Employment",
        getInitialState: function() {
            return {
                visible: true,
                error: false,
                button_title: "(" + i18n.none_text + ")",
                loading: false
            };
        },

        componentDidMount: function() {
            var group = this.props.employment.group;
            if (this.isMounted() && group !== null) {
                this.setState({
                    button_title: group.name
                });
            }
        },

        isLoading: function(boolean) {
            this.setState({
                loading: boolean
            });
        },

        onDelete: function() {
            this.setState({ visible: false });
        },

        setGroupName: function(group) {
            this.setState({
                button_title: group
            });
        },

        disableButton: function() {
            var group = this.props.employment.group;
            return this.state.loading || (group && group.name === "Admins" && !orgAdmin);
        },

        render: function() {
            var thisEmployment = this;
            var employment_id = this.props.employment.id;
            var setGroupName = this.setGroupName;
            var old_title = this.state.button_title;
            var loading = this.isLoading;

            var other_groups = this.props.employment.other_groups.map(function(group) {
                function setGroup() {
                    loading(true);
                    $.ajax({
                        type: "POST",
                        url:
                            "/rest/v1/employment/" +
                            employment_id +
                            "/set_group/" +
                            group.id +
                            "/?format=json",
                        success: function(data) {
                            setGroupName(group.name);
                            thisEmployment.setState({ error: false });
                            loading(false);
                        }.bind(this),
                        error: function(xhr, status, err) {
                            setGroupName(old_title);
                            loading(false);
                            var json_response;
                            try {
                                json_response = JSON.parse(xhr.responseText);
                            } catch (e) {
                                json_response = { error: xhr.statusText || e };
                            }
                            if (json_response.error == "Employment already exists.") {
                                thisEmployment.setState({ error: true });
                            }
                        }.bind(this)
                    });
                }

                var loadIcon;
                if (thisEmployment.state.loading) {
                    loadIcon = React.createElement("i", { className: "fa fa-spin fa-spinner" });
                } else {
                    loadIcon = React.createElement("span");
                }

                return React.createElement(
                    MenuItem,
                    {
                        eventKey: group.id,
                        key: group.id,
                        onSelect: setGroup
                    },
                    loadIcon,
                    group.name
                );
            });

            if (!this.state.visible) {
                return React.createElement("span");
            } else if (thisEmployment.state.error) {
                return React.createElement(
                    "span",
                    null,
                    React.createElement(
                        SplitButton,
                        {
                            id: employment_id,
                            title: this.state.button_title,
                            disabled: this.disableButton()
                        },
                        other_groups
                    ),
                    "  ",
                    React.createElement(DeleteModal, {
                        employment: this.props.employment,
                        onDeleteToggle: this.onDelete
                    }),
                    " ",
                    React.createElement(ApproveModal, {
                        employment: this.props.employment
                    }),
                    React.createElement("br"),
                    React.createElement(
                        "span",
                        { className: "employment-error" },
                        i18n.employment_exists
                    )
                );
            } else {
                return React.createElement(
                    "span",
                    null,
                    React.createElement(
                        SplitButton,
                        {
                            id: employment_id,
                            title: this.state.button_title,
                            disabled: this.disableButton()
                        },
                        other_groups
                    ),
                    "  ",
                    React.createElement(DeleteModal, {
                        employment: this.props.employment,
                        onDeleteToggle: this.onDelete
                    }),
                    " ",
                    React.createElement(ApproveModal, {
                        employment: this.props.employment
                    })
                );
            }
        }
    });


    var EmploymentRow = React.createClass({displayName: "EmploymentRow",
        render: function() {
            var employmentCell = React.createElement(Employment, {
                employment: this.props.employment,
                key: this.props.employment.id
            });
            var user = this.props.employment.user;
            return (
                React.createElement("tr", null, 
<<<<<<< HEAD
                    React.createElement("td", null, user.email), 
                    React.createElement("td", null, user.first_name), 
                    React.createElement("td", null, user.last_name), 
                    user.can_be_restricted
                        ? React.createElement("td", null, 
                            React.createElement("a", {href: '/myrsr/user_projects/' + user.id + '/'}, 
                                i18n.restrict_project_access
                            )
                        )
                        : React.createElement("td", null), 
                    React.createElement("td", {className: "text-right"}, employmentCell)
=======
                    React.createElement("td", null, this.props.employment.user.email), 
                    React.createElement("td", null, this.props.employment.user.first_name), 
                    React.createElement("td", null, this.props.employment.user.last_name), 
                    React.createElement("td", null, this.props.employment.organisation.name), 
                    React.createElement("td", null, employmentCell)
>>>>>>> e0a84df5
                )
            );
        }
    });

    var UserTable = React.createClass({displayName: "UserTable",
        getInitialState: function() {
            return {
                employments: []
            };
        },

        componentDidMount: function() {
            var employments = this.props.source;
            if (this.isMounted()) {
                this.setState({
                    employments: employments
                });
            }
        },

        render: function() {
            var employments_table = this.state.employments.map(function(employment) {
                return React.createElement(EmploymentRow, {
                    key: employment.id,
                    employment: employment
                });
            });

<<<<<<< HEAD
            var emailCell = React.createElement('th', null, i18n.email_text);
            var firstNameCell = React.createElement('th', null, i18n.first_name_text);
            var lastNameCell = React.createElement('th', null, i18n.last_name_text);
            var projectsCell = React.createElement('th', null, i18n.set_projects);

            var organisationCell = React.createElement('th', {className: "text-right"}, i18n.organisations_text);

            var tableRow = React.createElement('tr', null, emailCell, firstNameCell, lastNameCell, projectsCell, organisationCell);
            var tableHead = React.createElement('thead', null, tableRow);
            var tableBody = React.createElement('tbody', null, employments_table);
=======
            var emailCell = React.createElement("th", null, i18n.email_text);
            var firstNameCell = React.createElement("th", null, i18n.first_name_text);
            var lastNameCell = React.createElement("th", null, i18n.last_name_text);
            var organisationCell = React.createElement("th", null, i18n.organisations_text);
            var roleNameCell = React.createElement("th", null, i18n.role_text);

            var tableRow = React.createElement(
                "tr",
                null,
                emailCell,
                firstNameCell,
                lastNameCell,
                organisationCell,
                roleNameCell
            );
            var tableHead = React.createElement("thead", null, tableRow);
            var tableBody = React.createElement("tbody", null, employments_table);
>>>>>>> e0a84df5

            return React.createElement(Table, { striped: true }, tableHead, tableBody);
        }
    });

    ReactDOM.render(
        React.createElement(UserTable, { source: initial_employment_data }),
        document.getElementById("user_table")
    );

    ReactDOM.render(React.createElement(InviteModal), document.getElementById("invite_button"));
}

var loadJS = function(url, implementationCode, location) {
    //url is URL of external file, implementationCode is the code
    //to be called from the file, location is the location to
    //insert the <script> element

    var scriptTag = document.createElement("script");
    scriptTag.src = url;

    scriptTag.onload = implementationCode;
    scriptTag.onreadystatechange = implementationCode;

    location.appendChild(scriptTag);
};

function loadAndRenderReact() {
    function loadReactBootstrap() {
        var reactBootstrapSrc = document.getElementById("react-bootstrap").src;
        loadJS(reactBootstrapSrc, initReact, document.body);
    }

    function loadReactDOM() {
        var reactDOMSrc = document.getElementById("react-dom").src;
        loadJS(reactDOMSrc, loadReactBootstrap, document.body);
    }

    console.log("No React, load again.");
    var reactSrc = document.getElementById("react").src;
    loadJS(reactSrc, loadReactDOM, document.body);
}

document.addEventListener("DOMContentLoaded", function() {
    // Initial data
    initial_employment_data = JSON.parse(
        document.getElementById("initial-employment-data").innerHTML
    );
    orgAdmin = JSON.parse(document.getElementById("org-admin").innerHTML).org_admin;
    organisation_data = JSON.parse(document.getElementById("organisation-data").innerHTML);
    role_data = JSON.parse(document.getElementById("role-data").innerHTML);
    i18n = JSON.parse(document.getElementById("user-management-text").innerHTML);

    // Check if React is loaded
    if (
        typeof React !== "undefined" &&
        typeof ReactDOM !== "undefined" &&
        typeof ReactBootstrap !== "undefined"
    ) {
        // Render React components
        initReact();
    } else {
        loadAndRenderReact();
    }
});<|MERGE_RESOLUTION|>--- conflicted
+++ resolved
@@ -761,7 +761,6 @@
             var user = this.props.employment.user;
             return (
                 React.createElement("tr", null, 
-<<<<<<< HEAD
                     React.createElement("td", null, user.email), 
                     React.createElement("td", null, user.first_name), 
                     React.createElement("td", null, user.last_name), 
@@ -773,13 +772,6 @@
                         )
                         : React.createElement("td", null), 
                     React.createElement("td", {className: "text-right"}, employmentCell)
-=======
-                    React.createElement("td", null, this.props.employment.user.email), 
-                    React.createElement("td", null, this.props.employment.user.first_name), 
-                    React.createElement("td", null, this.props.employment.user.last_name), 
-                    React.createElement("td", null, this.props.employment.organisation.name), 
-                    React.createElement("td", null, employmentCell)
->>>>>>> e0a84df5
                 )
             );
         }
@@ -809,7 +801,6 @@
                 });
             });
 
-<<<<<<< HEAD
             var emailCell = React.createElement('th', null, i18n.email_text);
             var firstNameCell = React.createElement('th', null, i18n.first_name_text);
             var lastNameCell = React.createElement('th', null, i18n.last_name_text);
@@ -820,25 +811,6 @@
             var tableRow = React.createElement('tr', null, emailCell, firstNameCell, lastNameCell, projectsCell, organisationCell);
             var tableHead = React.createElement('thead', null, tableRow);
             var tableBody = React.createElement('tbody', null, employments_table);
-=======
-            var emailCell = React.createElement("th", null, i18n.email_text);
-            var firstNameCell = React.createElement("th", null, i18n.first_name_text);
-            var lastNameCell = React.createElement("th", null, i18n.last_name_text);
-            var organisationCell = React.createElement("th", null, i18n.organisations_text);
-            var roleNameCell = React.createElement("th", null, i18n.role_text);
-
-            var tableRow = React.createElement(
-                "tr",
-                null,
-                emailCell,
-                firstNameCell,
-                lastNameCell,
-                organisationCell,
-                roleNameCell
-            );
-            var tableHead = React.createElement("thead", null, tableRow);
-            var tableBody = React.createElement("tbody", null, employments_table);
->>>>>>> e0a84df5
 
             return React.createElement(Table, { striped: true }, tableHead, tableBody);
         }
