/*
    Akvo RSR is covered by the GNU Affero General Public License.
    See more details in the license.txt file located at the root folder of the
    Akvo RSR module. For additional details on the GNU license please see
    < http://www.gnu.org/licenses/agpl.html >.
 */

import React from "react";
import PropTypes from "prop-types";
import { connect } from "react-redux";
import "react-select/dist/react-select.css";
import Results from "./Results";

// DatePicker
import DatePicker from "react-datepicker";
import "react-datepicker/dist/react-datepicker.css";

var sortReportIds = function(reports) {
    if (!reports || !reports.ids) {
        return;
    }
    var sorter = function(id1, id2) {
        const a = reports.objects[id1].organisations.length,
            b = reports.objects[id2].organisations.length;

        if (a < b) {
            return -1;
        } else if (b < a) {
            return 1;
        }
        return 0;
    };
    reports.ids.sort(sorter);
};

@connect(store => {
    return {
        reports: store.models.reports,
        project: store.page.project
    };
})
export default class Reports extends React.Component {
    render() {
        const { project, reports } = this.props;
        const report_count = (reports && reports.ids && reports.ids.length) || 0;
        const row_count = Math.round(Math.ceil(report_count / 3)),
            row_indexes = Array.from(Array(row_count).keys()),
            col_indexes = Array.from(Array(3).keys());
        // Order reports so that organisation specific reports are listed at the end
        sortReportIds(reports);
        return (
            <div className="rsrReports">
                {row_indexes.map(row => {
                    return (
                        <div className="row" key={row}>
                            {col_indexes.map(col => {
                                const index = row * 3 + col,
                                    id = reports.ids[index];
                                if (id === undefined) {
                                    return;
                                }
                                return (
                                    <Report
                                        project={project}
                                        report={reports.objects[id]}
                                        key={id}
                                    />
                                );
                            })}
                        </div>
                    );
                })}
            </div>
        );
    }
}

class Report extends React.Component {
    constructor(props) {
        super(props);
        const { report } = props;
        this.state = {
            show_description: true,
            date_selection:
                report.url.indexOf("{start_date}") > -1 || report.url.indexOf("{end_date}") > -1,
            start_date: undefined,
            end_date: undefined
        };
        this.downloadReport = this.downloadReport.bind(this);
        this.toggleDescription = this.toggleDescription.bind(this);
        this.setStartDate = this.setStartDate.bind(this);
        this.setEndDate = this.setEndDate.bind(this);
    }

    downloadReport(format) {
        const { report: { url }, projectId } = this.props;
        let { start_date, end_date } = this.state;
        let download_url;
<<<<<<< HEAD
        download_url = url
            .replace("{format}", format)
            .replace("{project}", project.id)
            .replace("{language_code}", project.currentLanguage);
=======
        download_url = url.replace("{format}", format).replace("{project}", projectId);
        console.log(download_url);
>>>>>>> 2b3148a4
        if (this.state.date_selection) {
            if (end_date && start_date && start_date > end_date) {
                // Swap start and end dates if end date is before start date
                start_date = end_date;
                end_date = this.state.start_date;
            }
            download_url = start_date
                ? download_url.replace("{start_date}", start_date.toISOString())
                : download_url.replace("p_StartDate={start_date}", "");
            download_url = end_date
                ? download_url.replace("{end_date}", end_date.toISOString())
                : download_url.replace("p_EndDate={end_date}", "");
            download_url = download_url.replace(/&+/g, "&").replace(/&$/, "");
        }
        console.log("Downloading report from", download_url);
        this.toggleDescription();
        window.location.assign(download_url);
    }

    toggleDescription() {
        this.setState({ show_description: !this.state.show_description });
    }

    setStartDate(start_date) {
        this.setState({ start_date });
    }

    setEndDate(end_date) {
        this.setState({ end_date });
    }

    render() {
        const { report } = this.props;
        const { show_description, date_selection, start_date, end_date } = this.state;
        const formats = report.formats.map(format => {
            const { icon, name, display_name } = format;
            return (
                <ReportFormatButton
                    download={this.downloadReport}
                    icon={icon}
                    format_name={name}
                    display_name={display_name}
                    url={report.url}
                    key={format.name}
                />
            );
        });
        const date_selectors = (
            <div className="reportDate">
                <div className="startDate">
                    <div>Start Date</div>
                    <DatePicker onChange={this.setStartDate} selected={start_date} />
                </div>
                <div className="endDate">
                    <div>End Date</div>
                    <DatePicker onChange={this.setEndDate} selected={end_date} />
                </div>
            </div>
        );
        return (
            <div className="rsrReport col-sm-6 col-md-4 col-xs-12">
                <div className="reportContainer">
                    <div className="">
                        <h3 className="">{report.title}</h3>
                    </div>
                    <div className="reportDscr">{report.description}</div>
                    <div className="options">
                        {date_selection ? date_selectors : undefined}
                        {formats}
                    </div>
                </div>
            </div>
        );
    }
}
class ReportFormatButton extends React.Component {
    constructor(props) {
        super(props);
        this.onClick = this.onClick.bind(this);
    }

    onClick(e) {
        e.stopPropagation();
        console.log(e);
        this.props.download(this.props.format_name);
    }

    render() {
        const { icon, display_name } = this.props;
        const icon_class = `fa fa-${icon}`,
            text = `Download ${display_name}`;
        return (
            <button className="btn btn-default reportDown" onClick={this.onClick}>
                <i className={icon_class} />
                <span>&nbsp;&nbsp;</span>
                <span>{text}</span>
            </button>
        );
    }
}<|MERGE_RESOLUTION|>--- conflicted
+++ resolved
@@ -96,15 +96,10 @@
         const { report: { url }, projectId } = this.props;
         let { start_date, end_date } = this.state;
         let download_url;
-<<<<<<< HEAD
         download_url = url
             .replace("{format}", format)
-            .replace("{project}", project.id)
+            .replace("{project}", projectId)
             .replace("{language_code}", project.currentLanguage);
-=======
-        download_url = url.replace("{format}", format).replace("{project}", projectId);
-        console.log(download_url);
->>>>>>> 2b3148a4
         if (this.state.date_selection) {
             if (end_date && start_date && start_date > end_date) {
                 // Swap start and end dates if end date is before start date
