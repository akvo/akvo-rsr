/*
 Akvo RSR is covered by the GNU Affero General Public License.
 See more details in the license.txt file located at the root folder of the
 Akvo RSR module. For additional details on the GNU license please see
 < http://www.gnu.org/licenses/agpl.html >.
 */


import React from "react";
import Select from "react-select";
import "react-select/dist/react-select.css";
import {connect} from "react-redux";
// TODO: look at refactoring the actions, moving the dispatch calls out of them. Not entirely trivial...
import {
    fetchModel,
    fetchUser,
    lockSelectedPeriods,
    testFetchModel,
    unlockSelectedPeriods
} from "../actions/model-actions";
import {setPageData} from "../actions/page-actions";
import {
    activateToggleAll,
    noHide,
    periodsThatNeedReporting,
    selectablePeriods,
    selectPeriodsThatNeedReporting,
    showUpdates
} from "../actions/ui-actions";
import {getApprovedUpdates, getDraftUpdates} from "../selectors";
import {fieldValueOrSpinner} from "../utils";

import Results from "./Results";
import {ToggleButton} from "./common";


const dataFromElement = (elementName) => {
    return JSON.parse(document.getElementById(elementName).innerHTML);
};


const modifyUser = (isMEManager) => {
    return (data) => {
        // maintain compatibility with existing updates JSON
        data.approved_organisations = [data.organisation];
        data.isMEManager = isMEManager;
        // transform to common JSON data shape so normalize works in modelsReducer
        return {results: data};
    };
};


@connect((store) => {
    return {
        page: store.page,
        models: store.models,
        ui: store.ui,
        user: store.models.user,
        draftUpdates: getDraftUpdates(store),
        approvedUpdates: getApprovedUpdates(store),
    }
})
export default class App extends React.Component {
    constructor(props) {
        super(props);
        this.showDraft = this.showDraft.bind(this);
        this.showApproved = this.showApproved.bind(this);
        this.unlockSelected = this.unlockSelected.bind(this);
        this.lockSelected = this.lockSelected.bind(this);
        this.selectChange = this.selectChange.bind(this);
        this.state = {selectedOption: undefined}
    }

    fetchUser(userId) {
        fetchModel('user', userId, activateToggleAll);
        this.props.dispatch(
            {type: UPDATE_MODEL_FULFILLED, payload: {model, object}});

    }

    componentDidMount() {
        const project = dataFromElement('project-ids');
        const settings = dataFromElement('settings');
        const strings = dataFromElement('translation-texts');
        this.props.dispatch(setPageData({project, settings, strings}));

        const userId = dataFromElement('endpoint-data').userID;
        const isMEManager = dataFromElement('endpoint-data').isMEManager;
        fetchModel('user', userId, activateToggleAll, modifyUser(isMEManager));

        const projectId = project.project_id;
        fetchModel('results', projectId, activateToggleAll);
        fetchModel('indicators', projectId, activateToggleAll);
        // fetchModel('periods', projectId, [activateToggleAll, selectablePeriods]);
        fetchModel('periods', projectId, activateToggleAll);
        fetchModel('updates', projectId, activateToggleAll);
        fetchModel('comments', projectId, activateToggleAll);
    }


    showDraft() {
        showUpdates(this.props.draftUpdates);
    }

    showApproved() {
        showUpdates(this.props.approvedUpdates);
    }

    unlockSelected() {
        unlockSelectedPeriods();
    }

    lockSelected() {
        lockSelectedPeriods();
    }

    selectChange(e) {
        this.setState({selectedOptions: e});
        e.value();
    }

    needReporting() {
        selectPeriodsThatNeedReporting();
    }

    resetFilters() {
        noHide();
    }

    userIsMEManager() {
        const user = this.props.user;
        return user.fetched ?
            user.objects[user.ids[0]].isMEManager
            : false;
    }

    render() {
        const clearfix = {clear: 'both'};
        const selectOptions = selectablePeriods(this.props.models.periods && this.props.models.periods.ids);
        const needReportingCount = fieldValueOrSpinner(periodsThatNeedReporting(), 'length');
        const needReportingLabel = `Need reporting (${needReportingCount})`;
        const draftUpdateCount = fieldValueOrSpinner(this.props.draftUpdates, 'length');
        const draftUpdateLabel = `Pending approval (${draftUpdateCount})`;
        const approvedUpdateCount = fieldValueOrSpinner(this.props.approvedUpdates, 'length');
        const approvedUpdateLabel = `Approved (${approvedUpdateCount})`;
        const buttonDisabled = !this.props.ui.allFetched;
        const restrictedButtonDisabled = buttonDisabled || !this.userIsMEManager();

        return (
<<<<<<< HEAD
            <div className={'row periodMenuBar'}>
=======
            <div className={'periodMenuBar'}>
>>>>>>> 97a00992
                <div className={'row results-bar-titles'}>
                    <div className="col-sm-6"><h4>Bulk action</h4></div>
                    <div className="col-sm-6"><h4>Filter periods</h4></div>
                </div>
                <div className={'periodBtns'}>
<<<<<<< HEAD
                    <div className={'row'}>
                        <div className={'periodBulkAct col-sm-6'}>
                            <div className={'row'}>
=======
                    <div className={'row'}>                        
                        <div className={'periodFilter col-sm-12'}>
                            <div className={'row'}><h5>Filter periods</h5>
                                <div className="col-xs-12">
                                    <ToggleButton onClick={this.needReporting}
                                                  label={needReportingLabel}
                                                  disabled={buttonDisabled}/>
                                    <ToggleButton onClick={this.showDraft} label={draftUpdateLabel}
                                                  disabled={buttonDisabled}/>
                                    <ToggleButton onClick={this.showApproved}
                                                  label={approvedUpdateLabel}
                                                  disabled={buttonDisabled}/>
                                </div>
                            </div>
                        </div>
                        <div className={'periodBulkAct col-sm-12'}>
                            <div className={'row'}><h5>Bulk action</h5>
>>>>>>> 97a00992
                                <div className="col-xs-6">
                                    <Select options={selectOptions}
                                            value={this.state.selectedOptions}
                                            multi={false} placeholder="Select period(s)"
                                            searchable={false}
                                            clearable={false} onChange={this.selectChange}/>
                                </div>
                                <div className="col-xs-6">
                                    <ToggleButton onClick={this.lockSelected} label="Lock selected"
                                                  disabled={restrictedButtonDisabled}/>
                                    <ToggleButton onClick={this.unlockSelected}
                                                  label="Unlock selected"
                                                  disabled={restrictedButtonDisabled}/>
                                </div>
                            </div>
                        </div>
<<<<<<< HEAD
                        <div className={'periodFilter col-sm-6'}>
                            <div className={'row pull-right'}>
                                <div className="col-xs-4">
                                    <ToggleButton onClick={this.needReporting}
                                                  label={needReportingLabel}
                                                  disabled={buttonDisabled}/>
                                </div>
                                <div className="col-xs-8">
                                    <ToggleButton onClick={this.showDraft} label={draftUpdateLabel}
                                                  disabled={buttonDisabled}/>
                                    <ToggleButton onClick={this.showApproved}
                                                  label={approvedUpdateLabel}
                                                  disabled={buttonDisabled}/>
                                </div>
                            </div>
                        </div>
=======
>>>>>>> 97a00992
                    </div>
                </div>
                <div style={clearfix}></div>
                <Results parentId="results"/>
            </div>
        );
    }
}<|MERGE_RESOLUTION|>--- conflicted
+++ resolved
@@ -147,21 +147,12 @@
         const restrictedButtonDisabled = buttonDisabled || !this.userIsMEManager();
 
         return (
-<<<<<<< HEAD
-            <div className={'row periodMenuBar'}>
-=======
             <div className={'periodMenuBar'}>
->>>>>>> 97a00992
                 <div className={'row results-bar-titles'}>
                     <div className="col-sm-6"><h4>Bulk action</h4></div>
                     <div className="col-sm-6"><h4>Filter periods</h4></div>
                 </div>
                 <div className={'periodBtns'}>
-<<<<<<< HEAD
-                    <div className={'row'}>
-                        <div className={'periodBulkAct col-sm-6'}>
-                            <div className={'row'}>
-=======
                     <div className={'row'}>                        
                         <div className={'periodFilter col-sm-12'}>
                             <div className={'row'}><h5>Filter periods</h5>
@@ -179,7 +170,6 @@
                         </div>
                         <div className={'periodBulkAct col-sm-12'}>
                             <div className={'row'}><h5>Bulk action</h5>
->>>>>>> 97a00992
                                 <div className="col-xs-6">
                                     <Select options={selectOptions}
                                             value={this.state.selectedOptions}
@@ -196,25 +186,6 @@
                                 </div>
                             </div>
                         </div>
-<<<<<<< HEAD
-                        <div className={'periodFilter col-sm-6'}>
-                            <div className={'row pull-right'}>
-                                <div className="col-xs-4">
-                                    <ToggleButton onClick={this.needReporting}
-                                                  label={needReportingLabel}
-                                                  disabled={buttonDisabled}/>
-                                </div>
-                                <div className="col-xs-8">
-                                    <ToggleButton onClick={this.showDraft} label={draftUpdateLabel}
-                                                  disabled={buttonDisabled}/>
-                                    <ToggleButton onClick={this.showApproved}
-                                                  label={approvedUpdateLabel}
-                                                  disabled={buttonDisabled}/>
-                                </div>
-                            </div>
-                        </div>
-=======
->>>>>>> 97a00992
                     </div>
                 </div>
                 <div style={clearfix}></div>
