--- conflicted
+++ resolved
@@ -264,11 +264,7 @@
 
     render() {
         const clearfix = {clear: 'both'};
-<<<<<<< HEAD
-        const openCloseLabel = this.openResults() ? 'Open all' : 'Close all';
-=======
-        const openCloseLabel = openOrCloseResults(this.activeKey()) ? 'Overview' : 'Close all';
->>>>>>> 87f90e0f
+        const openCloseLabel = this.openResults() ? 'Full view' : 'Overview';
         const selectOptions = selectablePeriods(this.props.models.periods && this.props.models.periods.ids);
         let value, icon;
         ({value, icon} = fieldValueOrSpinner(this.props.needReportingPeriods, 'length'));
@@ -278,32 +274,18 @@
         ({value, icon} = fieldValueOrSpinner(this.props.approvedPeriods, 'length'));
         const approvedUpdateLabel = <ButtonLabel label="Approved " value={value} icon={icon}/>;
         const buttonDisabled = !this.props.ui.allFetched;
-        const noFilterDisabled = buttonDisabled || !this.props.ui.hide;
+        const resetFilterDisabled = buttonDisabled || !this.props.ui.hide;
         const restrictedButtonDisabled = buttonDisabled || !this.userIsMEManager();
 
         return (
             <div className={'periodMenuBar'}>
                 <div className={'periodBtns'}>
-                    <div className={'row'}>                        
-<<<<<<< HEAD
-                        <div className={'periodFilter col-sm-2'}>
-                            <div className={'row'}><h5>Folding</h5>
+                    <div className={'row'}>
+                        <div className={'periodFilter col-sm-6'}>
+                            <div className={'row'}><h5>Filter periods</h5>
                                 <div className="col-xs-12">
-                                    <ToggleButton onClick={this.toggleAll} label={openCloseLabel}
-                                                  disabled={buttonDisabled}/>
-                                    <ToggleButton onClick={this.resetFilters} label="No filter"
-                                                  disabled={noFilterDisabled}/>
-                                </div>
-                            </div>
-                        </div>
-                        <div className={'periodFilter col-sm-4'}>
-=======
-                        <div className={'periodFilter col-sm-6'}>
->>>>>>> 87f90e0f
-                            <div className={'row'}><h5>Filter periods</h5>
-                                <div className="col-xs-12">                                          
                                     <ToggleButton onClick={this.resetFilters} label="Reset filter"
-                                                  disabled={buttonDisabled}/>                              
+                                                  disabled={resetFilterDisabled}/>
                                     <ToggleButton onClick={this.needReporting}
                                                   label={needReportingLabel}
                                                   disabled={buttonDisabled}
@@ -348,14 +330,14 @@
                     </div>
                 </div>
                 <div className={'periodOverview'}>
-                            <div className={'row'}>
-                                <div className="col-xs-12">
-                                    <ToggleButton onClick={this.toggleAll} label={openCloseLabel}
-                                                  disabled={buttonDisabled} className="overviewBtn btn btn-sm btn-default"/>
-
-                                </div>
-                            </div>
+                    <div className={'row'}>
+                        <div className="col-xs-12">
+                            <ToggleButton onClick={this.toggleAll} label={openCloseLabel}
+                                          disabled={buttonDisabled} className="overviewBtn btn btn-sm btn-default"/>
+
                         </div>
+                    </div>
+                </div>
                 <Results parentId="results"/>
             </div>
         );
