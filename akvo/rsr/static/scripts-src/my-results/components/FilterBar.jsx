/*
   Akvo RSR is covered by the GNU Affero General Public License.
   See more details in the license.txt file located at the root folder of the
   Akvo RSR module. For additional details on the GNU license please see
   < http://www.gnu.org/licenses/agpl.html >.
 */

import * as React from "react";
import PropTypes from "prop-types";
import { connect } from "react-redux";
import Select from "react-select";
import "react-select/dist/react-select.css";

import {
    noHide,
    selectablePeriods,
    selectPeriodByDates,
<<<<<<< HEAD
    updateFormClose,
=======
    updateFormClose
>>>>>>> 0d80a9a6
} from "../actions/ui-actions";

import { lockSelectedPeriods, unlockSelectedPeriods } from "../actions/model-actions";

import * as c from "../const";

import {
    getApprovedPeriods,
    getResultsDefaultKeys,
    getNeedReportingPeriods,
    getPendingUpdates
} from "../selectors";

import {
    _,
    fieldValueOrSpinner,
    identicalArrays,
    toggleTree,
    userIsMEManager,
    isResultsKey
} from "../utils";

<<<<<<< HEAD
import {
    ButtonLabel,
    ToggleButton,
} from "./common";
import { collapseChange } from "../actions/collapse-actions";


const InteractiveLabel = ({ label, selector }) => {
    let value, icon;
    ({ value, icon } = fieldValueOrSpinner(selector, 'length'));
    return <ButtonLabel label={label} value={value} icon={icon}/>;
};


const PeriodLockingButtons = ({ user, disabled }) => {
    return userIsMEManager(user) ?
        <div className="col-xs-6">
            <ToggleButton onClick={lockSelectedPeriods}
                          label={_("lock_selected")}
                          disabled={disabled}/>
            <ToggleButton onClick={unlockSelectedPeriods}
                          label={_("unlock_selected")}
                          disabled={disabled}/>
        </div> :
        <div className="col-xs-6">
        </div>;
=======
import { ButtonLabel, ToggleButton } from "./common";
import { collapseChange } from "../actions/collapse-actions";

const InteractiveLabel = ({ label, selector }) => {
    let value, icon;
    ({ value, icon } = fieldValueOrSpinner(selector, "length"));
    return <ButtonLabel label={label} value={value} icon={icon} />;
};

const PeriodLockingButtons = ({ user, disabled }) => {
    return userIsMEManager(user) ? (
        <div className="col-xs-6">
            <ToggleButton
                onClick={lockSelectedPeriods}
                label={_("lock_selected")}
                disabled={disabled}
            />
            <ToggleButton
                onClick={unlockSelectedPeriods}
                label={_("unlock_selected")}
                disabled={disabled}
            />
        </div>
    ) : (
        <div className="col-xs-6" />
    );
>>>>>>> 0d80a9a6
};

@connect(store => {
    return {
        page: store.page,
        keys: store.keys,
        periods: store.models.periods,
        ui: store.ui,
        user: store.models.user,
        pendingUpdates: getPendingUpdates(store),
        approvedPeriods: getApprovedPeriods(store),
        needReportingPeriods: getNeedReportingPeriods(store),
        ResultsDefaultKeys: getResultsDefaultKeys(store)
    };
})
export default class FilterBar extends React.Component {
    static propTypes = {
        callbacks: PropTypes.object.isRequired
    };

    constructor(props) {
        super(props);
        this.selectChange = this.selectChange.bind(this);
        this.toggleAll = this.toggleAll.bind(this);
        this.openResults = this.openResults.bind(this);
<<<<<<< HEAD
        this.state = { selectedOption: undefined, }
=======
        this.state = { selectedOption: undefined };
>>>>>>> 0d80a9a6
    }

    selectChange(e) {
        this.setState({ selectedOption: e });
        e.value();
    }

    createToggleKeys() {
        const open = this.openResults();
        let resultsKeys;
        if(userIsMEManager(this.props.user)) {
            resultsKeys = this.props.ResultsDefaultKeys;
        }
        // construct the array of Collapse activeKeys for the sub-tree
        return toggleTree(open, resultsKeys);
    }

    toggleAll() {
        const keys = this.createToggleKeys();
        keys.map(collapse => {
            collapseChange(collapse.collapseId, collapse.activeKey);
        });
        noHide();
        updateFormClose();
    }

    openResults() {
        // Determine if we should open the full tree or close it
        const activeKey = this.props.keys["results-results"];
        const keys = this.props.keys;
        // if activeKey is identical to the ResultsDefaultKeys selector we are at the "closed"
        // closed view for an M&E manager
        const openCollapses = Object.keys(keys).filter(
            key => isResultsKey(key) && keys[key].length !== 0
        );
        return (
            identicalArrays(activeKey, this.props.ResultsDefaultKeys) && openCollapses.length === 1
        );
    }

    filterButtonClass(button) {
<<<<<<< HEAD
        return this.props.ui.activeFilter === button ?
            'btn btn-sm btn-default filterActive' :
            'btn btn-sm btn-default';
=======
        return this.props.ui.activeFilter === button
            ? "btn btn-sm btn-default filterActive"
            : "btn btn-sm btn-default";
>>>>>>> 0d80a9a6
    }

    filterSelectClass(select) {
        return this.props.ui.activeFilter === select ? "filterActive" : "";
    }

    render() {
        const { page, callbacks, periods } = this.props;
<<<<<<< HEAD
        const openCloseLabel = this.openResults() ? _('overview') : _('full_view');
=======
        const openCloseLabel = this.openResults() ? _("overview") : _("full_view");
>>>>>>> 0d80a9a6
        const selectOptions = selectablePeriods(periods && periods.ids, selectPeriodByDates);
        //TODO: investigate if we can use the React life cycle methods to not render until the
        // translation stings are in place
        const needReportingLabel = (
            <InteractiveLabel
                label={_("needs_reporting") || ""}
                selector={this.props.needReportingPeriods}
            />
        );
        const draftUpdateLabel = (
            <InteractiveLabel
                label={_("pending_approval") || ""}
                selector={this.props.pendingUpdates}
            />
        );
        const approvedUpdateLabel = (
            <InteractiveLabel label={_("approved") || ""} selector={this.props.approvedPeriods} />
        );
        const buttonDisabled = !this.props.ui.allFetched;

        return(
            // TODO: this is a hideously ugly hack to show the filterbar in two modes depending on
            // if we're on the results page or the project page. Needs refactoring!
<<<<<<< HEAD
            page.mode && page.mode.public ?
            <header role="banner" className="periodMenuBar">
=======
            page.mode && page.mode.public ? (
                <header role="banner" className="periodMenuBar">
>>>>>>> 0d80a9a6
                    <nav>
                        <div className={"periodBtns"}>
                            <div className={"row"}>
                                <div className={"periodBulkAct col-sm-6"}>
                                    <h5>View</h5>
                                    <ToggleButton
                                        onClick={this.toggleAll}
                                        label={openCloseLabel}
                                        disabled={buttonDisabled}
                                        className="overviewBtn btn btn-sm btn-default"
                                    />
                                </div>
                                <div className={"periodBulkAct col-sm-6"}>
                                    <div className={"row"}>
                                        <h5>{_("filter_periods")}</h5>
                                        <div className="col-xs-6">
                                            <Select
                                                options={selectOptions}
                                                value={this.state.selectedOption}
                                                multi={false}
                                                placeholder={_("select_periods")}
                                                searchable={false}
                                                clearable={false}
                                                onChange={this.selectChange}
                                                className={this.filterSelectClass(
                                                    c.FILTER_BULK_SELECT
                                                )}
                                            />
                                        </div>
                                        <PeriodLockingButtons
                                            user={this.props.user}
                                            disabled={buttonDisabled}
                                        />
                                    </div>
                                </div>
                            </div>
                        </div>
                    </nav>
<<<<<<< HEAD
                </header> :
            <header role="banner" className="periodMenuBar">
=======
                </header>
            ) : (
                <header role="banner" className="periodMenuBar">
>>>>>>> 0d80a9a6
                    <nav>
                        <div className={"periodBtns"}>
                            <div className={"row"}>
                                <div className={"periodFilter col-sm-6"}>
                                    <div className={"row"}>
                                        <h5>{_("indicator_reporting")}</h5>
                                        <div className="col-xs-12">
                                            <ToggleButton
                                                onClick={callbacks.needReporting}
                                                label={needReportingLabel}
                                                disabled={buttonDisabled}
                                                className={this.filterButtonClass(
                                                    c.FILTER_NEED_REPORTING
                                                )}
                                            />
                                            <ToggleButton
                                                onClick={callbacks.showPending}
                                                label={draftUpdateLabel}
                                                disabled={buttonDisabled}
                                                className={this.filterButtonClass(
                                                    c.FILTER_SHOW_PENDING
                                                )}
                                            />
                                            <ToggleButton
                                                onClick={callbacks.showApproved}
                                                label={approvedUpdateLabel}
                                                disabled={buttonDisabled}
                                                className={this.filterButtonClass(
                                                    c.FILTER_SHOW_APPROVED
                                                )}
                                            />
                                        </div>
                                    </div>
                                </div>
                                <div className={"periodBulkAct col-sm-6"}>
                                    <div className={"row"}>
                                        <h5>{_("filter_periods")}</h5>
                                        <div className="col-xs-6">
                                            <Select
                                                options={selectOptions}
                                                value={this.state.selectedOption}
                                                multi={false}
                                                placeholder={_("select_periods")}
                                                searchable={false}
                                                clearable={false}
                                                onChange={this.selectChange}
                                                className={this.filterSelectClass(
                                                    c.FILTER_BULK_SELECT
                                                )}
                                            />
                                        </div>
                                        <PeriodLockingButtons
                                            user={this.props.user}
                                            disabled={buttonDisabled}
                                        />
                                    </div>
                                </div>
                            </div>
                            <div className={"row"}>
                                <div className="col-xs-12">
                                    <ToggleButton
                                        onClick={this.toggleAll}
                                        label={openCloseLabel}
                                        disabled={buttonDisabled}
                                        className="overviewBtn btn btn-sm btn-default"
                                    />
                                </div>
                            </div>
                        </div>
                    </nav>
                </header>
            )
        );
    }
}<|MERGE_RESOLUTION|>--- conflicted
+++ resolved
@@ -15,11 +15,7 @@
     noHide,
     selectablePeriods,
     selectPeriodByDates,
-<<<<<<< HEAD
     updateFormClose,
-=======
-    updateFormClose
->>>>>>> 0d80a9a6
 } from "../actions/ui-actions";
 
 import { lockSelectedPeriods, unlockSelectedPeriods } from "../actions/model-actions";
@@ -42,34 +38,6 @@
     isResultsKey
 } from "../utils";
 
-<<<<<<< HEAD
-import {
-    ButtonLabel,
-    ToggleButton,
-} from "./common";
-import { collapseChange } from "../actions/collapse-actions";
-
-
-const InteractiveLabel = ({ label, selector }) => {
-    let value, icon;
-    ({ value, icon } = fieldValueOrSpinner(selector, 'length'));
-    return <ButtonLabel label={label} value={value} icon={icon}/>;
-};
-
-
-const PeriodLockingButtons = ({ user, disabled }) => {
-    return userIsMEManager(user) ?
-        <div className="col-xs-6">
-            <ToggleButton onClick={lockSelectedPeriods}
-                          label={_("lock_selected")}
-                          disabled={disabled}/>
-            <ToggleButton onClick={unlockSelectedPeriods}
-                          label={_("unlock_selected")}
-                          disabled={disabled}/>
-        </div> :
-        <div className="col-xs-6">
-        </div>;
-=======
 import { ButtonLabel, ToggleButton } from "./common";
 import { collapseChange } from "../actions/collapse-actions";
 
@@ -96,7 +64,6 @@
     ) : (
         <div className="col-xs-6" />
     );
->>>>>>> 0d80a9a6
 };
 
 @connect(store => {
@@ -122,11 +89,7 @@
         this.selectChange = this.selectChange.bind(this);
         this.toggleAll = this.toggleAll.bind(this);
         this.openResults = this.openResults.bind(this);
-<<<<<<< HEAD
-        this.state = { selectedOption: undefined, }
-=======
         this.state = { selectedOption: undefined };
->>>>>>> 0d80a9a6
     }
 
     selectChange(e) {
@@ -162,21 +125,15 @@
         const openCollapses = Object.keys(keys).filter(
             key => isResultsKey(key) && keys[key].length !== 0
         );
-        return (
+        return(
             identicalArrays(activeKey, this.props.ResultsDefaultKeys) && openCollapses.length === 1
         );
     }
 
     filterButtonClass(button) {
-<<<<<<< HEAD
         return this.props.ui.activeFilter === button ?
-            'btn btn-sm btn-default filterActive' :
-            'btn btn-sm btn-default';
-=======
-        return this.props.ui.activeFilter === button
-            ? "btn btn-sm btn-default filterActive"
-            : "btn btn-sm btn-default";
->>>>>>> 0d80a9a6
+            "btn btn-sm btn-default filterActive" :
+            "btn btn-sm btn-default";
     }
 
     filterSelectClass(select) {
@@ -185,11 +142,7 @@
 
     render() {
         const { page, callbacks, periods } = this.props;
-<<<<<<< HEAD
-        const openCloseLabel = this.openResults() ? _('overview') : _('full_view');
-=======
         const openCloseLabel = this.openResults() ? _("overview") : _("full_view");
->>>>>>> 0d80a9a6
         const selectOptions = selectablePeriods(periods && periods.ids, selectPeriodByDates);
         //TODO: investigate if we can use the React life cycle methods to not render until the
         // translation stings are in place
@@ -213,13 +166,8 @@
         return(
             // TODO: this is a hideously ugly hack to show the filterbar in two modes depending on
             // if we're on the results page or the project page. Needs refactoring!
-<<<<<<< HEAD
-            page.mode && page.mode.public ?
-            <header role="banner" className="periodMenuBar">
-=======
             page.mode && page.mode.public ? (
                 <header role="banner" className="periodMenuBar">
->>>>>>> 0d80a9a6
                     <nav>
                         <div className={"periodBtns"}>
                             <div className={"row"}>
@@ -258,14 +206,9 @@
                             </div>
                         </div>
                     </nav>
-<<<<<<< HEAD
-                </header> :
-            <header role="banner" className="periodMenuBar">
-=======
                 </header>
             ) : (
                 <header role="banner" className="periodMenuBar">
->>>>>>> 0d80a9a6
                     <nav>
                         <div className={"periodBtns"}>
                             <div className={"row"}>
