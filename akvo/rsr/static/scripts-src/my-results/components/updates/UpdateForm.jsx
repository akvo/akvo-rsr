--- conflicted
+++ resolved
@@ -309,7 +309,6 @@
     const actionButtons = getActionButtons(role, update.status, icon);
     return (
         <div className="menuAction">
-<<<<<<< HEAD
             <ul className="nav-pills bottomRow navbar-right">
                 {!isNewUpdate(update) && isAllowedToDelete(user, update)?
                     <li role="presentation" className="removeUpdate">
@@ -317,22 +316,6 @@
                                       className="btn btn-default btn-xs"/>
                     </li>
                 : ''}
-=======
-        {!isNewUpdate(update) && isAllowedToDelete(user, update)?
-            <div role="presentation" className="removeUpdate">
-                <ToggleButton onClick={callbacks.deleteUpdate}
-                              label={_('delete')}
-                              className="btn btn-default btn-xs"
-                              icon={icon}/>
-            </div>
-        : ''}
-            <ul className="nav-pills bottomRow navbar-right">
-                <li role="presentation" className="cancelUpdate">
-                    <ToggleButton onClick={callbacks.onCancel}
-                                  label={_('cancel')}
-                                  className="btn btn-link btn-xs"/>
-                </li>
->>>>>>> a8e65145
                 {actionButtons}
             </ul>
         </div>
@@ -710,15 +693,8 @@
     render() {
         return (
                 <div className="emptyUpdate">
-<<<<<<< HEAD
-                    <ToggleButton onClick={this.newUpdate} label={_('new_update')}
+                    <ToggleButton onClick={this.newUpdate} label={_('add_indicator_value')}
                                   disabled={this.props.disabled} className="btn btn-sm btn-default newUpdate"/>
-=======
-                    <a onClick={this.newUpdate}
-                       className={'btn btn-sm btn-default newUpdate'}>
-                        {_('add_indicator_value')}
-                    </a>
->>>>>>> a8e65145
                 </div>
         )
     }
