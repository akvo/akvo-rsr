--- conflicted
+++ resolved
@@ -185,19 +185,11 @@
         const update = this.props.update;
         return (            
             <span className="UpdateHead">
-<<<<<<< HEAD
-                    <span className="updateName"><UserInfo user_details={update.user_details}/></span>
-                    <span className="updateData">Actual value: <span>{update.data}</span></span>
-                    <span className="updateStatus">{_('update_statuses')[update.status]}</span>
-                    <span>{editUpdateButton}</span>
-                    <span>{updateAlert}</span>
-=======
                 <span className="updateName"><UserInfo user_details={update.user_details}/></span>
                 <span className="updateData">Data: <span>{update.data}</span></span>
                 <span className="updateStatus">{_('update_statuses')[update.status]}</span>
                 <span>{editUpdateButton}</span>
                 <span>{updateAlert}</span>
->>>>>>> 57447587
             </span>
         )
     }
