--- conflicted
+++ resolved
@@ -70,59 +70,6 @@
 };
 
 
-<<<<<<< HEAD
-=======
-const PeriodHeader = ({period, actualValue, user, toggleCheckbox, isChecked, isQualitative,
-                       newUpdateButton, delUpdateAlert, formOpen, isPublic, showLockButton}) => {
-                           const periodStart = displayDate(period.period_start);
-                           const periodEnd = displayDate(period.period_end);
-                           const periodDate = `${periodStart} - ${periodEnd}`;
-                           const lockStatus = period.locked ?
-                               <i title={_('locked')}
-                                  className="fa fa-lock"
-                                  aria-hidden="true"/>
-                           :
-                               <i title={_('unlocked')}
-                                  className="fa fa-unlock-alt"
-                                  aria-hidden="true"/>;
-                           let periodSelect;
-                           if (user.isMEManager && showLockButton) {
-                               periodSelect = <PeriodSelect id={period.id}
-                                                            toggleCheckbox={toggleCheckbox}
-                                                            isChecked={isChecked}/>;
-                           }
-                           return (
-                               <span className="periodWrap">
-                                   <ul className={formOpen ? "formOpen" : ""}>
-                                       <li>{periodSelect}</li>
-                                       <li>{periodDate}</li>
-                                       {isQualitative ?
-                                           undefined
-                                       :
-                                           <li className="targetValue">
-                                               <span>Target:</span> {period.target_value}
-                                           </li>}
-                                       {isQualitative ?
-                                           undefined
-                                       :
-                                           <li className="actualValue">
-                                               <span>Actual:</span> {actualValue}
-                                           </li>}
-                                       <li>{newUpdateButton}{delUpdateAlert}</li>
-                                       {isPublic?undefined:<li>{lockStatus}</li>}
-                                   </ul>
-                               </span>
-                           )
-                       };
-PeriodHeader.propTypes = {
-    period: PropTypes.object.isRequired,
-    user: PropTypes.object.isRequired,
-    toggleCheckbox: PropTypes.func.isRequired,
-    isChecked: PropTypes.bool.isRequired,
-};
-
-
->>>>>>> c3158e02
 const DeleteUpdateAlert = ({message, close}) => (
     <div className='alert delete-update-alert'>
         {message}
@@ -343,26 +290,8 @@
                 return (
                     <Panel header={
                         <PeriodHeader period={period}
-                                      // actualValue={actualValue}
-                                      // user={this.props.user}
-                                      toggleCheckbox={this.toggleCheckbox}
-<<<<<<< HEAD
-                                      // isChecked={isChecked}
-                                      // isQualitative={indicator.type === c.INDICATOR_QUALITATIVE}
-                                      // newUpdateButton={newUpdateButton}
-                                      // delUpdateAlert={delUpdateAlert}
-                                      // formOpen={formOpen}
-                                      // showLockButton={showLockButton}
-                        />}
-=======
-                                      isChecked={isChecked}
-                                      isQualitative={indicator.type === c.INDICATOR_QUALITATIVE}
-                                      newUpdateButton={newUpdateButton}
-                                      delUpdateAlert={delUpdateAlert}
-                                      formOpen={formOpen}
-                                      isPublic={page.mode.public}
-                                      showLockButton={showLockButton}/>}
->>>>>>> c3158e02
+                                      toggleCheckbox={this.toggleCheckbox}/>}
+
                            key={id}
                            showArrow={!page.mode.public}
                            disabled={page.mode.public}
