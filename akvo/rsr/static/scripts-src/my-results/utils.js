--- conflicted
+++ resolved
@@ -7,18 +7,12 @@
 
 import React from 'react';
 
-<<<<<<< HEAD
-import * as c from "const"
-import store from "store"
-=======
 import * as c from "./const"
 import store from "./store"
->>>>>>> 2c4e8382
 
 import {
     collapseChange,
     collapseRecordState,
-<<<<<<< HEAD
     resetKeys,
 } from "./actions/collapse-actions";
 
@@ -27,11 +21,6 @@
     //return an array of uniques values
     return [...new Set(arr)];
 }
-=======
-    resetKeys
-} from "./actions/collapse-actions";
->>>>>>> 2c4e8382
-
 
 export function identicalArrays(array1, array2) {
     // Compare two arrays and return true if they are identical, otherwise false
