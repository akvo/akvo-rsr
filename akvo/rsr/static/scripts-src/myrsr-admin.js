/** @jsx React.DOM */

// Akvo RSR is covered by the GNU Affero General Public License.
// See more details in the license.txt file located at the root folder of the
// Akvo RSR module. For additional details on the GNU license please see
// < http://www.gnu.org/licenses/agpl.html >.

// DEFAULT VALUES
var defaultValues = JSON.parse(document.getElementById("default-values").innerHTML);

// CSRF TOKEN
function getCookie(name) {
    var cookieValue = null;
    if (document.cookie && document.cookie !== '') {
        var cookies = document.cookie.split(';');
        for (var i = 0; i < cookies.length; i++) {
            var cookie = cookies[i].trim();
            // Does this cookie string begin with the name we want?
            if (cookie.substring(0, name.length + 1) == (name + '=')) {
                cookieValue = decodeURIComponent(cookie.substring(name.length + 1));
                break;
            }
        }
    }
    return cookieValue;
}

var csrftoken = getCookie('csrftoken');

// TYPEAHEADS
var MAX_RETRIES = 2;
var projectsAPIUrl = '/rest/v1/typeaheads/projects?format=json';
var orgsAPIUrl = '/rest/v1/typeaheads/organisations?format=json';
var reportingOrgsAPIUrl = '/rest/v1/typeaheads/reporting_organisations?format=json';
var responses = {};
responses[projectsAPIUrl] = null;
responses[orgsAPIUrl] = null;
responses[reportingOrgsAPIUrl] = null;

// LOCAL STORAGE
var MAX_LOCALSTORAGE_DAYS = 30;
var MAX_LOCALSTORAGE_AGE = MAX_LOCALSTORAGE_DAYS * 24 * 60 * 60 * 1000;
var localStorageName = 'cachedAPIResponses';
var localStorageResponses = localStorage.getItem(localStorageName);

// PARTIALS
var partials = ['related-project', 'budget-item', 'condition', 'contact-information',
    'country-budget-item','document', 'indicator', 'indicator-period', 'link', 'partner',
    'planned-disbursement', 'policy-marker', 'recipient-country', 'recipient-region',
    'related-project','result', 'sector', 'transaction', 'transaction-sector',
    'location-administrative', 'project-location', 'keyword'];
var partialsCount = {};

// Measure the percentage of completion for each panel and display the results to the user
// Which elements count as inputs?
var INPUT_ELEMENTS = ['input', 'select', 'textarea'];

// Add a class selector here if you only want inputs with a certain class to count
// towards the completion percentage. If left blank, all inputs will count.
var MEASURE_CLASS = '.priority1';

function findAncestor(el, cls) {
    while ((el = el.parentElement) && !el.classList.contains(cls));
    return el;
}

function startSave(step) {
    var div, div_id, div_button_id, div_button;

    div_id = 'savingstep' + step;
    div = document.getElementById(div_id);

    div_button_id = 'savingstep' + step + '-button';
    div_button = document.getElementById(div_button_id);

    div_button.setAttribute('disabled', '');
    div.innerHTML = '<div class="help-block">Saving...</div>';
}

function finishSave(step, message) {
    var div, div_id, div_button_id, div_button, message_time;

    div_id = 'savingstep' + step;
    div = document.getElementById(div_id);

    div_button_id = 'savingstep' + step + '-button';
    div_button = document.getElementById(div_button_id);

    // Show error message 20 seconds, other messages only 5 seconds
    if (message.indexOf('class="help-block-error"') > -1) {
        message_time = 20000;
    } else {
        message_time = 5000;
    }

    // Only replace the message if no error is shown yet
    if (div.innerHTML.indexOf('class="help-block-error"') === -1) {
        div.innerHTML = message;

        setTimeout(function () {
            div.innerHTML = '';
            div_button.removeAttribute('disabled');
        }, message_time);
    }
}

function removeErrors(form) {
    var error_elements, form_elements;

    error_elements = form.getElementsByClassName('help-block-error');
    form_elements = form.getElementsByClassName('has-error');

    while (error_elements.length > 0) {
        error_elements[0].parentNode.removeChild(error_elements[0]);
    }

    while (form_elements.length > 0) {
        form_elements[0].className = form_elements[0].className.replace('has-error', '');
    }
}

function addErrors(errors) {
    for (var i = 0; i < errors.length; i++) {
        try {
            var error, errorNode, textnode;

            error = errors[i];

            errorNode = document.getElementById(error.name);

            if (errorNode.className.indexOf('-container') === -1) {
                errorNode = errorNode.parentNode;

            }

            if (errorNode.className.indexOf('input-group') > -1) {
                errorNode = errorNode.parentNode;
            }

            errorNode.className += ' has-error';

            var pNode = document.createElement("p");
            pNode.className = "help-block help-block-error";
            textnode = document.createTextNode(error.error);
            pNode.appendChild(textnode);
            errorNode.appendChild(pNode);

            if (i === 0) {
                document.getElementById(error.name).scrollIntoView();
                window.scrollBy(0, -100);
            }
        } catch (tryError) {
            // Can't find attribute, probably due to a name change
        }
    }
}

function replaceNames(newObjects, excludeClass) {
    for (var i = 0; i < newObjects.length; i++) {
        var parentNode, newParentNodeId, otherParents, inputs, selects, textareas, excludedInputs, excludedSelects, excludedTextareas;

        parentNode = document.getElementById(newObjects[i].div_id);
        newParentNodeId = parentNode.getAttributeNode("id").value.replace(newObjects[i].old_id, newObjects[i].new_id);
        parentNode.setAttribute("id", newParentNodeId);

        otherParents = parentNode.querySelectorAll('.parent');

        try {
            var newUnicode, unicodeNode;

            newUnicode = newObjects[i].unicode;
            unicodeNode = parentNode.getElementsByClassName('unicode')[0];

            unicodeNode.innerHTML = newUnicode;
        } catch (error) {
            // No new unicode
        }

        if (excludeClass === undefined) {

            inputs = parentNode.querySelectorAll('input');
            selects = parentNode.querySelectorAll('select');
            textareas = parentNode.querySelectorAll('textarea');

            excludedInputs = [];
            excludedSelects = [];
            excludedTextareas = [];
        } else {
            inputs = parentNode.querySelectorAll('input:not(.' + excludeClass + ')');
            selects = parentNode.querySelectorAll('select:not(.' + excludeClass + ')');
            textareas = parentNode.querySelectorAll('textarea:not(.' + excludeClass + ')');

            excludedInputs = parentNode.querySelectorAll('input.' + excludeClass);
            excludedSelects = parentNode.querySelectorAll('select.' + excludeClass);
            excludedTextareas = parentNode.querySelectorAll('textarea.' + excludeClass);
        }

        for (var j=0; j < inputs.length; j++) {
            var newInputId = inputs[j].getAttributeNode("id").value.replace(newObjects[i].old_id, newObjects[i].new_id);
            inputs[j].setAttribute("id", newInputId);
            inputs[j].setAttribute("name", newInputId);
        }

        for (var k=0; k < selects.length; k++) {
            var newSelectId = selects[k].getAttributeNode("id").value.replace(newObjects[i].old_id, newObjects[i].new_id);
            selects[k].setAttribute("id", newSelectId);
            selects[k].setAttribute("name", newSelectId);
        }

        for (var l=0; l < textareas.length; l++) {
            var newTextareaId = textareas[l].getAttributeNode("id").value.replace(newObjects[i].old_id, newObjects[i].new_id);
            textareas[l].setAttribute("id", newTextareaId);
            textareas[l].setAttribute("name", newTextareaId);
        }

        for (var m=0; m < excludedInputs.length; m++) {
            if (!(excludedInputs[m].hasAttribute(excludeClass))) {
                var newExcludedInputId = excludedInputs[m].getAttributeNode("id").value + '-' + newObjects[i].new_id;
                excludedInputs[m].setAttribute("id", newExcludedInputId);
                excludedInputs[m].setAttribute("name", newExcludedInputId);
                excludedInputs[m].setAttribute(excludeClass, "");
            }
        }

        for (var n=0; n < excludedSelects.length; n++) {
            if (!(excludedSelects[n].hasAttribute(excludeClass))) {
                var newExcludedSelectId = excludedSelects[n].getAttributeNode("id").value + '-' + newObjects[i].new_id;
                excludedSelects[n].setAttribute("id", newExcludedSelectId);
                excludedSelects[n].setAttribute("name", newExcludedSelectId);
                excludedSelects[n].setAttribute(excludeClass, "");
            }
        }

        for (var o=0; o < excludedTextareas.length; o++) {
            if (!(excludedTextareas[o].hasAttribute(excludeClass))) {
                var newExcludedTextareaId = excludedTextareas[o].getAttributeNode("id").value + '-' + newObjects[i].new_id;
                excludedTextareas[o].setAttribute("id", newExcludedTextareaId);
                excludedTextareas[o].setAttribute("name", newExcludedTextareaId);
                excludedTextareas[o].setAttribute(excludeClass, "");
            }
        }

        for (var p=0; p < otherParents.length; p++) {
            if (!(otherParents[p].hasAttribute(excludeClass))) {
                var newOtherParentId = otherParents[p].getAttributeNode("id").value + '-' + newObjects[i].new_id;
                otherParents[p].setAttribute("id", newOtherParentId);
                otherParents[p].setAttribute(excludeClass, "");
            }
        }
    }
}

function replacePhoto(photo) {
    if (photo !== null) {
        var img_photo, photo_container, add_html;

        img_photo = document.querySelector('#img-photo');

        if (img_photo !== null) {
            var delete_link;

            img_photo.parentNode.removeChild(img_photo);
            delete_link = document.querySelector('#delete-photo');

            if (delete_link !== null) {
                delete_link.parentNode.removeChild(delete_link);
            }
        }

        photo_container = document.querySelector('#photo-container');
        add_html = '<img src="' + photo + '" class="current-project-photo" id="img-photo"><a class="btn btn-link delete-photo-button" id="delete-photo"><span class="glyphicon glyphicon-remove"></span> Delete photo</a>';

        photo_container.innerHTML = add_html + photo_container.innerHTML;

        setDeletePhoto();
    }
}

function replaceTotalBudget(total_budget) {
    var totalBudgetNode;

    totalBudgetNode = document.getElementById('total-budget');
    totalBudgetNode.innerHTML = total_budget;
}

function saveDocuments(form, api_url, step, new_objects) {
    var documentFormData, documents, file_request;

    documentFormData = new FormData();
    documents = form.querySelectorAll('*[id^="document-document-"]');

    for (var i=0; i < documents.length; i++) {
        var document_id, document_files;
        document_id = documents[i].getAttribute("id");
        document_files = document.getElementById(document_id).files;

        if (document_files !== undefined) {
            documentFormData.append(document_id, document_files[0]);
        }
    }

    file_request = new XMLHttpRequest();
    file_request.open("POST", api_url);
    file_request.setRequestHeader("X-CSRFToken", csrftoken);

    file_request.onload = function() {
        var message;

        if (file_request.status >= 200 && file_request.status < 400) {
            var response;

            response = JSON.parse(file_request.responseText);
            addErrors(response.errors);

            if (response.errors.length > 0) {
                message = '<div class="help-block-error"><span class="glyphicon glyphicon-remove-circle"></span> Error while saving document</div>';
                finishSave(step, message);
            }

            return false;
        } else {
            // We reached our target server, but it returned an error
            message = '<div class="help-block-error"><span class="glyphicon glyphicon-remove-circle"></span> Something went wrong with your request</div>';

            finishSave(step, message);
            return false;
        }
    };

    file_request.onerror = function() {
        // There was a connection error of some sort
        var message;

        message = '<div class="help-block-error"><span class="glyphicon glyphicon-remove-circle"></span> Connection error, check your internet connection</div>';

        finishSave(step, message);
        return false;
    };

    file_request.send(documentFormData);
}

function submitStep(step, level) {
    var api_url, form, form_data, form_div, request, file_request, message;

    // Collect form data
    form_div = '#admin-step-' + step;
    form = document.querySelector(form_div);
    form_data = serialize(form);

    if (level === undefined || level === 1) {
        // Indicate saving has started
        startSave(step);
        removeErrors(form);
    }

    // Custom code per step
    if (step === '1') {
        var related_projects = form.getElementsByClassName('related-project-input');

        for (var i=0; i < related_projects.length; i++) {
            var input, input_id, input_value;

            input = related_projects[i].getElementsByTagName('input')[0];
            input_id = input.getAttribute("id");
            if (input.value !== '') {
                input_value = input.getAttribute("value");
            } else {
                input_value = '';
            }

            form_data += '&value-' + input_id + '=' + input_value;
        }
    } else if (step === '3') {
        var reporting_org, reporting_org_value, partners;

        reporting_org = form.querySelector('#reportingOrganisation');

        if (reporting_org.value !== '') {
            reporting_org_value = reporting_org.getAttribute("value");
        } else {
            reporting_org_value = '';
        }

        form_data += '&value-reportingOrganisation=' + reporting_org_value;

        partners = form.getElementsByClassName('partner-input');

        for (var j=0; j < partners.length; j++) {
            var partner_input, partner_input_id, partner_input_value;

            partner_input = partners[j].getElementsByTagName('input')[0];
            partner_input_id = partner_input.getAttribute("id");
            if (partner_input.value !== '') {
                partner_input_value = partner_input.getAttribute("value");
            } else {
                partner_input_value = '';
            }

            form_data += '&value-' + partner_input_id + '=' + partner_input_value;
        }
    } else if (step === '5') {
        form_data += '&level=' + level;
    } else if (step === '6') {
        var receiverOrgs, providerOrgs;

        receiverOrgs = form.getElementsByClassName('transaction-receiver-org-input');
        providerOrgs = form.getElementsByClassName('transaction-provider-org-input');

        for (var o=0; o < receiverOrgs.length; o++) {
            var receiver_org_input, receiver_org_input_id, receiver_org_input_value;

            receiver_org_input = receiverOrgs[o].getElementsByTagName('input')[0];
            receiver_org_input_id = receiver_org_input.getAttribute("id");
            if (receiver_org_input.value !== '') {
                receiver_org_input_value = receiver_org_input.getAttribute("value");
            } else {
                receiver_org_input_value = '';
            }

            form_data += '&value-' + receiver_org_input_id + '=' + receiver_org_input_value;
        }

        for (var p=0; p < providerOrgs.length; p++) {
            var provider_org_input, provider_org_input_id, provider_org_input_value;

            provider_org_input = providerOrgs[p].getElementsByTagName('input')[0];
            provider_org_input_id = provider_org_input.getAttribute("id");
            if (provider_org_input.value !== '') {
                provider_org_input_value = provider_org_input.getAttribute("value");
            } else {
                provider_org_input_value = '';
            }

            form_data += '&value-' + provider_org_input_id + '=' + provider_org_input_value;
        }

        form_data += '&level=' + level;
    } else if (step === '7') {
        form_data += '&level=' + level;
    }

    // Boolean custom fields
    var booleanCustomFields = form.getElementsByClassName('boolean-custom-field');
    for (var q=0; q < booleanCustomFields.length; q++) {
        var custom_field, custom_field_id;

        custom_field = booleanCustomFields[q];
        custom_field_id = custom_field.getAttribute('id');

        if (custom_field.checked) {
            form_data = form_data.replace(custom_field_id + '=on', custom_field_id + '=True');
        } else {
            form_data += '&' + custom_field_id + '=False';
        }
    }

    // Create request
    api_url = '/rest/v1/project/' + defaultValues.project_id + '/step_' + step + '/?format=json';

    request = new XMLHttpRequest();
    request.open('POST', api_url, true);
    request.setRequestHeader("X-CSRFToken", csrftoken);
    request.setRequestHeader("Content-type", "application/x-www-form-urlencoded");

    request.onload = function() {
        if (request.status >= 200 && request.status < 400) {
            var response;
            response = JSON.parse(request.responseText);

            // Add errors
            if (response.errors.length > 0) {
                message = '<div class="help-block-error"><span class="glyphicon glyphicon-remove-circle"></span> Error while saving</div>';
            } else {
                message = '<div class="save-success"><span class="glyphicon glyphicon-ok-circle"></span> Saved successfully!</div>';
            }
            addErrors(response.errors);

            // Replace saved values
            for (var i=0; i < response.changes.length; i++) {
                var formElement;

                formElement = document.getElementById(response.changes[i][0]);
                formElement.setAttribute('saved-value', response.changes[i][1]);
            }

            if (step === '5' && level === 1) {
                replaceNames(response.rel_objects, 'indicator');
            } else if (step === '5' && level === 2) {
                replaceNames(response.rel_objects, 'indicator-period');
            } else if (step === '6' && level === 1) {
                replaceNames(response.rel_objects, 'sector');
                replaceTotalBudget(response.total_budget);
            } else if (step === '7' && level === 1) {
                replaceNames(response.rel_objects, 'administrative');
            }  else {
                replaceNames(response.rel_objects);
            }

            if (step === '5' && level < 3) {
                submitStep('5', level + 1);
            }

            if (step === '6' && level < 2) {
                submitStep('6', level + 1);
            }

            if (step === '7' && level < 2) {
                submitStep('7', level + 1);
            }

            if (step === '9') {
                saveDocuments(form, api_url, step, response.new_objects);
            }

            var section = findAncestor(form, 'formStep');
            setSectionCompletionPercentage(section);
            setPageCompletionPercentage();

            finishSave(step, message);

            return false;
        } else {
            // We reached our target server, but it returned an error
            message = '<div class="help-block-error"><span class="glyphicon glyphicon-remove-circle"></span> Something went wrong while saving</div>';

            finishSave(step, message);
            return false;
        }
    };

    request.onerror = function() {
        // There was a connection error of some sort
        message = '<div class="help-block-error"><span class="glyphicon glyphicon-remove-circle"></span> Connection error, check your internet connection</div>';

        finishSave(step, message);
        return false;
    };

    request.send(form_data);

    if (step === '1') {
        var formData = new FormData();
        formData.append("photo", document.getElementById("photo").files[0]);

        file_request = new XMLHttpRequest();
        file_request.open("POST", api_url);
        file_request.setRequestHeader("X-CSRFToken", csrftoken);

        file_request.onload = function() {
            if (file_request.status >= 200 && file_request.status < 400) {
                var response;

                removeErrors(form);
                response = JSON.parse(file_request.responseText);
                replacePhoto(response.new_image);
                addErrors(response.errors);

                if (response.errors.length > 0) {
                    message = '<div class="help-block-error"><span class="glyphicon glyphicon-remove-circle"></span> Error while saving photo</div>';
                    finishSave(step, message);
                }
                return false;
            } else {
                // We reached our target server, but it returned an error
                message = '<div class="help-block-error"><span class="glyphicon glyphicon-remove-circle"></span> Something went wrong while saving</div>';

                if (file_request.status == 413) {
                    // Image is too big
                    addErrors([{"name": "photo", "error": "Photo is too big, please upload a photo that is smaller than 2 MB."}]);
                }

                finishSave(step, message);
                return false;
            }
        };

        file_request.onerror = function() {
            // There was a connection error of some sort
            message = '<div class="help-block-error"><span class="glyphicon glyphicon-remove-circle"></span> Connection error, check your internet connection</div>';

            finishSave(step, message);
            return false;
        };

        file_request.send(formData);
    }
}

function deleteItem(itemId, itemType, parentDiv) {
    var request;

    // Create request
    request = new XMLHttpRequest();
    request.open('DELETE', '/rest/v1/' + itemType + '/' + itemId + '/?format=json', true);
    request.setRequestHeader("X-CSRFToken", csrftoken);
    request.setRequestHeader("Content-type", "application/x-www-form-urlencoded");

    request.onload = function() {
        if (request.status >= 200 && request.status < 400) {
            parentDiv.parentNode.removeChild(parentDiv);

            // Update the budget in case of removed budget
            if (itemType === 'budget_item') {
                getTotalBudget();
            }

            return false;
        } else {
            // We reached our target server, but it returned an error
            return false;
        }
    };

    request.onerror = function() {
        // There was a connection error of some sort
        return false;
    };

    request.send();
}

function setDeletePhoto() {
    try {
        var deletePhotoButton;

        deletePhotoButton = document.getElementById('delete-photo');
        deletePhotoButton.onclick = getDeletePhoto();

    } catch (error) {
        // No delete photo button
        return false;
    }
}

function getDeletePhoto() {
    return function(e) {
        e.preventDefault();
        deletePhoto();
    };
}

function deletePhoto() {
    var api_url, request;

    // Create request
    api_url = '/rest/v1/project/' + defaultValues.project_id + '/delete_photo/?format=json';

    request = new XMLHttpRequest();
    request.open('POST', api_url, true);
    request.setRequestHeader("X-CSRFToken", csrftoken);
    request.setRequestHeader("Content-type", "application/x-www-form-urlencoded");

    request.onload = function() {
        if (request.status >= 200 && request.status < 400) {
            var imgNode, aNode, inputNode;

            imgNode = document.getElementById('img-photo');
            imgNode.parentNode.removeChild(imgNode);

            aNode = document.getElementById('delete-photo');
            aNode.parentNode.removeChild(aNode);

            inputNode = document.getElementById('photo');
            inputNode.setAttribute('default', '');

            setAllSectionsCompletionPercentage();

            return false;
        } else {
            // We reached our target server, but it returned an error
            return false;
        }
    };

    request.onerror = function() {
        // There was a connection error of some sort
        return false;
    };

    request.send();
}

function deleteDocument(document_id) {
    var api_url, request;

    // Create request
    api_url = '/rest/v1/project/' + defaultValues.project_id + '/delete_document/' + document_id + '/?format=json';

    request = new XMLHttpRequest();
    request.open('POST', api_url, true);
    request.setRequestHeader("X-CSRFToken", csrftoken);
    request.setRequestHeader("Content-type", "application/x-www-form-urlencoded");

    request.onload = function() {
        if (request.status >= 200 && request.status < 400) {
            var docNode, aNode;

            docNode = document.querySelector('#document-document-url-' + document_id);
            docNode.parentNode.removeChild(docNode);

            aNode = document.querySelector('#delete-document-document-' + document_id);
            aNode.parentNode.removeChild(aNode);

            return false;
        } else {
            // We reached our target server, but it returned an error
            return false;
        }
    };

    request.onerror = function() {
        // There was a connection error of some sort
        return false;
    };

    request.send();
}

function getTotalBudget() {
    var api_url, request;

    // Create request
    api_url = '/rest/v1/project/' + defaultValues.project_id + '/?format=json';

    request = new XMLHttpRequest();
    request.open('GET', api_url, true);
    request.setRequestHeader("X-CSRFToken", csrftoken);
    request.setRequestHeader("Content-type", "application/x-www-form-urlencoded");

    request.onload = function() {
        if (request.status >= 200 && request.status < 400) {
            var response;

            response = JSON.parse(request.responseText);
            try {
                replaceTotalBudget(response.budget);
            } catch (error) {
                return false;
            }
        } else {
            // We reached our target server, but it returned an error
            return false;
        }
    };

    request.onerror = function() {
        // There was a connection error of some sort
        return false;
    };

    request.send();
}

function confirmRemove(idArray, parentDiv) {
    return function(e) {
        e.preventDefault();

        var itemId, itemType;

        itemId = idArray[idArray.length - 1];
        idArray.pop();
        itemType = idArray.join();

        if (itemType === 'keyword') {
            itemType = 'project/' + defaultValues.project_id + '/remove_keyword';
        }

        deleteItem(itemId, itemType, parentDiv);
    };
}

function dismissRemove(nodeClass, nodeId, parentNode, sureNode) {
    return function(e) {
        e.preventDefault();

        var node, trashCan;

        parentNode.removeChild(sureNode);

        node = document.createElement('a');

        node.setAttribute('class', nodeClass);
        node.setAttribute('id', nodeId);
        node.onclick = setRemovePartial(node);

        trashCan = document.createElement('span');
        trashCan.setAttribute('class', 'glyphicon glyphicon-trash');

        node.appendChild(trashCan);
        parentNode.appendChild(node);
    };
}

function removePartial(node) {
    var parentDiv, idArray, parentParent;

    parentDiv = findAncestor(node, "parent");
    idArray = parentDiv.getAttributeNode("id").value.split("-");
    parentParent = parentDiv.parentNode;

    if (idArray[idArray.length - 2] === 'add') {
        // New object, not saved to the DB, so partial can be directly deleted
        parentDiv.parentNode.removeChild(parentDiv);
    } else {
        // Show warning first
        var nodeClass, nodeId, noNode, parentNode, sureNode, yesNode;

        nodeClass = node.getAttribute('class');
        nodeId = node.getAttribute('id');

        parentNode = node.parentNode;
        parentNode.removeChild(node);

        sureNode = document.createElement('div');
        sureNode.innerHTML = "Are you sure?";

        yesNode = document.createElement('a');
        yesNode.setAttribute('style', 'color: green; margin-left: 5px;');
        yesNode.onclick = confirmRemove(idArray, parentDiv);
        yesNode.innerHTML = 'Yes';

        noNode = document.createElement('a');
        noNode.setAttribute('style', 'color: red; margin-left: 5px;');
        noNode.onclick = dismissRemove(nodeClass, nodeId, parentNode, sureNode);
        noNode.innerHTML = 'No';

        sureNode.appendChild(yesNode);
        sureNode.appendChild(noNode);
        parentNode.appendChild(sureNode);
    }

    // Update the progress bars to account for the removed inputs
    setSectionCompletionPercentage(findAncestor(parentParent, "formStep"));
}

function buildReactComponents(typeaheadOptions, typeaheadCallback, displayOption, selector, childClass, valueId, label, help, filterOption) {
    var Typeahead, TypeaheadLabel, TypeaheadContainer, selectorTypeahead, selectorClass, inputClass, typeaheadInput;
    Typeahead = ReactTypeahead.Typeahead;

    inputClass = selector + " form-control " + childClass;

    selectorClass = document.querySelector('.' + selector);

    TypeaheadContainer = React.createClass({displayName: 'TypeaheadContainer',
        render: function() {
            return (
                    React.DOM.div(null, 
                        Typeahead(
                            {placeholder:"",
                            options:typeaheadOptions,
                            onOptionSelected:typeaheadCallback,
                            maxVisible:10,
                            displayOption:displayOption,
                            filterOption:filterOption,
                            childID:selector,
                            customClasses:{
                              typeahead: "",
                              input: inputClass,
                              results: "",
                              listItem: "",
                              token: "",
                              customAdd: ""
                            },
                            inputProps:{
                                name: selector,
                                id: selector
                            }} )
                    )
            );
        }
    });

    React.render(
        TypeaheadContainer(null ),
        document.querySelector('.' + selector)
    );

    typeaheadInput = document.querySelector('.' + selector + ' .typeahead' + ' input');

    if (valueId !== null) {
        for (var i = 0; i < typeaheadOptions.length; i++) {
            if (parseInt(typeaheadOptions[i].id, 10) == parseInt(valueId, 10)) {
                var savedResult;

                savedResult = typeaheadOptions[i];

                typeaheadInput.value = savedResult[filterOption];
                typeaheadInput.setAttribute('value', savedResult.id);
                typeaheadInput.setAttribute('saved-value', savedResult.id);
            }
        }
    } else {
        typeaheadInput.setAttribute('saved-value', '');
    }

    selectorTypeahead = selectorClass.querySelector('.typeahead');
    selectorTypeahead.appendChild(label);
    selectorTypeahead.appendChild(help);
    elAddClass(selectorClass, 'has-typeahead');

    // Set mandatory markers before help icons
    var mandatoryMarkers = selectorClass.querySelectorAll('.mandatory');

    for (var i = 0; i < mandatoryMarkers.length; i++) {
        mandatoryMarkers[i].parentNode.removeChild(mandatoryMarkers[i]);
    }

    var mandatoryLabels = selectorClass.querySelectorAll('.priority1 ~ label');
    var markerSpan = document.createElement('span');

    elAddClass(markerSpan, 'mandatory');
    markerSpan.textContent = '*';

    for (var i = 0; i < mandatoryLabels.length; i++) {
        mandatoryLabels[i].appendChild(markerSpan);
    }

    updateHelpIcons('.' + selector);
    setAllSectionsCompletionPercentage();
    setAllSectionsChangeListerner();
    setPageCompletionPercentage();
}

function loadAsync(url, retryCount, retryLimit, callback) {
    var xmlHttp;

    // If we already have the response cached, don't fetch it again
    if (responses[url] !== null) {
        callback(responses[url]);
        return;
    }

    // If the response is in localStorage, don't fetch it again
    if (localStorageResponses !== null && localStorageResponses !== '') {
        if (localStorageResponses[url] !== undefined) {
            var response = localStorageResponses[url];

            if (isFresh(response.date, MAX_LOCALSTORAGE_AGE)) {
                callback(response.json);
                return;
            }
        }
    }

    function isFresh(writeDate, maxAge) {
        var currentDate, age;

        currentDate = new Date();
        currentDate = currentDate.getTime();
        age = currentDate - writeDate;

        return age <= maxAge;
    }

    xmlHttp = new XMLHttpRequest();

    xmlHttp.onreadystatechange = function() {
        if (xmlHttp.readyState == XMLHttpRequest.DONE) {

            if (xmlHttp.status == 200){
                var response = JSON.parse(xmlHttp.responseText);
                responses[url] = response;
                updateLocalStorage(url, response);
                callback(response);
            } else {
                if (retryCount >= retryLimit) {
                    // we should load the project list from localstorage here
                    return false;
                } else {
                    retryCount = retryCount + 1;
                    loadAsync(url, retryCount, retryLimit, callback);
                }
            }
        } else {
            return false;
        }
    };

    xmlHttp.open("GET", url, true);
    xmlHttp.send();

    function updateLocalStorage(url, response) {
        var output, writeDate, lsData;

        if (localStorageResponses === null || localStorageResponses === '') {
            localStorageResponses = {};
        }

        output = {};

        writeDate = new Date();
        writeDate = writeDate.getTime();
        output.date = writeDate;
        output.json = response;

        localStorageResponses[url] = output;

        lsData = JSON.stringify(localStorageResponses);

        try {
            localStorage.setItem(localStorageName, lsData);
        } catch (error) {
            // Not enough space in local storage
            localStorage.setItem(localStorageName, JSON.stringify({}));
        }
    }
}

function processResponse(response, selector, childClass, valueId, label, help, filterOption) {
    var typeaheadOptions = response.results;
    var typeaheadCallback = function(option) {
        var el;

        el = document.querySelector('input.' + this.childID);
        el.setAttribute('value', option.id);
    };
    var displayOption = function(option, index) {
        return option[filterOption];
    };

    buildReactComponents(typeaheadOptions, typeaheadCallback, displayOption, selector, childClass, valueId, label, help, filterOption);
}

function getCallback(selector, childClass, valueId, label, help, filterOption) {
    var output = function(response) {
        processResponse(response, selector, childClass, valueId, label, help, filterOption);
    };

    return output;
}

function setSubmitOnClicks() {
    var forms;

    forms = document.getElementsByTagName('form');

    for (var i=0; i < forms.length; i++) {
        var stepId;

        stepId = forms[i].getAttribute('id').replace('admin-step-', '');
        forms[i].onsubmit = getFormSubmit(stepId);
    }
}

function getFormSubmit(stepId) {
    return function(e) {
        e.preventDefault();
        if (stepId === '5' || '6' || '7') {
            submitStep(stepId, 1);
        } else {
            submitStep(stepId);
        }
    };
}

function setPartialOnClicks() {
    for (var i=0; i < partials.length; i++) {
        var pName = partials[i];
        var buttonSelector = '.add-' + pName;
        var buttons = document.querySelectorAll(buttonSelector);

        for (var j = 0; j < buttons.length; j++) {
            var el = buttons[j];
            var callback;

            if (elHasClass(el, 'has-onclick')) {

                // already set the onclick, do nothing
                continue;
            }

            elAddClass(el, 'has-onclick');
            callback = getOnClick(pName, el.parentNode.parentNode.parentNode);
            el.addEventListener('click', callback);
        }
    }

    var removeLinks;

    removeLinks = document.getElementsByClassName('delete-object-button');

    for (var j=0; j < removeLinks.length; j++) {
        var removeLink;

        removeLink = removeLinks[j];
        removeLink.onclick = setRemovePartial(removeLink);
    }

    var hidePartials;

    hidePartials = document.getElementsByClassName('hide-partial-click');

    for (var k=0; k < hidePartials.length; k++) {
        hidePartials[k].onclick = togglePartial(hidePartials[k]);
    }
}

function togglePartial(hidePartial) {
    return function(e) {
        e.preventDefault();

        var partialToHide, foldedIndicator, fold;

        partialToHide = hidePartial.parentNode.parentNode.getElementsByClassName('hide-partial')[0];
        foldedIndicator = hidePartial.getElementsByClassName('folded-sign')[0];

        if (foldedIndicator.innerHTML === '-') {
            foldedIndicator.innerHTML = '+';
            partialToHide.className += ' hidden';
        } else {
            foldedIndicator.innerHTML = '-';
            partialToHide.className = partialToHide.className.replace('hidden', '');
        }
    };
}

function getOnClick(pName, parentElement) {
    var onclick = function(e) {
        e.preventDefault();

        var markupSelector = '#' + pName + '-input';
        var containerSelector = pName + '-container';
        var container = parentElement.querySelector('#' + containerSelector);

        var markup = document.querySelector(markupSelector).innerHTML;

        var partial = document.createElement('div');
        partial.innerHTML = markup;

        var parents = partial.querySelectorAll('div.parent');

        for (var i = 0; i < parents.length; i++) {
            var parent = parents[i];
            var oldID = parent.getAttribute('id');
            var newID = oldID + '-add-' + partialsCount[pName];
            parent.setAttribute('id', newID);
        }

        var longSelector = 'input, select, textarea';

        var elements = partial.querySelectorAll(longSelector);

        for (var i = 0; i < elements.length; i++) {
            var el = elements[i];

            addCountToName(el);
        }

        var datePickerContainers = partial.querySelectorAll('.datepicker-container');

        for (var i = 0; i < datePickerContainers.length; i++) {
            var el = datePickerContainers[i];

            addCountToDate(el);
        }

        var typeaheadContainers = partial.querySelectorAll('.typeahead-container');

        for (var i = 0; i < typeaheadContainers.length; i++) {
            var el = typeaheadContainers[i];

            addCountToClass(el);
        }

        function addCountToName(el) {
            var oldName = el.getAttribute('name');
            var newName = oldName + '-add-' + partialsCount[pName];

            el.setAttribute('name', newName);

            var oldID = el.getAttribute('id');
            var newID = oldID + '-add-' + partialsCount[pName];

            el.setAttribute('id', newID);
        }

        function addCountToDate(el) {
            var oldID = el.getAttribute('data-id');
            var newID = oldID + '-add-' + partialsCount[pName];

            el.setAttribute('data-id', newID);
        }

        // The typeahead containers need to have the unique identifying appended
        // to the class rather than the id, so handle that separately
        function addCountToClass(el) {
            var oldClass = el.getAttribute('data-count-class');
            var newClass = oldClass + '-add-' + partialsCount[pName];

            elRemoveClass(el, oldClass);
            elAddClass(el, newClass);

            el.setAttribute('data-child-id', newClass);
        }

        container.appendChild(partial);
        partialsCount[pName] += 1;

        // Add any datepickers and typeaheads, help icons and change listeners for the new project partial
        setDatepickers();
        updateTypeaheads();
        updateHelpIcons('.' + containerSelector);
        setSectionChangeListener(findAncestor(container, 'formStep'));
        setSectionCompletionPercentage(findAncestor(container, 'formStep'));
        setValidationListeners();

        // Set onClicks for partials again in case this partial contains other partials
        setPartialOnClicks();
    };

    return onclick;
}

function updateTypeaheads() {
    var els, filterOption, labelText, helpText, API;

    els1 = document.querySelectorAll('.related-project-input');
    labelText = defaultValues.related_project_label;
    helpText = defaultValues.related_project_helptext;
    filterOption = 'title';
    API = projectsAPIUrl;

    updateTypeahead(els1, filterOption, labelText, helpText, API);

    els = document.querySelectorAll('.reportingOrganisation-input');
    labelText = defaultValues.reporting_org_label;
    helpText = defaultValues.reporting_org_helptext;
    filterOption = 'name';
    API = reportingOrgsAPIUrl;

    updateTypeahead(els, filterOption, labelText, helpText, API);

    els = document.querySelectorAll('.partner-input');
    labelText = defaultValues.reporting_org_label;
    helpText = defaultValues.reporting_org_helptext;
    filterOption = 'name';
    API = orgsAPIUrl;

    updateTypeahead(els, filterOption, labelText, helpText, API);

    els = document.querySelectorAll('.transaction-provider-org-input');
    labelText = defaultValues.provider_org_label;
    helpText = defaultValues.provider_org_helptext;
    filterOption = 'name';
    API = orgsAPIUrl;

    updateTypeahead(els, filterOption, labelText, helpText, API);

    els = document.querySelectorAll('.transaction-receiver-org-input');
    labelText = defaultValues.recipient_org_label;
    helpText = defaultValues.recipient_org_helptext;
    filterOption = 'name';
    API = orgsAPIUrl;

    updateTypeahead(els, filterOption, labelText, helpText, API);
    function updateTypeahead(els, filterOption, labelText, helpText, API) {
        for (var i = 0; i < els.length; i++) {
            var el = els[i];

            // Check if we've already rendered this typeahead
            if (elHasClass(el, 'has-typeahead')) {

                continue;
            }

            var childSelector = el.getAttribute('data-child-id');
            var childClass = el.getAttribute('data-child-class');
            var valueId = null;
            var label = document.createElement('label');
            var help = document.createElement('p');

            label.setAttribute('for', childSelector);
            elAddClass(label, 'control-label');
            elAddClass(label, 'typeahead-label');
            label.textContent = labelText;

            elAddClass(help, 'help-block');
            elAddClass(help, 'hidden');
            help.textContent = helpText;

            if (el.getAttribute('data-value') !== "") {
                valueId = el.getAttribute('data-value');
            }

            var cb = getLoadAsync(childSelector, childClass, valueId, label, help, filterOption);
            cb();
        }
    }

    function getLoadAsync(childSelector, childClass, valueId, label, help, filterOption) {
        var output = function() {
            loadAsync(API, 0, MAX_RETRIES, getCallback(childSelector, childClass, valueId, label, help, filterOption));
        };

        return output;
    }
}

function updateHelpIcons(container) {
    // Add an "info" glyphicon to each label
    // Clicking the glyphicon shows the help text
    var labels = document.querySelectorAll(container + ' label.control-label');

    for (var i = 0; i < labels.length; i++) {
        var label = labels[i];
        var output, helpBlockIsLabelSibling, iconClasses, helpBlockFromLabel;

        if (elHasClass(label, 'has-icon')) {

            // We've already processed this label. Do nothing.
            continue;
        }

        // Assume that the help block is a sibling of the label element
        helpBlockIsLabelSibling = true;
        var numHelpBlocks = label.parentNode.querySelectorAll('.help-block').length;
        var numParentHelpBlocks = label.parentNode.parentNode.querySelectorAll('.help-block').length;

        if (numHelpBlocks === 0) {
            if (numParentHelpBlocks === 1) {
                helpBlockIsLabelSibling = false;
            } else {

            // There is no help block for this label
            continue;
            }
        }

        if (helpBlockIsLabelSibling) {
            helpBlockFromLabel = label.parentNode.querySelector('.help-block');
        } else {
            helpBlockFromLabel = label.parentNode.parentNode.querySelector('.help-block');
        }

        iconClasses = ['glyphicon', 'glyphicon-info-sign', 'info-icon'];

        if (elIsVisible(helpBlockFromLabel)) {
            iconClasses.push('activated');
        }

        output = document.createElement('span');

        iconClasses.forEach(function(el) {
            elAddClass(output, el);
        });

<<<<<<< HEAD
        label.appendChild(output);

        var infoIcons = label.querySelectorAll('.info-icon');
=======
        $(this).find('.info-icon').on('click', '', function(e) {
            var helpBlock;

            e.preventDefault();
            
            if (helpBlockIsLabelSibling) {
                helpBlock = $(this).parent().parent().find('.help-block');
            } else {
                helpBlock = $(this).parent().parent().parent().find('.help-block');
            }
>>>>>>> bdbc8f71

        for (var i = 0; i < infoIcons.length; i++) {
            var el = infoIcons[i];
            var listener = getInfoIconListener(el, helpBlockIsLabelSibling);
            el.onclick = listener;
        }

        // Mark the label as processed to avoid adding extra help icons to it later
        elAddClass(label, 'has-icon');
    }
}

function getInfoIconListener(el, helpBlockIsLabelSibling) {
    var output = function(e) {
        var helpBlock;

        e.preventDefault();
        console.log(helpBlockIsLabelSibling);

        if (helpBlockIsLabelSibling) {
            helpBlock = el.parentNode.parentNode.querySelector('.help-block');
        } else {
            helpBlock = el.parentNode.parentNode.parentNode.querySelector('.help-block');
        }

        if (elHasClass(el, 'activated')) {

            // Hide the helpblock
            elRemoveClass(el, 'activated');
            fadeOut(helpBlock);
        } else {
            if (elHasClass(helpBlock, 'hidden')) {
                elRemoveClass(helpBlock, 'hidden');
            }
            elAddClass(el, 'activated');
            fadeIn(helpBlock);
        }
    };

    return output;
}

function updateAllHelpIcons() {
    var pageContainer;

    pageContainer = '.projectEdit';
    updateHelpIcons(pageContainer);
}

function setSectionCompletionPercentage(section) {
    var inputResults = getInputResults(section);
    var numInputs = inputResults[0];
    var numInputsCompleted = inputResults[1];

    if (numInputs === 0) {
        if (elHasClass(section, 'stepEight')) {
            // Section 8 without mandatory fields (no sectors) should still display empty
            renderCompletionPercentage(0, 1, section);
            return;
        } else {
            // There are no mandatory fields, show the section as complete
            renderCompletionPercentage(1, 1, section);
            return;
        }
    }

    renderCompletionPercentage(numInputsCompleted, numInputs, section);
}

function setPageCompletionPercentage() {
    var inputResults, numInputs, numInputsCompleted, completionPercentage, publishButton;

    inputResults = getInputResults(document.querySelector('.projectEdit'));
    numInputs = inputResults[0];
    numInputsCompleted = inputResults[1];

    completionPercentage = renderCompletionPercentage(numInputsCompleted, numInputs,
                                            document.querySelector('.formOverviewInfo'));

    // Enable publishing when all is filled in
    if (completionPercentage === 100) {
        try {
            publishButton = document.getElementById('publishProject');
            publishButton.removeAttribute('disabled');
            publishButton.className = publishButton.className.replace('btn-danger', 'btn-success');
        } catch (error) {
            // Do nothing, no publish button
        }
    } else {
        try {
            publishButton = document.getElementById('publishProject');
            publishButton.setAttribute('disabled', '');
            publishButton.className = publishButton.className.replace('btn-success', 'btn-danger');
        } catch (error) {
            // Do nothing, no publish button
        }
    }
}

function getInputResults(section) {
    var numInputs = 0;
    var numInputsCompleted = 0;

    for (var i = 0; i < INPUT_ELEMENTS.length; i++) {
        var selector, sectionResults;

        selector = INPUT_ELEMENTS[i] + MEASURE_CLASS;
        sectionResults = section.querySelectorAll(selector);

        for (var j = 0; j < sectionResults.length; j++ ) {
            var result = sectionResults[j];

            if (result.getAttribute('name') === 'step') {
                // This is a progress bar input, ignore it
                continue;
            }

            if (result.getAttribute('disabled') !== null) {
                // This is a disabled input, ignore it
                continue;
            }

            numInputs += 1;

            if (result.getAttribute('name') === 'projectStatus' && result.value === 'N') {
                // Ignore project status 'None'
                continue;
            } else if (result.value !== '') {
                numInputsCompleted += 1;
            } else if (result.getAttribute('name') === 'photo' && result.getAttribute('default') !== '' && result.getAttribute('default') !== null) {
                // Custom code for project photo
                numInputsCompleted += 1;
            }
        }
    }
    return [numInputs, numInputsCompleted];
}

function renderCompletionPercentage(numInputsCompleted, numInputs, section) {
    var completionPercentage, completionClass, publishButton;

    completionPercentage = Math.floor((numInputsCompleted / numInputs) * 100);
    if (completionPercentage === 0) {
        // Never show an empty bar
        completionPercentage = 1;
    }

    section.querySelector('.progress-bar').setAttribute('aria-valuenow', completionPercentage);
    section.querySelector('.progress .sr-only').textContent = completionPercentage + '% Complete';
    section.querySelector('.progress .progress-percentage').textContent = completionPercentage + '%';
    section.querySelector('div.progress-bar').style.width = completionPercentage + '%';

    if (completionPercentage < 10) {
        completionClass = 'empty';
    } else if (completionPercentage < 100) {
        completionClass = 'incomplete';
    } else if (completionPercentage === 100) {
        completionClass = 'complete';
    }

    section.querySelector('div.progress-bar').setAttribute('data-completion', completionClass);

    return completionPercentage;
}

function setSectionChangeListener(section) {
    for (var i = 0; i < INPUT_ELEMENTS.length; i++) {
        var selector;
        var elements;

        selector = INPUT_ELEMENTS[i] + MEASURE_CLASS;
        elements = section.querySelectorAll(selector);

        for (var y = 0; y < elements.length; y++) {
            var listener;
            var el = elements[y];

            if (elHasClass(el, 'has-listener')) {

                // We have already added a class for this listener
                // do nothing
                continue;
            }

            listener = getChangeListener(section, this);
            el.addEventListener('change', listener);
        }
    }
}

function getChangeListener(section, el) {
    var listener;

    listener = function() {
        var currentSection;
        currentSection = section;

        setSectionCompletionPercentage(currentSection);
        elAddClass(el, 'has-listener');
        setPageCompletionPercentage();
    };
    return listener;
}

function setAllSectionsCompletionPercentage() {
    var formSteps = document.querySelectorAll('.formStep');

    for (var i = 0; i < formSteps.length; i++) {
        setSectionCompletionPercentage(formSteps[i]);
    }
}

function setAllSectionsChangeListerner() {
    var formSteps = document.querySelectorAll('.formStep');

    for (var i = 0; i < formSteps.length; i++) {
        setSectionChangeListener(formSteps[i]);
    }
}

// Validate all inputs with the given class
// Display validation status to the user in real time
function setValidationListeners() {
    var inputs = document.querySelectorAll('input');
    var textareas = document.querySelectorAll('textarea');

    for (var i = 0; i < inputs.length; i++) {
        var input = inputs[i];
        var inputListener;
        var focusOutListener;

        if (elHasClass(input, 'validation-listener')) {

            // We've already set the listener for this element, do nothing
            continue;
        }

        // Max character counts for text inputs
        if (input.getAttribute('type') === 'text' && input.hasAttribute('maxlength')) {
            inputListener = getLengthListener(input);
            focusOutListener = getHideCharsListener(input);
            input.addEventListener('input', inputListener);
            input.addEventListener('focusout', focusOutListener);
        }

    }

    for (var i = 0; i < textareas.length; i++) {
        var textarea = textareas[i];
        var inputListener;
        var focusOutListener;

        if (elHasClass(textarea, 'validation-listener')) {

            // We've already set the listener for this element, do nothing
            continue;
        }

        // Max character counts for textareas
        if (textarea.hasAttribute('maxlength')) {
            inputListener = getLengthListener(textarea);
            focusOutListener = getHideCharsListener(textarea);
            textarea.addEventListener('input', inputListener);
            textarea.addEventListener('focusout', focusOutListener);
        }
    }

    function getLengthListener(el) {
            var output = function() {
            var maxLength, currentLength, charsLeft, charMessage;

            maxLength = parseInt(el.getAttribute('maxlength'), 10);
            currentLength = el.value.length;
            charsLeft = maxLength - currentLength;
            charMessage = '';

            if (el.parentNode.querySelectorAll('.charsLeft').length === 0) {
                var child = document.createElement('span');
                elAddClass(child, 'charsLeft');
                el.parentNode.appendChild(child);
            }

            if (charsLeft === 1) {
                charMessage = ' character remaining';
            } else {
                charMessage = ' characters remaining';
            }

            el.parentNode.querySelector('.charsLeft').style.display = '';
            el.parentNode.querySelector('.charsLeft').textContent = charsLeft + charMessage;
        };

        return output;
    }

    function getHideCharsListener(el) {
        var parent = el.parentNode;
        var output;

        output = function() {
            var charsLeft = parent.querySelector('.charsLeft');
            if (charsLeft) {
                charsLeft.style.display = 'none';
            }
        };

        return output;
    }

    // Mark mandatory fields with an asterisk
    function markMandatoryFields() {
        var existingMarkers = document.querySelectorAll('.mandatory');
        var elementsToMark = document.querySelectorAll('.priority1 ~ label');

        // Clear any existing markers
        for (var i = 0; i < existingMarkers.length; i++) {
            var el = existingMarkers[i];

            el.parentNode.removeChild(el);
        }

        for (var i = 0; i < elementsToMark.length; i++) {
            var el = elementsToMark[i];
            var markContainer = document.createElement('span');

            elAddClass(markContainer, 'mandatory');
            markContainer.textContent = '*';

            el.appendChild(markContainer);
        }
    }

    markMandatoryFields();
}

function setCurrencyOnChange() {
    try {
        var currencyDropdown;

        currencyDropdown = document.getElementById('projectCurrency');
        currencyDropdown.onchange = updateCurrency(currencyDropdown);
    } catch (error) {
        // No currency dropdown
        return false;
    }
}

function updateCurrency(currencyDropdown) {
    return function(e) {
        e.preventDefault();

        var currencyDisplays, currency;

        currency = currencyDropdown.options[currencyDropdown.selectedIndex].text;
        currencyDisplays = document.getElementsByClassName('currency-display');

        for (var i=0; i < currencyDisplays.length; i++) {
            currencyDisplays[i].innerHTML = currency;
        }
    };
}

function setToggleSectionOnClick () {
    var toggleSections;

    toggleSections = document.getElementsByClassName('toggleSection');

    for (var i=0; i < toggleSections.length; i++) {
        toggleSections[i].onclick = toggleSection(toggleSections[i]);
    }
}

function toggleSection(node) {
    return function(e) {
        e.preventDefault();

        var allFormBlocks, allSections, div, formBlock, infoIcon, inputStep;

        div = node.parentNode.parentNode;
        allFormBlocks = document.getElementsByClassName('formBlock');
        allSections = document.getElementsByClassName('toggleSection');
        formBlock = div.getElementsByClassName('formBlock')[0];
        inputStep = div.getElementsByTagName('input')[0];
        infoIcon = node.getElementsByClassName('info-icon')[0];

        if (formBlock.className.indexOf('hidden') > -1) {
            formBlock.className = formBlock.className.replace('hidden', '');
            inputStep.checked = true;
            setTimeout(function () {
                div.scrollIntoView();
                window.scrollBy(0, -100);
            }, 1);
            for (var i=0; i < allFormBlocks.length; i++) {
                if (allFormBlocks[i] !== formBlock && allFormBlocks[i].className.indexOf('hidden') === -1) {
                    allFormBlocks[i].className += ' hidden';
                }
            }
            for (var j=0; j < allSections.length; j++) {
                var sectionInfoIcon = allSections[j].getElementsByClassName('info-icon')[0];
                if (sectionInfoIcon.className.indexOf('hidden') === -1) {
                    sectionInfoIcon.className += ' hidden';
                }
            }
            if (infoIcon.className.indexOf('hidden') > -1) {
                infoIcon.className = infoIcon.className.replace('hidden', '');
            }
        } else {
            formBlock.className += ' hidden';
            infoIcon.className += ' hidden';
        }
    };
}

function setRemovePartial(node) {
    return function(e) {
        e.preventDefault();

        removePartial(node);
    };
}

function setPublishOnClick() {
    try {
        var publishButton;

        publishButton = document.getElementById('publishProject');
        publishButton.onclick = getProjectPublish(defaultValues.publishing_status_id, publishButton);

    } catch (error) {
        // No publish button
        return false;
    }
}

function getProjectPublish(publishingStatusId, publishButton) {
    return function(e) {
        e.preventDefault();

        publishButton.setAttribute('disabled', '');

        var api_url, request, publishErrorNode, span, unsavedMessage, unsavedSections;

        // Remove any previous errors
        publishErrorNode = document.getElementById('publishErrors');
        publishErrorNode.innerHTML = '';

        // Check for unsaved changes first
        unsavedSections = checkUnsavedChanges();
        if (unsavedSections.length > 0) {
            unsavedMessage = "You can't publish, because there are unsaved changes in the following section(s):<ul>";

            for (var i = 0; i < unsavedSections.length; i++) {
                unsavedMessage += "<li>" + unsavedSections[i] + "</li>";
            }

            unsavedMessage += "</ul>";

            span = document.createElement("span");
            span.className = 'notPublished';
            span.innerHTML = unsavedMessage;
            publishErrorNode.appendChild(span);

            publishButton.removeAttribute('disabled');

            // Don't publish
            return;
        }

        // Create request
        api_url = '/rest/v1/publishing_status/' + publishingStatusId + '/?format=json';

        request = new XMLHttpRequest();
        request.open('PATCH', api_url, true);
        request.setRequestHeader("X-CSRFToken", csrftoken);
        request.setRequestHeader("Content-type", "application/json");

        request.onload = function() {
            if (request.status >= 200 && request.status < 400) {
                // Succesfully published project!
                var publishingStatusNode, viewProjectButton;

                publishButton.parentNode.removeChild(publishButton);

                publishingStatusNode = document.getElementById('publishingStatus');
                publishingStatusNode.className = "published";
                publishingStatusNode.innerHTML = "published";

                viewProjectButton = document.getElementById('viewProject');
                viewProjectButton.innerHTML = defaultValues.view_project;

                return false;
            } else {
                // We reached our target server, but it returned an error
                publishButton.removeAttribute('disabled');

                if (request.status == 400) {
                    // Could not publish due to checks
                    var response;

                    response = JSON.parse(request.responseText);

                    span = document.createElement("span");
                    span.className = 'notPublished';
                    publishErrorNode.appendChild(span);

                    try {
                        for (var i=0; i < response.__all__.length; i++) {
                            span.innerHTML += response.__all__[i] + '<br/>';
                        }
                    } catch (error) {
                        // General error message
                        publishErrorNode.innerHTML = 'Could not publish project';
                    }
                }

                return false;
            }
        };

        request.onerror = function() {
            // There was a connection error of some sort
            publishButton.removeAttribute('disabled');
            return false;
        };

        request.send('{"status": "published"}');

    };
}

function setDatepickers() {
    var datepickerContainers;

    datepickerContainers = document.getElementsByClassName('datepicker-container');

    for (var i=0; i < datepickerContainers.length; i++) {
        var datepickerId, DatePickerComponent, datepickerContainer, extraAttributes, helptext, initialDate, inputNode, inputValue, label;

        datepickerContainer = datepickerContainers[i];

        // Check if datepicker already has been set
        if (datepickerContainer.className.indexOf('has-datepicker') == -1) {
            datepickerId = datepickerContainer.getAttribute('data-id');

            // Set initial value of datepicker
            inputValue = datepickerContainer.getAttribute('data-child');
            if (inputValue !== "") {
                initialDate = moment(inputValue, "DD-MM-YYYY");
            } else {
                initialDate = null;
            }

            DatePickerComponent = React.createClass({
                displayName: datepickerId,

                getInitialState: function () {
                    return {
                        initialDate: initialDate
                    };
                },

                handleDateChange: function (date) {
                    this.setState({
                        initialDate: date
                    });
                },

                render: function () {
                    return React.DOM.div(null, 
                        DatePicker(
                        {locale:  "en",
                        placeholderText:  "",
                        dateFormat:  "DD/MM/YYYY",
                        selected:  this.state.initialDate,
                        onChange:  this.handleDateChange}
                        )
                    );
                }
            });

            React.render(DatePickerComponent( {key:datepickerId} ), datepickerContainer);

            // Set id, name and saved value of datepicker input
            inputNode = datepickerContainer.getElementsByClassName('datepicker__input')[0];
            inputNode.setAttribute("id", datepickerId);
            inputNode.setAttribute("name", datepickerId);
            inputNode.setAttribute("saved-value", inputValue);

            // Set classes of datepicker input
            inputNode.className += ' form-control ' + datepickerContainer.getAttribute('data-classes');

            // Set addtional attributes of input
            extraAttributes = datepickerContainer.getAttribute('data-attributes');
            if (extraAttributes !== null) {
                var extraAttributesList = extraAttributes.split(' ');
                for (var j = 0; j < extraAttributesList.length; j++) {
                    if (extraAttributesList[j] !== '') {
                        inputNode.setAttribute(extraAttributesList[j], '');
                    }
                }
            }

            // Set label of datepicker
            label = document.createElement('label');
            label.setAttribute("for", datepickerId);
            label.setAttribute("class", "control-label");
            label.innerHTML = datepickerContainer.getAttribute('data-label');
            inputNode.parentNode.appendChild(label);

            // Set helptext of datepicker
            helptext = document.createElement('p');
            helptext.setAttribute("class", "help-block hidden");
            helptext.innerHTML = datepickerContainer.getAttribute('data-helptext');
            inputNode.parentNode.appendChild(helptext);

            datepickerContainer.className += ' has-datepicker';
        }
    }
}

function checkUnsavedChangesForm(form) {
    var inputs, selects, textareas;

    inputs = form.getElementsByTagName('input');
    selects = form.getElementsByTagName('select');
    textareas = form.getElementsByTagName('textarea');

    for (var i = 0; i < inputs.length; i++) {
        if (inputs[i].type == 'file') {
            // Ignore file inputs for now.
        } else if (inputs[i].type == 'checkbox') {
            if (inputs[i].checked && (inputs[i].getAttribute('saved-value') == 'False')) {
                return true;
            } else if (!inputs[i].checked && (inputs[i].getAttribute('saved-value') == 'True')) {
                return true;
            }
        } else if (inputs[i].parentNode.className.indexOf('typeahead') > -1) {
            if (inputs[i].getAttribute('value') != inputs[i].getAttribute('saved-value')) {
                return true;
            }
        } else if (inputs[i].value != inputs[i].getAttribute('saved-value')) {
            return true;
        }
    }

    for (var j=0; j < selects.length; j++) {
        if (selects[j].value != selects[j].getAttribute('saved-value')) {
            return true;
        }
    }

    for (var k = 0; k < textareas.length; k++) {
        if (textareas[k].value != textareas[k].getAttribute('saved-value')) {
            return true;
        }
    }

    return false;
}

function checkUnsavedChanges() {
    var forms, unsavedForms;

    unsavedForms = [];
    forms = [
        ['1', '01 - General information'],
        ['2', '02 - Contact information'],
        ['3', '03 - Project partners'],
        ['4', '04 - Project descriptions'],
        ['5', '05 - Results and indicators'],
        ['6', '06 - Finance'],
        ['7', '07 - Project locations'],
        ['8', '08 - Project focus'],
        ['9', '09 - Links and documents'],
        ['10', '10 - Project comments']
    ];

    for (var i=0; i < forms.length; i++) {
        if (checkUnsavedChangesForm(document.getElementById('admin-step-' + forms[i][0]))) {
            unsavedForms.push(forms[i][1]);
        }
    }

    return unsavedForms;
}

function setUnsavedChangesMessage() {
    window.onbeforeunload = function(e) {
        var unsavedSections, message;

        e = e || window.event;

        unsavedSections = checkUnsavedChanges();
        if (unsavedSections.length > 0) {
            message = "You have unsaved changes in the following section(s):\n\n";
            for (var i = 0; i < unsavedSections.length; i++) {
                message += "\t• " + unsavedSections[i] + "\n";
            }

            // For IE and Firefox
            if (e) {
                e.returnValue = message;
            }
            // For Safari and Chrome
            return message;
        }
    };
}

/* General Helper Functions */

function elHasClass(el, className) {
    if (el.classList) {
        var result = false;
        el.classList.forEach( function(entry) {
            if (entry.toString() === className.toString()) {
                result = true;
                return;
            }
        });
        return result;
    } else {
        return new RegExp('(^| )' + className + '( |$)', 'gi').test(el.className);
    }
}

function elAddClass(el, className) {
    if (el.classList) {
        el.classList.add(className);
    } else {
      el.className += ' ' + className;
    }
}

function elRemoveClass(el, className) {
    if (el.classList) {
        el.classList.remove(className);
    }
    else {
      el.className = el.className.replace(new RegExp('(^|\\b)' + className.split(' ').join('|') + '(\\b|$)', 'gi'), ' ');
  }
}

function elIsVisible(el) {
    return el.offsetWidth > 0 && el.offsetHeight > 0;
}

function fadeIn(el) {
  el.style.opacity = 0;
  el.style.display = 'block';

  var last = +new Date();
  var tick = function() {
    el.style.opacity = +el.style.opacity + (new Date() - last) / 400;
    last = +new Date();

    if (+el.style.opacity < 1) {
      (window.requestAnimationFrame && requestAnimationFrame(tick)) || setTimeout(tick, 16);
    }
  };

  tick();
}

function fadeOut(el) {
  el.style.opacity = 1;

  var last = +new Date();
  var tick = function() {
    el.style.opacity = +el.style.opacity - (new Date() - last) / 400;
    last = +new Date();

    if (+el.style.opacity > 0) {
      (window.requestAnimationFrame && requestAnimationFrame(tick)) || setTimeout(tick, 16);
    } else {
        el.style.display = 'none';
    }
  };

  tick();
}

document.addEventListener('DOMContentLoaded', function() {
    setUnsavedChangesMessage();
    setDatepickers();
    setToggleSectionOnClick();
    setPublishOnClick();
    setSubmitOnClicks();
    setPartialOnClicks();
    setCurrencyOnChange();
    setDeletePhoto();

    setValidationListeners();
    updateAllHelpIcons();

    updateTypeaheads();

    try {
        localStorageResponses = JSON.parse(localStorageResponses);
    } catch (error) {
        localStorageResponses = {};
    }

    // Keep count of how many of each partial we've injected
    for (var i=0; i < partials.length; i++) {
        var partialName = partials[i];

        partialsCount[partialName] = 1;
    }

    setAllSectionsCompletionPercentage();
    setAllSectionsChangeListerner();
    setPageCompletionPercentage();
});<|MERGE_RESOLUTION|>--- conflicted
+++ resolved
@@ -1345,22 +1345,9 @@
             elAddClass(output, el);
         });
 
-<<<<<<< HEAD
         label.appendChild(output);
 
         var infoIcons = label.querySelectorAll('.info-icon');
-=======
-        $(this).find('.info-icon').on('click', '', function(e) {
-            var helpBlock;
-
-            e.preventDefault();
-            
-            if (helpBlockIsLabelSibling) {
-                helpBlock = $(this).parent().parent().find('.help-block');
-            } else {
-                helpBlock = $(this).parent().parent().parent().find('.help-block');
-            }
->>>>>>> bdbc8f71
 
         for (var i = 0; i < infoIcons.length; i++) {
             var el = infoIcons[i];
