/** @jsx React.DOM */

// Akvo RSR is covered by the GNU Affero General Public License.
// See more details in the license.txt file located at the root folder of the
// Akvo RSR module. For additional details on the GNU license please see
// < http://www.gnu.org/licenses/agpl.html >.

// DEFAULT VALUES
var defaultValues = JSON.parse(document.getElementById("default-values").innerHTML);
var countryValues = JSON.parse(document.getElementById("country-values").innerHTML);

// CSRF TOKEN
function getCookie(name) {
    var cookieValue = null;
    if (document.cookie && document.cookie !== '') {
        var cookies = document.cookie.split(';');
        for (var i = 0; i < cookies.length; i++) {
            var cookie = cookies[i].trim();
            // Does this cookie string begin with the name we want?
            if (cookie.substring(0, name.length + 1) == (name + '=')) {
                cookieValue = decodeURIComponent(cookie.substring(name.length + 1));
                break;
            }
        }
    }
    return cookieValue;
}

var csrftoken = getCookie('csrftoken');

// TYPEAHEADS
var MAX_RETRIES = 2;
var projectsAPIUrl = '/rest/v1/typeaheads/projects?format=json';
var orgsAPIUrl = '/rest/v1/typeaheads/organisations?format=json';
var reportingOrgsAPIUrl = '/rest/v1/typeaheads/reporting_organisations?format=json';
var responses = {};
responses[projectsAPIUrl] = null;
responses[orgsAPIUrl] = null;
responses[reportingOrgsAPIUrl] = null;

// LOCAL STORAGE
var MAX_LOCALSTORAGE_DAYS = 30;
var MAX_LOCALSTORAGE_AGE = MAX_LOCALSTORAGE_DAYS * 24 * 60 * 60 * 1000;
var localStorageName = 'cachedAPIResponses';
var localStorageResponses = localStorage.getItem(localStorageName);

// PARTIALS
var partials = ['related-project', 'budget-item', 'condition', 'contact-information',
    'country-budget-item','document', 'indicator', 'indicator-period', 'link', 'partner',
    'planned-disbursement', 'policy-marker', 'recipient-country', 'recipient-region',
    'related-project','result', 'sector', 'transaction', 'transaction-sector',
    'location-administrative', 'project-location', 'keyword'];
var partialsCount = {};

// Measure the percentage of completion for each panel and display the results to the user
// Which elements count as inputs?
var INPUT_ELEMENTS = ['input', 'select', 'textarea'];

// Add a class selector here if you only want inputs with a certain class to count
// towards the completion percentage. If left blank, all inputs will count.
var MEASURE_CLASS = '.priority1';

function findAncestor(el, cls) {
    while ((el = el.parentElement) && !el.classList.contains(cls));
    return el;
}

function startSave(step) {
    var div, div_id, div_button_id, div_button;

    div_id = 'savingstep' + step;
    div = document.getElementById(div_id);

    div_button_id = 'savingstep' + step + '-button';
    div_button = document.getElementById(div_button_id);

    div_button.setAttribute('disabled', '');
    div.innerHTML = '<div class="help-block">Saving...</div>';
}

function finishSave(step, message) {
    var div, div_id, div_button_id, div_button, message_time;

    div_id = 'savingstep' + step;
    div = document.getElementById(div_id);

    div_button_id = 'savingstep' + step + '-button';
    div_button = document.getElementById(div_button_id);

    // Show error message 20 seconds, other messages only 5 seconds
    if (message.indexOf('class="help-block-error"') > -1) {
        message_time = 20000;
    } else {
        message_time = 5000;
    }

    // Only replace the message if no error is shown yet
    if (div.innerHTML.indexOf('class="help-block-error"') === -1) {
        div.innerHTML = message;

        setTimeout(function () {
            div.innerHTML = '';
            div_button.removeAttribute('disabled');
        }, message_time);
    }
}

function removeErrors(form) {
    var error_elements, form_elements;

    error_elements = form.getElementsByClassName('help-block-error');
    form_elements = form.getElementsByClassName('has-error');

    while (error_elements.length > 0) {
        error_elements[0].parentNode.removeChild(error_elements[0]);
    }

    while (form_elements.length > 0) {
        form_elements[0].className = form_elements[0].className.replace('has-error', '');
    }
}

function addErrors(errors) {
    for (var i = 0; i < errors.length; i++) {
        try {
            var error, errorNode, textnode;

            error = errors[i];

            errorNode = document.getElementById(error.name);

            if (errorNode.className.indexOf('-container') === -1) {
                errorNode = errorNode.parentNode;

            }

            if (errorNode.className.indexOf('input-group') > -1) {
                errorNode = errorNode.parentNode;
            }

            errorNode.className += ' has-error';

            var pNode = document.createElement("p");
            pNode.className = "help-block help-block-error";
            textnode = document.createTextNode(error.error);
            pNode.appendChild(textnode);
            errorNode.appendChild(pNode);

            if (i === 0) {
                document.getElementById(error.name).scrollIntoView();
                window.scrollBy(0, -100);
            }
        } catch (tryError) {
            // Can't find attribute, probably due to a name change
        }
    }
}

function replaceNames(newObjects, excludeClass) {
    for (var i = 0; i < newObjects.length; i++) {
        var parentNode, newParentNodeId, otherParents, inputs, selects, textareas, excludedInputs, excludedSelects, excludedTextareas;

        parentNode = document.getElementById(newObjects[i].div_id);
        newParentNodeId = parentNode.getAttributeNode("id").value.replace(newObjects[i].old_id, newObjects[i].new_id);
        parentNode.setAttribute("id", newParentNodeId);

        otherParents = parentNode.querySelectorAll('.parent');

        try {
            var newUnicode, unicodeNode;

            newUnicode = newObjects[i].unicode;
            unicodeNode = parentNode.getElementsByClassName('unicode')[0];

            unicodeNode.innerHTML = newUnicode;
        } catch (error) {
            // No new unicode
        }

        if (excludeClass === undefined) {

            inputs = parentNode.querySelectorAll('input');
            selects = parentNode.querySelectorAll('select');
            textareas = parentNode.querySelectorAll('textarea');

            excludedInputs = [];
            excludedSelects = [];
            excludedTextareas = [];
        } else {
            inputs = parentNode.querySelectorAll('input:not(.' + excludeClass + ')');
            selects = parentNode.querySelectorAll('select:not(.' + excludeClass + ')');
            textareas = parentNode.querySelectorAll('textarea:not(.' + excludeClass + ')');

            excludedInputs = parentNode.querySelectorAll('input.' + excludeClass);
            excludedSelects = parentNode.querySelectorAll('select.' + excludeClass);
            excludedTextareas = parentNode.querySelectorAll('textarea.' + excludeClass);
        }

        for (var j=0; j < inputs.length; j++) {
            var newInputId = inputs[j].getAttributeNode("id").value.replace(newObjects[i].old_id, newObjects[i].new_id);
            inputs[j].setAttribute("id", newInputId);
            inputs[j].setAttribute("name", newInputId);
        }

        for (var k=0; k < selects.length; k++) {
            var newSelectId = selects[k].getAttributeNode("id").value.replace(newObjects[i].old_id, newObjects[i].new_id);
            selects[k].setAttribute("id", newSelectId);
            selects[k].setAttribute("name", newSelectId);
        }

        for (var l=0; l < textareas.length; l++) {
            var newTextareaId = textareas[l].getAttributeNode("id").value.replace(newObjects[i].old_id, newObjects[i].new_id);
            textareas[l].setAttribute("id", newTextareaId);
            textareas[l].setAttribute("name", newTextareaId);
        }

        for (var m=0; m < excludedInputs.length; m++) {
            if (!(excludedInputs[m].hasAttribute(excludeClass))) {
                var newExcludedInputId = excludedInputs[m].getAttributeNode("id").value + '-' + newObjects[i].new_id;
                excludedInputs[m].setAttribute("id", newExcludedInputId);
                excludedInputs[m].setAttribute("name", newExcludedInputId);
                excludedInputs[m].setAttribute(excludeClass, "");
            }
        }

        for (var n=0; n < excludedSelects.length; n++) {
            if (!(excludedSelects[n].hasAttribute(excludeClass))) {
                var newExcludedSelectId = excludedSelects[n].getAttributeNode("id").value + '-' + newObjects[i].new_id;
                excludedSelects[n].setAttribute("id", newExcludedSelectId);
                excludedSelects[n].setAttribute("name", newExcludedSelectId);
                excludedSelects[n].setAttribute(excludeClass, "");
            }
        }

        for (var o=0; o < excludedTextareas.length; o++) {
            if (!(excludedTextareas[o].hasAttribute(excludeClass))) {
                var newExcludedTextareaId = excludedTextareas[o].getAttributeNode("id").value + '-' + newObjects[i].new_id;
                excludedTextareas[o].setAttribute("id", newExcludedTextareaId);
                excludedTextareas[o].setAttribute("name", newExcludedTextareaId);
                excludedTextareas[o].setAttribute(excludeClass, "");
            }
        }

        for (var p=0; p < otherParents.length; p++) {
            if (!(otherParents[p].hasAttribute(excludeClass))) {
                var newOtherParentId = otherParents[p].getAttributeNode("id").value + '-' + newObjects[i].new_id;
                otherParents[p].setAttribute("id", newOtherParentId);
                otherParents[p].setAttribute(excludeClass, "");
            }
        }
    }
}

function replacePhoto(photo) {
    if (photo !== null) {
        var img_photo, photo_container, add_html;

        img_photo = document.querySelector('#img-photo');

        if (img_photo !== null) {
            var delete_link;

            img_photo.parentNode.removeChild(img_photo);
            delete_link = document.querySelector('#delete-photo');

            if (delete_link !== null) {
                delete_link.parentNode.removeChild(delete_link);
            }
        }

        photo_container = document.querySelector('#photo-container');
        add_html = '<img src="' + photo + '" class="current-project-photo" id="img-photo"><a class="btn btn-link delete-photo-button" id="delete-photo"><span class="glyphicon glyphicon-remove"></span> Delete photo</a>';

        photo_container.innerHTML = add_html + photo_container.innerHTML;

        setDeletePhoto();
    }
}

function replaceTotalBudget(total_budget) {
    var totalBudgetNode;

    totalBudgetNode = document.getElementById('total-budget');
    totalBudgetNode.innerHTML = total_budget;
}

function saveDocuments(form, api_url, step, new_objects) {
    var documentFormData, documents, file_request;

    documentFormData = new FormData();
    documents = form.querySelectorAll('*[id^="document-document-"]');

    for (var i=0; i < documents.length; i++) {
        var document_id, document_files;
        document_id = documents[i].getAttribute("id");
        document_files = document.getElementById(document_id).files;

        if (document_files !== undefined) {
            documentFormData.append(document_id, document_files[0]);
        }
    }

    file_request = new XMLHttpRequest();
    file_request.open("POST", api_url);
    file_request.setRequestHeader("X-CSRFToken", csrftoken);

    file_request.onload = function() {
        var message;

        if (file_request.status >= 200 && file_request.status < 400) {
            var response;

            response = JSON.parse(file_request.responseText);
            addErrors(response.errors);

            if (response.errors.length > 0) {
                message = '<div class="help-block-error"><span class="glyphicon glyphicon-remove-circle"></span> Error while saving document</div>';
                finishSave(step, message);
            }

            return false;
        } else {
            // We reached our target server, but it returned an error
            message = '<div class="help-block-error"><span class="glyphicon glyphicon-remove-circle"></span> Something went wrong with your request</div>';

            finishSave(step, message);
            return false;
        }
    };

    file_request.onerror = function() {
        // There was a connection error of some sort
        var message;

        message = '<div class="help-block-error"><span class="glyphicon glyphicon-remove-circle"></span> Connection error, check your internet connection</div>';

        finishSave(step, message);
        return false;
    };

    file_request.send(documentFormData);
}

function submitStep(step, level) {
    var api_url, form, form_data, form_div, request, file_request, message;

    // Collect form data
    form_div = '#admin-step-' + step;
    form = document.querySelector(form_div);
    form_data = serialize(form);

    if (level === undefined || level === 1) {
        // Indicate saving has started
        startSave(step);
        removeErrors(form);
    }

    // Custom code per step
    if (step === '1') {
        var related_projects = form.getElementsByClassName('related-project-input');

        for (var i=0; i < related_projects.length; i++) {
            var input, input_id, input_value;

            input = related_projects[i].getElementsByTagName('input')[0];
            input_id = input.getAttribute("id");
            if (input.value !== '') {
                input_value = input.getAttribute("value");
            } else {
                input_value = '';
            }

            form_data += '&value-' + input_id + '=' + input_value;
        }
    } else if (step === '3') {
        var reporting_org, reporting_org_value, partners;

        reporting_org = form.querySelector('#reportingOrganisation');

        if (reporting_org.value !== '') {
            reporting_org_value = reporting_org.getAttribute("value");
        } else {
            reporting_org_value = '';
        }

        form_data += '&value-reportingOrganisation=' + reporting_org_value;

        partners = form.getElementsByClassName('partner-input');

        for (var j=0; j < partners.length; j++) {
            var partner_input, partner_input_id, partner_input_value;

            partner_input = partners[j].getElementsByTagName('input')[0];
            partner_input_id = partner_input.getAttribute("id");
            if (partner_input.value !== '') {
                partner_input_value = partner_input.getAttribute("value");
            } else {
                partner_input_value = '';
            }

            form_data += '&value-' + partner_input_id + '=' + partner_input_value;
        }
    } else if (step === '5') {
        form_data += '&level=' + level;
    } else if (step === '6') {
        var receiverOrgs, providerOrgs;

        receiverOrgs = form.getElementsByClassName('transaction-receiver-org-input');
        providerOrgs = form.getElementsByClassName('transaction-provider-org-input');

        for (var o=0; o < receiverOrgs.length; o++) {
            var receiver_org_input, receiver_org_input_id, receiver_org_input_value;

            receiver_org_input = receiverOrgs[o].getElementsByTagName('input')[0];
            receiver_org_input_id = receiver_org_input.getAttribute("id");
            if (receiver_org_input.value !== '') {
                receiver_org_input_value = receiver_org_input.getAttribute("value");
            } else {
                receiver_org_input_value = '';
            }

            form_data += '&value-' + receiver_org_input_id + '=' + receiver_org_input_value;
        }

        for (var p=0; p < providerOrgs.length; p++) {
            var provider_org_input, provider_org_input_id, provider_org_input_value;

            provider_org_input = providerOrgs[p].getElementsByTagName('input')[0];
            provider_org_input_id = provider_org_input.getAttribute("id");
            if (provider_org_input.value !== '') {
                provider_org_input_value = provider_org_input.getAttribute("value");
            } else {
                provider_org_input_value = '';
            }

            form_data += '&value-' + provider_org_input_id + '=' + provider_org_input_value;
        }

        form_data += '&level=' + level;
    } else if (step === '7') {
        form_data += '&level=' + level;
    }

    // Boolean custom fields
    var booleanCustomFields = form.getElementsByClassName('boolean-custom-field');
    for (var q=0; q < booleanCustomFields.length; q++) {
        var custom_field, custom_field_id;

        custom_field = booleanCustomFields[q];
        custom_field_id = custom_field.getAttribute('id');

        if (custom_field.checked) {
            form_data = form_data.replace(custom_field_id + '=on', custom_field_id + '=True');
        } else {
            form_data += '&' + custom_field_id + '=False';
        }
    }

    // Create request
    api_url = '/rest/v1/project/' + defaultValues.project_id + '/step_' + step + '/?format=json';

    request = new XMLHttpRequest();
    request.open('POST', api_url, true);
    request.setRequestHeader("X-CSRFToken", csrftoken);
    request.setRequestHeader("Content-type", "application/x-www-form-urlencoded");

    request.onload = function() {
        if (request.status >= 200 && request.status < 400) {
            var response;
            response = JSON.parse(request.responseText);

            // Add errors
            if (response.errors.length > 0) {
                message = '<div class="help-block-error"><span class="glyphicon glyphicon-remove-circle"></span> Error while saving</div>';
            } else {
                message = '<div class="save-success"><span class="glyphicon glyphicon-ok-circle"></span> Saved successfully!</div>';
            }
            addErrors(response.errors);

            // Replace saved values
            for (var i=0; i < response.changes.length; i++) {
                var formElement;

                formElement = document.getElementById(response.changes[i][0]);
                formElement.setAttribute('saved-value', response.changes[i][1]);
            }

            if (step === '5' && level === 1) {
                replaceNames(response.rel_objects, 'indicator');
            } else if (step === '5' && level === 2) {
                replaceNames(response.rel_objects, 'indicator-period');
            } else if (step === '6' && level === 1) {
                replaceNames(response.rel_objects, 'sector');
                replaceTotalBudget(response.total_budget);
            } else if (step === '7' && level === 1) {
                replaceNames(response.rel_objects, 'administrative');
            }  else {
                replaceNames(response.rel_objects);
            }

            if (step === '5' && level < 3) {
                submitStep('5', level + 1);
            }

            if (step === '6' && level < 2) {
                submitStep('6', level + 1);
            }

            if (step === '7' && level < 2) {
                submitStep('7', level + 1);
            }

            if (step === '9') {
                saveDocuments(form, api_url, step, response.new_objects);
            }

            var section = findAncestor(form, 'formStep');
            setSectionCompletionPercentage(section);
            setPageCompletionPercentage();

            finishSave(step, message);

            return false;
        } else {
            // We reached our target server, but it returned an error
            message = '<div class="help-block-error"><span class="glyphicon glyphicon-remove-circle"></span> Something went wrong while saving</div>';

            finishSave(step, message);
            return false;
        }
    };

    request.onerror = function() {
        // There was a connection error of some sort
        message = '<div class="help-block-error"><span class="glyphicon glyphicon-remove-circle"></span> Connection error, check your internet connection</div>';

        finishSave(step, message);
        return false;
    };

    request.send(form_data);

    if (step === '1') {
        var formData = new FormData();
        formData.append("photo", document.getElementById("photo").files[0]);

        file_request = new XMLHttpRequest();
        file_request.open("POST", api_url);
        file_request.setRequestHeader("X-CSRFToken", csrftoken);

        file_request.onload = function() {
            if (file_request.status >= 200 && file_request.status < 400) {
                var response;

                removeErrors(form);
                response = JSON.parse(file_request.responseText);
                replacePhoto(response.new_image);
                addErrors(response.errors);

                if (response.errors.length > 0) {
                    message = '<div class="help-block-error"><span class="glyphicon glyphicon-remove-circle"></span> Error while saving photo</div>';
                    finishSave(step, message);
                }
                return false;
            } else {
                // We reached our target server, but it returned an error
                message = '<div class="help-block-error"><span class="glyphicon glyphicon-remove-circle"></span> Something went wrong while saving</div>';

                if (file_request.status == 413) {
                    // Image is too big
                    addErrors([{"name": "photo", "error": "Photo is too big, please upload a photo that is smaller than 2 MB."}]);
                }

                finishSave(step, message);
                return false;
            }
        };

        file_request.onerror = function() {
            // There was a connection error of some sort
            message = '<div class="help-block-error"><span class="glyphicon glyphicon-remove-circle"></span> Connection error, check your internet connection</div>';

            finishSave(step, message);
            return false;
        };

        file_request.send(formData);
    }
}

function deleteItem(itemId, itemType, parentDiv) {
    var request;

    // Create request
    request = new XMLHttpRequest();
    request.open('DELETE', '/rest/v1/' + itemType + '/' + itemId + '/?format=json', true);
    request.setRequestHeader("X-CSRFToken", csrftoken);
    request.setRequestHeader("Content-type", "application/x-www-form-urlencoded");

    request.onload = function() {
        if (request.status >= 200 && request.status < 400) {
            parentDiv.parentNode.removeChild(parentDiv);

            // Update the budget in case of removed budget
            if (itemType === 'budget_item') {
                getTotalBudget();
            }

            return false;
        } else {
            // We reached our target server, but it returned an error
            return false;
        }
    };

    request.onerror = function() {
        // There was a connection error of some sort
        return false;
    };

    request.send();
}

function setDeletePhoto() {
    try {
        var deletePhotoButton;

        deletePhotoButton = document.getElementById('delete-photo');
        deletePhotoButton.onclick = getDeletePhoto();

    } catch (error) {
        // No delete photo button
        return false;
    }
}

function getDeletePhoto() {
    return function(e) {
        e.preventDefault();
        deletePhoto();
    };
}

function deletePhoto() {
    var api_url, request;

    // Create request
    api_url = '/rest/v1/project/' + defaultValues.project_id + '/delete_photo/?format=json';

    request = new XMLHttpRequest();
    request.open('POST', api_url, true);
    request.setRequestHeader("X-CSRFToken", csrftoken);
    request.setRequestHeader("Content-type", "application/x-www-form-urlencoded");

    request.onload = function() {
        if (request.status >= 200 && request.status < 400) {
            var imgNode, aNode, inputNode;

            imgNode = document.getElementById('img-photo');
            imgNode.parentNode.removeChild(imgNode);

            aNode = document.getElementById('delete-photo');
            aNode.parentNode.removeChild(aNode);

            inputNode = document.getElementById('photo');
            inputNode.setAttribute('default', '');

            setAllSectionsCompletionPercentage();

            return false;
        } else {
            // We reached our target server, but it returned an error
            return false;
        }
    };

    request.onerror = function() {
        // There was a connection error of some sort
        return false;
    };

    request.send();
}

function deleteDocument(document_id) {
    var api_url, request;

    // Create request
    api_url = '/rest/v1/project/' + defaultValues.project_id + '/delete_document/' + document_id + '/?format=json';

    request = new XMLHttpRequest();
    request.open('POST', api_url, true);
    request.setRequestHeader("X-CSRFToken", csrftoken);
    request.setRequestHeader("Content-type", "application/x-www-form-urlencoded");

    request.onload = function() {
        if (request.status >= 200 && request.status < 400) {
            var docNode, aNode;

            docNode = document.querySelector('#document-document-url-' + document_id);
            docNode.parentNode.removeChild(docNode);

            aNode = document.querySelector('#delete-document-document-' + document_id);
            aNode.parentNode.removeChild(aNode);

            return false;
        } else {
            // We reached our target server, but it returned an error
            return false;
        }
    };

    request.onerror = function() {
        // There was a connection error of some sort
        return false;
    };

    request.send();
}

function getTotalBudget() {
    var api_url, request;

    // Create request
    api_url = '/rest/v1/project/' + defaultValues.project_id + '/?format=json';

    request = new XMLHttpRequest();
    request.open('GET', api_url, true);
    request.setRequestHeader("X-CSRFToken", csrftoken);
    request.setRequestHeader("Content-type", "application/x-www-form-urlencoded");

    request.onload = function() {
        if (request.status >= 200 && request.status < 400) {
            var response;

            response = JSON.parse(request.responseText);
            try {
                replaceTotalBudget(response.budget);
            } catch (error) {
                return false;
            }
        } else {
            // We reached our target server, but it returned an error
            return false;
        }
    };

    request.onerror = function() {
        // There was a connection error of some sort
        return false;
    };

    request.send();
}

function confirmRemove(idArray, parentDiv) {
    return function(e) {
        e.preventDefault();

        var itemId, itemType;

        itemId = idArray[idArray.length - 1];
        idArray.pop();
        itemType = idArray.join();

        if (itemType === 'keyword') {
            itemType = 'project/' + defaultValues.project_id + '/remove_keyword';
        }

        deleteItem(itemId, itemType, parentDiv);
    };
}

function dismissRemove(nodeClass, nodeId, parentNode, sureNode) {
    return function(e) {
        e.preventDefault();

        var node, trashCan;

        parentNode.removeChild(sureNode);

        node = document.createElement('a');

        node.setAttribute('class', nodeClass);
        node.setAttribute('id', nodeId);
        node.onclick = setRemovePartial(node);

        trashCan = document.createElement('span');
        trashCan.setAttribute('class', 'glyphicon glyphicon-trash');

        node.appendChild(trashCan);
        parentNode.appendChild(node);
    };
}

function removePartial(node) {
    var parentDiv, idArray, parentParent;

    parentDiv = findAncestor(node, "parent");
    idArray = parentDiv.getAttributeNode("id").value.split("-");
    parentParent = parentDiv.parentNode;

    if (idArray[idArray.length - 2] === 'add') {
        // New object, not saved to the DB, so partial can be directly deleted
        parentDiv.parentNode.removeChild(parentDiv);
    } else {
        // Show warning first
        var nodeClass, nodeId, noNode, parentNode, sureNode, yesNode;

        nodeClass = node.getAttribute('class');
        nodeId = node.getAttribute('id');

        parentNode = node.parentNode;
        parentNode.removeChild(node);

        sureNode = document.createElement('div');
        sureNode.innerHTML = "Are you sure?";

        yesNode = document.createElement('a');
        yesNode.setAttribute('style', 'color: green; margin-left: 5px;');
        yesNode.onclick = confirmRemove(idArray, parentDiv);
        yesNode.innerHTML = 'Yes';

        noNode = document.createElement('a');
        noNode.setAttribute('style', 'color: red; margin-left: 5px;');
        noNode.onclick = dismissRemove(nodeClass, nodeId, parentNode, sureNode);
        noNode.innerHTML = 'No';

        sureNode.appendChild(yesNode);
        sureNode.appendChild(noNode);
        parentNode.appendChild(sureNode);
    }

    // Update the progress bars to account for the removed inputs
    setSectionCompletionPercentage(findAncestor(parentParent, "formStep"));
}

function buildReactComponents(typeaheadOptions, typeaheadCallback, displayOption, selector, childClass, valueId, label, help, filterOption, inputType) {
    var Typeahead, TypeaheadLabel, TypeaheadContainer, selectorTypeahead, selectorClass, inputClass, typeaheadInput;
    Typeahead = ReactTypeahead.Typeahead;

    if (inputType === 'project') {
        typeaheadOptions.forEach(function(o) {
            o.filterOption = o.id + ' ' + o.title;
            o.displayOption = o.title + ' (ID: ' + o.id + ')';
        });
        filterOption = 'filterOption';
        displayOption = 'displayOption';
    } else if (inputType === 'org') {
        typeaheadOptions.forEach(function(o) {
            var newName = getDisplayOption(o.name, o.long_name);

            o.filterOption = o.name + ' ' + o.long_name;
            o.displayOption = newName;
        });        
        filterOption = 'filterOption';
        displayOption = 'displayOption';
    }

    function getDisplayOption(short, long) {
        if (short === long) {
            return short;
        }
        if (!long) {
            return short;
        }
        return short + ' (' + long + ')';
    }
    inputClass = selector + " form-control " + childClass;

    selectorClass = document.querySelector('.' + selector);

    TypeaheadContainer = React.createClass({displayName: 'TypeaheadContainer',

        getInitialState: function() {
            return ({focusClass: 'inactive'});
        },
        onKeyUp: function() {

            /* Only activate the "add org" button for typeaheads that i) are for organisations,
            ** and ii) are not for reporting organisations. */
            if (inputType === 'org' && selector.indexOf('reportingOrganisation') === -1) {
                this.setState({focusClass: 'active'});
            }
        },
        onBlur: function() {
            this.setState({focusClass: 'inactive'});
        },
        render: function() {
            return (
                    React.DOM.div( {className:this.state.focusClass}, 
                        Typeahead(
                            {placeholder:"",
                            options:typeaheadOptions,
                            onOptionSelected:typeaheadCallback,
                            maxVisible:10,
                            displayOption:displayOption,
                            filterOption:filterOption,
                            childID:selector,
                            onKeyUp:this.onKeyUp,
                            onBlur:this.onBlur,
                            customClasses:{
                              typeahead: "",
                              input: inputClass,
                              results: "",
                              listItem: "",
                              token: "",
                              customAdd: ""
                            },
                            inputProps:{
                                name: selector,
                                id: selector
                            }} ),
                        React.DOM.div( {className:"addOrg", onMouseDown:addOrgModal}, "+Add organisation")
                    )
            );
        }
    });

    React.render(
        TypeaheadContainer(null ),
        document.querySelector('.' + selector)
    );

    typeaheadInput = document.querySelector('.' + selector + ' .typeahead' + ' input');

    if (valueId !== null) {
        for (var i = 0; i < typeaheadOptions.length; i++) {
            if (parseInt(typeaheadOptions[i].id, 10) == parseInt(valueId, 10)) {
                var savedResult;

                savedResult = typeaheadOptions[i];

                typeaheadInput.value = savedResult[displayOption];
                typeaheadInput.setAttribute('value', savedResult.id);
                typeaheadInput.setAttribute('saved-value', savedResult.id);
            }
        }
    } else {
        typeaheadInput.setAttribute('saved-value', '');
    }

    selectorTypeahead = selectorClass.querySelector('.typeahead');
    selectorTypeahead.appendChild(label);
    selectorTypeahead.appendChild(help);
    elAddClass(selectorClass, 'has-typeahead');

    // Set mandatory markers before help icons
    var mandatoryMarkers = selectorClass.querySelectorAll('.mandatory');

    for (var i = 0; i < mandatoryMarkers.length; i++) {
        mandatoryMarkers[i].parentNode.removeChild(mandatoryMarkers[i]);
    }

    var mandatoryLabels = selectorClass.querySelectorAll('.priority1 ~ label');
    var markerSpan = document.createElement('span');

    elAddClass(markerSpan, 'mandatory');
    markerSpan.textContent = '*';

    for (var i = 0; i < mandatoryLabels.length; i++) {
        mandatoryLabels[i].appendChild(markerSpan);
    }

    updateHelpIcons('.' + selector);
    setAllSectionsCompletionPercentage();
    setAllSectionsChangeListerner();
    setPageCompletionPercentage();
}

function loadAsync(url, retryCount, retryLimit, callback, forceReloadOrg) {
    var xmlHttp;

    // If we already have the response cached, don't fetch it again
    if (responses[url] !== null && !forceReloadOrg) {
        callback(responses[url]);
        return;
    }

    // If the response is in localStorage, don't fetch it again
    if (localStorageResponses !== null && localStorageResponses !== '' && !forceReloadOrg) {
        if (localStorageResponses[url] !== undefined) {
            var response = localStorageResponses[url];

            if (isFresh(response.date, MAX_LOCALSTORAGE_AGE)) {
                callback(response.json);
                return;
            }
        }
    }

    function isFresh(writeDate, maxAge) {
        var currentDate, age;

        currentDate = new Date();
        currentDate = currentDate.getTime();
        age = currentDate - writeDate;

        return age <= maxAge;
    }

    xmlHttp = new XMLHttpRequest();

    xmlHttp.onreadystatechange = function() {
        if (xmlHttp.readyState == XMLHttpRequest.DONE) {

            if (xmlHttp.status == 200){
                var response = JSON.parse(xmlHttp.responseText);
                responses[url] = response;
                updateLocalStorage(url, response);
                callback(response);
            } else {
                if (retryCount >= retryLimit) {
                    // we should load the project list from localstorage here
                    return false;
                } else {
                    retryCount = retryCount + 1;
                    loadAsync(url, retryCount, retryLimit, callback);
                }
            }
        } else {
            return false;
        }
    };

    xmlHttp.open("GET", url, true);
    xmlHttp.send();

    function updateLocalStorage(url, response) {
        var output, writeDate, lsData;

        if (localStorageResponses === null || localStorageResponses === '') {
            localStorageResponses = {};
        }

        output = {};

        writeDate = new Date();
        writeDate = writeDate.getTime();
        output.date = writeDate;
        output.json = response;

        localStorageResponses[url] = output;

        lsData = JSON.stringify(localStorageResponses);

        try {
            localStorage.setItem(localStorageName, lsData);
        } catch (error) {
            // Not enough space in local storage
            localStorage.setItem(localStorageName, JSON.stringify({}));
        }
    }
}

function processResponse(response, selector, childClass, valueId, label, help, filterOption, inputType) {
    var typeaheadOptions = response.results;
    var typeaheadCallback = function(option) {
        var el;

        el = document.querySelector('input.' + this.childID);
        el.setAttribute('value', option.id);
    };
    var displayOption = function(option, index) {
        return option[filterOption];
    };

    buildReactComponents(typeaheadOptions, typeaheadCallback, displayOption, selector, childClass, valueId, label, help, filterOption, inputType);
}

function getCallback(selector, childClass, valueId, label, help, filterOption, inputType) {
    var output = function(response) {
        processResponse(response, selector, childClass, valueId, label, help, filterOption, inputType);
    };

    return output;
}

function setSubmitOnClicks() {
    var forms;

    forms = document.getElementsByTagName('form');

    for (var i=0; i < forms.length; i++) {
        var stepId;

        stepId = forms[i].getAttribute('id').replace('admin-step-', '');
        forms[i].onsubmit = getFormSubmit(stepId);
    }
}

function getFormSubmit(stepId) {
    return function(e) {
        e.preventDefault();
        if (stepId === '5' || '6' || '7') {
            submitStep(stepId, 1);
        } else {
            submitStep(stepId);
        }
    };
}

function setPartialOnClicks() {
    for (var i=0; i < partials.length; i++) {
        var pName = partials[i];
        var buttonSelector = '.add-' + pName;
        var buttons = document.querySelectorAll(buttonSelector);

        for (var j = 0; j < buttons.length; j++) {
            var el = buttons[j];
            var callback;

            if (elHasClass(el, 'has-onclick')) {

                // already set the onclick, do nothing
                continue;
            }

            elAddClass(el, 'has-onclick');
            callback = getOnClick(pName, el.parentNode.parentNode.parentNode);
            el.addEventListener('click', callback);
        }
    }

    var removeLinks;

    removeLinks = document.getElementsByClassName('delete-object-button');

    for (var j=0; j < removeLinks.length; j++) {
        var removeLink;

        removeLink = removeLinks[j];
        removeLink.onclick = setRemovePartial(removeLink);
    }

    var hidePartials;

    hidePartials = document.getElementsByClassName('hide-partial-click');

    for (var k=0; k < hidePartials.length; k++) {
        hidePartials[k].onclick = togglePartial(hidePartials[k]);
    }
}

function togglePartial(hidePartial) {
    return function(e) {
        e.preventDefault();

        var partialToHide, foldedIndicator, fold;

        partialToHide = hidePartial.parentNode.parentNode.getElementsByClassName('hide-partial')[0];
        foldedIndicator = hidePartial.getElementsByClassName('folded-sign')[0];

        if (foldedIndicator.innerHTML === '-') {
            foldedIndicator.innerHTML = '+';
            partialToHide.className += ' hidden';
        } else {
            foldedIndicator.innerHTML = '-';
            partialToHide.className = partialToHide.className.replace('hidden', '');
        }
    };
}

function getOnClick(pName, parentElement) {
    var onclick = function(e) {
        e.preventDefault();

        var markupSelector = '#' + pName + '-input';
        var containerSelector = pName + '-container';
        var container = parentElement.querySelector('#' + containerSelector);

        var markup = document.querySelector(markupSelector).innerHTML;

        var partial = document.createElement('div');
        partial.innerHTML = markup;

        var parents = partial.querySelectorAll('div.parent');

        for (var i = 0; i < parents.length; i++) {
            var parent = parents[i];
            var oldID = parent.getAttribute('id');
            var newID = oldID + '-add-' + partialsCount[pName];
            parent.setAttribute('id', newID);
        }

        var longSelector = 'input, select, textarea';

        var elements = partial.querySelectorAll(longSelector);

        for (var i = 0; i < elements.length; i++) {
            var el = elements[i];

            addCountToName(el);
        }

        var datePickerContainers = partial.querySelectorAll('.datepicker-container');

        for (var i = 0; i < datePickerContainers.length; i++) {
            var el = datePickerContainers[i];

            addCountToDate(el);
        }

        var typeaheadContainers = partial.querySelectorAll('.typeahead-container');

        for (var i = 0; i < typeaheadContainers.length; i++) {
            var el = typeaheadContainers[i];

            addCountToClass(el);
        }

        function addCountToName(el) {
            var oldName = el.getAttribute('name');
            var newName = oldName + '-add-' + partialsCount[pName];

            el.setAttribute('name', newName);

            var oldID = el.getAttribute('id');
            var newID = oldID + '-add-' + partialsCount[pName];

            el.setAttribute('id', newID);
        }

        function addCountToDate(el) {
            var oldID = el.getAttribute('data-id');
            var newID = oldID + '-add-' + partialsCount[pName];

            el.setAttribute('data-id', newID);
        }

        // The typeahead containers need to have the unique identifying appended
        // to the class rather than the id, so handle that separately
        function addCountToClass(el) {
            var oldClass = el.getAttribute('data-count-class');
            var newClass = oldClass + '-add-' + partialsCount[pName];

            elRemoveClass(el, oldClass);
            elAddClass(el, newClass);

            el.setAttribute('data-child-id', newClass);
        }

        container.appendChild(partial);
        partialsCount[pName] += 1;

        // Add any datepickers and typeaheads, help icons and change listeners for the new project partial
        setDatepickers();
        updateTypeaheads();
        updateHelpIcons('.' + containerSelector);
        setSectionChangeListener(findAncestor(container, 'formStep'));
        setSectionCompletionPercentage(findAncestor(container, 'formStep'));
        setValidationListeners();

        // Set onClicks for partials again in case this partial contains other partials
        setPartialOnClicks();
    };

    return onclick;
}

function updateTypeaheads(forceReloadOrg) {
    var els, filterOption, labelText, helpText, API, inputType;

    els1 = document.querySelectorAll('.related-project-input');
    labelText = defaultValues.related_project_label;
    helpText = defaultValues.related_project_helptext;
    filterOption = 'title';
    API = projectsAPIUrl;
    inputType = 'project';

    updateTypeahead(els1, filterOption, labelText, helpText, API, inputType);

    els = document.querySelectorAll('.reportingOrganisation-input');
    labelText = defaultValues.reporting_org_label;
    helpText = defaultValues.reporting_org_helptext;
    filterOption = 'name';
    API = reportingOrgsAPIUrl;
    inputType = 'org';

    updateTypeahead(els, filterOption, labelText, helpText, API, inputType);

    els = document.querySelectorAll('.partner-input');
    labelText = defaultValues.partner_label;
    helpText = defaultValues.partner_helptext;
    filterOption = 'name';
    API = orgsAPIUrl;
    inputType = 'org';


    updateTypeahead(els, filterOption, labelText, helpText, API, inputType, forceReloadOrg);

    els = document.querySelectorAll('.transaction-provider-org-input');
    labelText = defaultValues.provider_org_label;
    helpText = defaultValues.provider_org_helptext;
    filterOption = 'name';
    API = orgsAPIUrl;
    inputType = 'org';


    updateTypeahead(els, filterOption, labelText, helpText, API, inputType, forceReloadOrg);

    els = document.querySelectorAll('.transaction-receiver-org-input');
    labelText = defaultValues.recipient_org_label;
    helpText = defaultValues.recipient_org_helptext;
    filterOption = 'name';
    API = orgsAPIUrl;
    inputType = 'org';


    updateTypeahead(els, filterOption, labelText, helpText, API, inputType, forceReloadOrg);

    function updateTypeahead(els, filterOption, labelText, helpText, API, inputType, forceReloadOrg) {
        for (var i = 0; i < els.length; i++) {
            var el = els[i];

            // Check if we've already rendered this typeahead
            if (elHasClass(el, 'has-typeahead')) {
                if (forceReloadOrg) {

                    // Remove the existing typeahead, then build a new
                    // one with the reloaded API response
                    var child = el.querySelector('div');
                    el.removeChild(child);
                } else {

                    // Typeahead exists and we don't need to reload the API response.
                    // Do nothing.
                    continue;                    
                }
            }

            var childSelector = el.getAttribute('data-child-id');
            var childClass = el.getAttribute('data-child-class');
            var valueId = null;
            var label = document.createElement('label');
            var help = document.createElement('p');

            label.setAttribute('for', childSelector);
            elAddClass(label, 'control-label');
            elAddClass(label, 'typeahead-label');
            label.textContent = labelText;

            elAddClass(help, 'help-block');
            elAddClass(help, 'hidden');
            help.textContent = helpText;

            if (el.getAttribute('data-value') !== "") {
                valueId = el.getAttribute('data-value');
            }

            var cb = getLoadAsync(childSelector, childClass, valueId, label, help, filterOption, inputType, forceReloadOrg);
            cb();
        }
    }

    function getLoadAsync(childSelector, childClass, valueId, label, help, filterOption, inputType, forceReloadOrg) {
        var output = function() {
            loadAsync(API, 0, MAX_RETRIES, getCallback(childSelector, childClass, valueId, label, help, filterOption, inputType), forceReloadOrg);
        };

        return output;
    }
}

function updateHelpIcons(container) {
    // Add an "info" glyphicon to each label
    // Clicking the glyphicon shows the help text
    var labels = document.querySelectorAll(container + ' label.control-label');

    for (var i = 0; i < labels.length; i++) {
        var label = labels[i];
        var output, helpBlockIsLabelSibling, iconClasses, helpBlockFromLabel;

        if (elHasClass(label, 'has-icon')) {

            // We've already processed this label. Do nothing.
            continue;
        }

        // Assume that the help block is a sibling of the label element
        helpBlockIsLabelSibling = true;
        var numHelpBlocks = label.parentNode.querySelectorAll('.help-block').length;
        var numParentHelpBlocks = label.parentNode.parentNode.querySelectorAll('.help-block').length;

        if (numHelpBlocks === 0) {
            if (numParentHelpBlocks === 1) {
                helpBlockIsLabelSibling = false;
            } else {

            // There is no help block for this label
            continue;
            }
        }

        if (helpBlockIsLabelSibling) {
            helpBlockFromLabel = label.parentNode.querySelector('.help-block');
        } else {
            helpBlockFromLabel = label.parentNode.parentNode.querySelector('.help-block');
        }

        iconClasses = ['glyphicon', 'glyphicon-info-sign', 'info-icon'];

        if (elIsVisible(helpBlockFromLabel)) {
            iconClasses.push('activated');
        }

        output = document.createElement('span');

        iconClasses.forEach(function(el) {
            elAddClass(output, el);
        });

        label.appendChild(output);

        var infoIcons = label.querySelectorAll('.info-icon');

        for (var i = 0; i < infoIcons.length; i++) {
            var el = infoIcons[i];
            var listener = getInfoIconListener(el, helpBlockIsLabelSibling);
            el.onclick = listener;
        }

        // Mark the label as processed to avoid adding extra help icons to it later
        elAddClass(label, 'has-icon');
    }
}

function getInfoIconListener(el, helpBlockIsLabelSibling) {
    var output = function(e) {
        var helpBlock;

        e.preventDefault();

        if (helpBlockIsLabelSibling) {
            helpBlock = el.parentNode.parentNode.querySelector('.help-block');
        } else {
            helpBlock = el.parentNode.parentNode.parentNode.querySelector('.help-block');
        }

        if (elHasClass(el, 'activated')) {

            // Hide the helpblock
            elRemoveClass(el, 'activated');
            helpBlock.style.display = 'none';
        } else {

            // Show the helpblock
            elAddClass(el, 'activated');
            if (elHasClass(helpBlock, 'hidden')) {
                elRemoveClass(helpBlock, 'hidden');
            }
            helpBlock.style.display = 'block';
        }
    };

    return output;
}

function updateAllHelpIcons() {
    var pageContainer;

    pageContainer = '.projectEdit';
    updateHelpIcons(pageContainer);
}

function setSectionCompletionPercentage(section) {
    var inputResults = getInputResults(section);
    var numInputs = inputResults[0];
    var numInputsCompleted = inputResults[1];

    if (numInputs === 0) {
        if (elHasClass(section, 'stepEight')) {
            // Section 8 without mandatory fields (no sectors) should still display empty
            renderCompletionPercentage(0, 1, section);
            return;
        } else {
            // There are no mandatory fields, show the section as complete
            renderCompletionPercentage(1, 1, section);
            return;
        }
    }

    renderCompletionPercentage(numInputsCompleted, numInputs, section);
}

function setPageCompletionPercentage() {
    var inputResults, numInputs, numInputsCompleted, completionPercentage, publishButton;

    inputResults = getInputResults(document.querySelector('.projectEdit'));
    numInputs = inputResults[0];
    numInputsCompleted = inputResults[1];

    completionPercentage = renderCompletionPercentage(numInputsCompleted, numInputs,
                                            document.querySelector('.formOverviewInfo'));

    // Enable publishing when all is filled in
    if (completionPercentage === 100) {
        try {
            publishButton = document.getElementById('publishProject');
            publishButton.removeAttribute('disabled');
            publishButton.className = publishButton.className.replace('btn-danger', 'btn-success');
        } catch (error) {
            // Do nothing, no publish button
        }
    } else {
        try {
            publishButton = document.getElementById('publishProject');
            publishButton.setAttribute('disabled', '');
            publishButton.className = publishButton.className.replace('btn-success', 'btn-danger');
        } catch (error) {
            // Do nothing, no publish button
        }
    }
}

function getInputResults(section) {
    var numInputs = 0;
    var numInputsCompleted = 0;

    for (var i = 0; i < INPUT_ELEMENTS.length; i++) {
        var selector, sectionResults;

        selector = INPUT_ELEMENTS[i] + MEASURE_CLASS;
        sectionResults = section.querySelectorAll(selector);

        for (var j = 0; j < sectionResults.length; j++ ) {
            var result = sectionResults[j];

            if (result.getAttribute('name') === 'step') {
                // This is a progress bar input, ignore it
                continue;
            }

            if (result.getAttribute('disabled') !== null) {
                // This is a disabled input, ignore it
                continue;
            }

            numInputs += 1;

            if (result.getAttribute('name') === 'projectStatus' && result.value === 'N') {
                // Ignore project status 'None'
                continue;
            } else if (result.value !== '') {
                numInputsCompleted += 1;
            } else if (result.getAttribute('name') === 'photo' && result.getAttribute('default') !== '' && result.getAttribute('default') !== null) {
                // Custom code for project photo
                numInputsCompleted += 1;
            }
        }
    }
    return [numInputs, numInputsCompleted];
}

function renderCompletionPercentage(numInputsCompleted, numInputs, section) {
    var completionPercentage, completionClass, publishButton;

    completionPercentage = Math.floor((numInputsCompleted / numInputs) * 100);
    if (completionPercentage === 0) {
        // Never show an empty bar
        completionPercentage = 1;
    }

    section.querySelector('.progress-bar').setAttribute('aria-valuenow', completionPercentage);
    section.querySelector('.progress .sr-only').textContent = completionPercentage + '% Complete';
    section.querySelector('div.progress-bar').style.width = completionPercentage + '%';

    if (completionPercentage < 10) {
        completionClass = 'empty';
    } else if (completionPercentage < 100) {
        completionClass = 'incomplete';
    } else if (completionPercentage === 100) {
        completionClass = 'complete';
    }

    section.querySelector('div.progress-bar').setAttribute('data-completion', completionClass);

    return completionPercentage;
}

function setSectionChangeListener(section) {
    for (var i = 0; i < INPUT_ELEMENTS.length; i++) {
        var selector;
        var elements;

        selector = INPUT_ELEMENTS[i] + MEASURE_CLASS;
        elements = section.querySelectorAll(selector);

        for (var y = 0; y < elements.length; y++) {
            var listener;
            var el = elements[y];

            if (elHasClass(el, 'has-listener')) {

                // We have already added a class for this listener
                // do nothing
                continue;
            }

            listener = getChangeListener(section, this);
            el.addEventListener('change', listener);
        }
    }
}

function getChangeListener(section, el) {
    var listener;

    listener = function() {
        var currentSection;
        currentSection = section;

        setSectionCompletionPercentage(currentSection);
        elAddClass(el, 'has-listener');
        setPageCompletionPercentage();
    };
    return listener;
}

function setAllSectionsCompletionPercentage() {
    var formSteps = document.querySelectorAll('.formStep');

    for (var i = 0; i < formSteps.length; i++) {
        setSectionCompletionPercentage(formSteps[i]);
    }
}

function setAllSectionsChangeListerner() {
    var formSteps = document.querySelectorAll('.formStep');

    for (var i = 0; i < formSteps.length; i++) {
        setSectionChangeListener(formSteps[i]);
    }
}

// Validate all inputs with the given class
// Display validation status to the user in real time
function setValidationListeners() {
    var inputs = document.querySelectorAll('input');
    var textareas = document.querySelectorAll('textarea');

    for (var i = 0; i < inputs.length; i++) {
        var input = inputs[i];
        var inputListener;
        var focusOutListener;

        if (elHasClass(input, 'validation-listener')) {

            // We've already set the listener for this element, do nothing
            continue;
        }

        // Max character counts for text inputs
        if (input.getAttribute('type') === 'text' && input.hasAttribute('maxlength')) {
            inputListener = getLengthListener(input);
            focusOutListener = getHideCharsListener(input);
            input.addEventListener('input', inputListener);
            input.addEventListener('focusout', focusOutListener);
        }

    }

    for (var i = 0; i < textareas.length; i++) {
        var textarea = textareas[i];
        var inputListener;
        var focusOutListener;

        if (elHasClass(textarea, 'validation-listener')) {

            // We've already set the listener for this element, do nothing
            continue;
        }

        // Max character counts for textareas
        if (textarea.hasAttribute('maxlength')) {
            inputListener = getLengthListener(textarea);
            focusOutListener = getHideCharsListener(textarea);
            textarea.addEventListener('input', inputListener);
            textarea.addEventListener('focusout', focusOutListener);
        }
    }

    function getLengthListener(el) {
            var output = function() {
            var maxLength, currentLength, charsLeft, charMessage;

            maxLength = parseInt(el.getAttribute('maxlength'), 10);
            currentLength = el.value.length;
            charsLeft = maxLength - currentLength;
            charMessage = '';

            if (el.parentNode.querySelectorAll('.charsLeft').length === 0) {
                var child = document.createElement('span');
                elAddClass(child, 'charsLeft');
                el.parentNode.appendChild(child);
            }

            if (charsLeft === 1) {
                charMessage = ' character remaining';
            } else {
                charMessage = ' characters remaining';
            }

            el.parentNode.querySelector('.charsLeft').style.display = '';
            el.parentNode.querySelector('.charsLeft').textContent = charsLeft + charMessage;
        };

        return output;
    }

    function getHideCharsListener(el) {
        var parent = el.parentNode;
        var output;
        var outputTimeout;

        output = function() {
            var charsLeft = parent.querySelector('.charsLeft');
            if (charsLeft) {
                charsLeft.style.display = 'none';
            }
        };

        outputTimeout = function() {
            setTimeout(output, 250);
        };

        return outputTimeout;
    }

    // Mark mandatory fields with an asterisk
    function markMandatoryFields() {
        var existingMarkers = document.querySelectorAll('.mandatory');
        var elementsToMark = document.querySelectorAll('.priority1 ~ label');

        // Clear any existing markers
        for (var i = 0; i < existingMarkers.length; i++) {
            var el = existingMarkers[i];

            el.parentNode.removeChild(el);
        }

        for (var i = 0; i < elementsToMark.length; i++) {
            var el = elementsToMark[i];
            var markContainer = document.createElement('span');

            elAddClass(markContainer, 'mandatory');
            markContainer.textContent = '*';

            el.appendChild(markContainer);
        }
    }

    markMandatoryFields();
}

function setCurrencyOnChange() {
    try {
        var currencyDropdown;

        currencyDropdown = document.getElementById('projectCurrency');
        currencyDropdown.onchange = updateCurrency(currencyDropdown);
    } catch (error) {
        // No currency dropdown
        return false;
    }
}

function updateCurrency(currencyDropdown) {
    return function(e) {
        e.preventDefault();

        var currencyDisplays, currency;

        currency = currencyDropdown.options[currencyDropdown.selectedIndex].text;
        currencyDisplays = document.getElementsByClassName('currency-display');

        for (var i=0; i < currencyDisplays.length; i++) {
            currencyDisplays[i].innerHTML = currency;
        }
    };
}

function setToggleSectionOnClick () {
    var toggleSections;

    toggleSections = document.getElementsByClassName('toggleSection');

    for (var i=0; i < toggleSections.length; i++) {
        toggleSections[i].onclick = toggleSection(toggleSections[i]);
    }
}

function toggleSection(node) {
    return function(e) {
        e.preventDefault();

        var allFormBlocks, allSections, div, formBlock, infoIcon, inputStep;

        div = node.parentNode.parentNode;
        allFormBlocks = document.getElementsByClassName('formBlock');
        allSections = document.getElementsByClassName('toggleSection');
        formBlock = div.getElementsByClassName('formBlock')[0];
        inputStep = div.getElementsByTagName('input')[0];
        infoIcon = node.getElementsByClassName('info-icon')[0];

        if (formBlock.className.indexOf('hidden') > -1) {
            formBlock.className = formBlock.className.replace('hidden', '');
            inputStep.checked = true;
            setTimeout(function () {
                div.scrollIntoView();
                window.scrollBy(0, -100);
            }, 1);
            for (var i=0; i < allFormBlocks.length; i++) {
                if (allFormBlocks[i] !== formBlock && allFormBlocks[i].className.indexOf('hidden') === -1) {
                    allFormBlocks[i].className += ' hidden';
                }
            }
            for (var j=0; j < allSections.length; j++) {
                var sectionInfoIcon = allSections[j].getElementsByClassName('info-icon')[0];
                if (sectionInfoIcon.className.indexOf('hidden') === -1) {
                    sectionInfoIcon.className += ' hidden';
                }
            }
            if (infoIcon.className.indexOf('hidden') > -1) {
                infoIcon.className = infoIcon.className.replace('hidden', '');
            }
        } else {
            formBlock.className += ' hidden';
            infoIcon.className += ' hidden';
        }
    };
}

function setRemovePartial(node) {
    return function(e) {
        e.preventDefault();

        removePartial(node);
    };
}

function setPublishOnClick() {
    try {
        var publishButton;

        publishButton = document.getElementById('publishProject');
        publishButton.onclick = getProjectPublish(defaultValues.publishing_status_id, publishButton);

    } catch (error) {
        // No publish button
        return false;
    }
}

function getProjectPublish(publishingStatusId, publishButton) {
    return function(e) {
        e.preventDefault();

        publishButton.setAttribute('disabled', '');

        var api_url, request, publishErrorNode, span, unsavedMessage, unsavedSections;

        // Remove any previous errors
        publishErrorNode = document.getElementById('publishErrors');
        publishErrorNode.innerHTML = '';

        // Check for unsaved changes first
        unsavedSections = checkUnsavedChanges();
        if (unsavedSections.length > 0) {
            unsavedMessage = "You can't publish, because there are unsaved changes in the following section(s):<ul>";

            for (var i = 0; i < unsavedSections.length; i++) {
                unsavedMessage += "<li>" + unsavedSections[i] + "</li>";
            }

            unsavedMessage += "</ul>";

            span = document.createElement("span");
            span.className = 'notPublished';
            span.innerHTML = unsavedMessage;
            publishErrorNode.appendChild(span);

            publishButton.removeAttribute('disabled');

            // Don't publish
            return;
        }

        // Create request
        api_url = '/rest/v1/publishing_status/' + publishingStatusId + '/?format=json';

        request = new XMLHttpRequest();
        request.open('PATCH', api_url, true);
        request.setRequestHeader("X-CSRFToken", csrftoken);
        request.setRequestHeader("Content-type", "application/json");

        request.onload = function() {
            if (request.status >= 200 && request.status < 400) {
                // Succesfully published project!
                var publishingStatusNode, viewProjectButton;

                publishButton.parentNode.removeChild(publishButton);

                publishingStatusNode = document.getElementById('publishingStatus');
                publishingStatusNode.className = "published";
                publishingStatusNode.innerHTML = "published";

                viewProjectButton = document.getElementById('viewProject');
                viewProjectButton.innerHTML = defaultValues.view_project;

                return false;
            } else {
                // We reached our target server, but it returned an error
                publishButton.removeAttribute('disabled');

                if (request.status == 400) {
                    // Could not publish due to checks
                    var response;

                    response = JSON.parse(request.responseText);

                    span = document.createElement("span");
                    span.className = 'notPublished';
                    publishErrorNode.appendChild(span);

                    try {
                        for (var i=0; i < response.__all__.length; i++) {
                            span.innerHTML += response.__all__[i] + '<br/>';
                        }
                    } catch (error) {
                        // General error message
                        publishErrorNode.innerHTML = 'Could not publish project';
                    }
                }

                return false;
            }
        };

        request.onerror = function() {
            // There was a connection error of some sort
            publishButton.removeAttribute('disabled');
            return false;
        };

        request.send('{"status": "published"}');

    };
}

function setDatepickers() {
    var datepickerContainers;

    datepickerContainers = document.getElementsByClassName('datepicker-container');

    for (var i=0; i < datepickerContainers.length; i++) {
        var datepickerId, DatePickerComponent, datepickerContainer, extraAttributes, helptext, initialDate, inputNode, inputValue, label;

        datepickerContainer = datepickerContainers[i];

        // Check if datepicker already has been set
        if (datepickerContainer.className.indexOf('has-datepicker') == -1) {
            datepickerId = datepickerContainer.getAttribute('data-id');

            // Set initial value of datepicker
            inputValue = datepickerContainer.getAttribute('data-child');
            if (inputValue !== "") {
                initialDate = moment(inputValue, "DD-MM-YYYY");
            } else {
                initialDate = null;
            }

            DatePickerComponent = React.createClass({
                displayName: datepickerId,

                getInitialState: function () {
                    return {
                        initialDate: initialDate
                    };
                },

                handleDateChange: function (date) {
                    this.setState({
                        initialDate: date
                    });
                },

                render: function () {
                    return React.DOM.div(null, 
                        DatePicker(
                        {locale:  "en",
                        placeholderText:  "",
                        dateFormat:  "DD/MM/YYYY",
                        selected:  this.state.initialDate,
                        onChange:  this.handleDateChange}
                        )
                    );
                }
            });

            React.render(DatePickerComponent( {key:datepickerId} ), datepickerContainer);

            // Set id, name and saved value of datepicker input
            inputNode = datepickerContainer.getElementsByClassName('datepicker__input')[0];
            inputNode.setAttribute("id", datepickerId);
            inputNode.setAttribute("name", datepickerId);
            inputNode.setAttribute("saved-value", inputValue);

            // Set classes of datepicker input
            inputNode.className += ' form-control ' + datepickerContainer.getAttribute('data-classes');

            // Set addtional attributes of input
            extraAttributes = datepickerContainer.getAttribute('data-attributes');
            if (extraAttributes !== null) {
                var extraAttributesList = extraAttributes.split(' ');
                for (var j = 0; j < extraAttributesList.length; j++) {
                    if (extraAttributesList[j] !== '') {
                        inputNode.setAttribute(extraAttributesList[j], '');
                    }
                }
            }

            // Set label of datepicker
            label = document.createElement('label');
            label.setAttribute("for", datepickerId);
            label.setAttribute("class", "control-label");
            label.innerHTML = datepickerContainer.getAttribute('data-label');
            inputNode.parentNode.appendChild(label);

            // Set helptext of datepicker
            helptext = document.createElement('p');
            helptext.setAttribute("class", "help-block hidden");
            helptext.innerHTML = datepickerContainer.getAttribute('data-helptext');
            inputNode.parentNode.appendChild(helptext);

            datepickerContainer.className += ' has-datepicker';
        }
    }
}

function checkUnsavedChangesForm(form) {
    var inputs, selects, textareas;

    inputs = form.getElementsByTagName('input');
    selects = form.getElementsByTagName('select');
    textareas = form.getElementsByTagName('textarea');

    for (var i = 0; i < inputs.length; i++) {
        if (inputs[i].type == 'file') {
            // Ignore file inputs for now.
        } else if (inputs[i].type == 'checkbox') {
            if (inputs[i].checked && (inputs[i].getAttribute('saved-value') == 'False')) {
                return true;
            } else if (!inputs[i].checked && (inputs[i].getAttribute('saved-value') == 'True')) {
                return true;
            }
        } else if (inputs[i].parentNode.className.indexOf('typeahead') > -1) {
            if (inputs[i].getAttribute('value') != inputs[i].getAttribute('saved-value')) {
                return true;
            }
        } else if (inputs[i].value != inputs[i].getAttribute('saved-value')) {
            return true;
        }
    }

    for (var j=0; j < selects.length; j++) {
        if (selects[j].value != selects[j].getAttribute('saved-value')) {
            return true;
        }
    }

    for (var k = 0; k < textareas.length; k++) {
        if (textareas[k].value != textareas[k].getAttribute('saved-value')) {
            return true;
        }
    }

    return false;
}

function checkUnsavedChanges() {
    var forms, unsavedForms;

    unsavedForms = [];
    forms = [
        ['1', '01 - General information'],
        ['2', '02 - Contact information'],
        ['3', '03 - Project partners'],
        ['4', '04 - Project descriptions'],
        ['5', '05 - Results and indicators'],
        ['6', '06 - Finance'],
        ['7', '07 - Project locations'],
        ['8', '08 - Project focus'],
        ['9', '09 - Links and documents'],
        ['10', '10 - Project comments']
    ];

    for (var i=0; i < forms.length; i++) {
        if (checkUnsavedChangesForm(document.getElementById('admin-step-' + forms[i][0]))) {
            unsavedForms.push(forms[i][1]);
        }
    }

    return unsavedForms;
}

function setUnsavedChangesMessage() {
    window.onbeforeunload = function(e) {
        var unsavedSections, message;

        e = e || window.event;

        unsavedSections = checkUnsavedChanges();
        if (unsavedSections.length > 0) {
            message = "You have unsaved changes in the following section(s):\n\n";
            for (var i = 0; i < unsavedSections.length; i++) {
                message += "\t• " + unsavedSections[i] + "\n";
            }

            // For IE and Firefox
            if (e) {
                e.returnValue = message;
            }
            // For Safari and Chrome
            return message;
        }
    };
}

/* Show the "add organisation" modal dialog */
function addOrgModal() {

    /* Remove the modal */
    function cancelModal() {
        var modal = document.querySelector('.modalParent');
        modal.parentNode.removeChild(modal);
    }

    /* Submit the new org */
    function submitModal() {
        if (allInputsFilled() && checkLocationFilled()) {
            var api_url, request, form, form_data;

            // Add organisation to DB
            form = document.querySelector('#addOrganisation');
            form_data = serialize(form);

            // Remove empty IATI organistion id
            form_data = form_data.replace('iati_org_id=&', '');

            api_url = '/rest/v1/organisation/?format=json';

            request = new XMLHttpRequest();
            request.open('POST', api_url, true);
            request.setRequestHeader("X-CSRFToken", csrftoken);
            request.setRequestHeader("Content-type", "application/x-www-form-urlencoded");

            request.onload = function() {
                if (request.status === 201) {
                    var organisation_id;

                    // Get organisation ID
                    response = JSON.parse(request.responseText);
                    organisation_id = response.id;

                    // Add location (fails silently)
<<<<<<< HEAD
                    if (form.querySelector('#latitude').value !== '') {
                        var request_loc;
                        api_url = '/rest/v1/organisation_location/?format=json';
                        request_loc = new XMLHttpRequest();
                        request_loc.open('POST', api_url, true);
                        request_loc.setRequestHeader("X-CSRFToken", csrftoken);
                        request_loc.setRequestHeader("Content-type", "application/x-www-form-urlencoded");
                        request_loc.send(form_data + '&location_target=' + organisation_id);
                    }
=======
                    // TODO: Check if location has all fields
                    var request_loc;
                    api_url = '/rest/v1/organisation_location/?format=json';
                    request_loc = new XMLHttpRequest();
                    request_loc.open('POST', api_url, true);
                    request_loc.setRequestHeader("X-CSRFToken", csrftoken);
                    request_loc.setRequestHeader("Content-type", "application/x-www-form-urlencoded");
                    request_loc.send(form_data + '&location_target=' + organisation_id);
>>>>>>> 89f1d038

                    // Add logo (fails silently)
                    var logo_request, logo_data, org_logo_files;
                    org_logo_files = document.getElementById("org-logo").files;
                    if (org_logo_files !== undefined) {
                        api_url = '/rest/v1/organisation/' + organisation_id + '/add_logo/?format=json';
                        logo_data = new FormData();
                        logo_data.append("logo", org_logo_files[0]);
                        logo_request = new XMLHttpRequest();
                        logo_request.open("POST", api_url);
                        logo_request.setRequestHeader("X-CSRFToken", csrftoken);
                        logo_request.send(logo_data);
                    }

                    // This flag forces the fetching of a fresh API response
                    var forceReloadOrg = true;

                    updateTypeaheads(forceReloadOrg);
                    cancelModal();
                } else if (request.status === 400) {
                    var response;
                    response = JSON.parse(request.responseText);

<<<<<<< HEAD
                    document.querySelector('.orgModal').scrollTop = 0;
=======
                    // TODO: Scroll to top of modal
>>>>>>> 89f1d038

                    for (var key in response) {
                        if (response.hasOwnProperty(key)) {
                            var input = form.querySelector('#' + key);
                            var inputParent = input.parentNode;
                            var inputHelp = inputParent.querySelector('.help-block');
                            inputHelp.textContent = response[key];
                            elAddClass(inputHelp, 'help-block-error');
                            elAddClass(inputParent, 'has-error');
                        }
                    }
                    return false;
                } else {
                    elAddClass(form, 'has-error');
                    return false;
                }
            };

            request.onerror = function() {
                // There was a connection error of some sort
                // TODO: Add better message on top of the modal
<<<<<<< HEAD
                document.querySelector('.orgModal').scrollTop = 0;
=======
>>>>>>> 89f1d038
                elAddClass(form, 'has-error');
                return false;
            };

            request.send(form_data);
        } else {
            document.querySelector('.orgModal').scrollTop = 0;
        }
    }

    function allInputsFilled() {
        var allInputsFilledBoolean = true;
        var shortName = document.querySelector('#name');
        var shortNameHelp = document.querySelector('#name + label + .help-block');
        var shortNameContainer = document.querySelector('.inputContainer.newOrgName');
        var longName = document.querySelector('#long_name');
        var longNameHelp = document.querySelector('#long_name + label + .help-block');
        var longNameContainer = document.querySelector('.inputContainer.newOrgLongName');

        if (shortName.value === '') {
            shortNameHelp.textContent = defaultValues.blank_name;
            elAddClass(shortNameHelp, 'help-block-error');
            elAddClass(shortNameContainer, 'has-error');
            allInputsFilledBoolean = false;
        } else {
            shortNameHelp.textContent = '';
            elRemoveClass(shortNameHelp, 'help-block-error');
            elRemoveClass(shortNameContainer, 'has-error');
        }

        if (longName.value === '') {
            longNameHelp.textContent = defaultValues.blank_long_name;
            elAddClass(longNameHelp, 'help-block-error');
            elAddClass(longNameContainer, 'has-error');
            allInputsFilledBoolean = false;
        } else {
            longNameHelp.textContent = '';
            elRemoveClass(longNameHelp, 'help-block-error');
            elRemoveClass(longNameContainer, 'has-error');
        }

        return allInputsFilledBoolean;
    }

    function checkLocationFilled() {
        var latitudeNode, longitudeNode, countryNode, result;

        latitudeNode = document.querySelector('#latitude');
        longitudeNode = document.querySelector('#longitude');
        countryNode = document.querySelector('#country');

        if (latitudeNode.value == '' && longitudeNode.value == '' && countryNode.value == '') {
            result = true;
        } else if (latitudeNode.value == '' || longitudeNode.value == '' || countryNode.value == '') {
            if (latitudeNode.value == '') {
                var latitudeHelp = document.querySelector('#latitude + label + .help-block');
                latitudeHelp.textContent = defaultValues.blank_name;
                elAddClass(latitudeHelp, 'help-block-error');
                elAddClass(latitudeHelp.parentNode, 'has-error');
            }
            if (longitudeNode.value == '') {
                var longitudeHelp = document.querySelector('#longitude + label + .help-block');
                longitudeHelp.textContent = defaultValues.blank_name;
                elAddClass(longitudeHelp, 'help-block-error');
                elAddClass(longitudeHelp.parentNode, 'has-error');
            }
            if (countryNode.value == '') {
                var countryHelp = document.querySelector('#country + label + .help-block');
                countryHelp.textContent = defaultValues.blank_name;
                elAddClass(countryHelp, 'help-block-error');
                elAddClass(countryHelp.parentNode, 'has-error');
            }
            result = false;
        } else {
            result = true;
        }
        return result;
    }

    Modal = React.createClass({displayName: 'Modal',
        render: function() {
            var country_option_list = countryValues.map(function(country) {
              return (
                  React.DOM.option( {value:country.pk}, country.name)
              );
            });

            return (
                    React.DOM.div( {className:"modalParent"}, 
                        React.DOM.div( {className:"modalBackground"}
                        ),
                        React.DOM.div( {className:"modalContainer"}, 
                            React.DOM.div( {className:"orgModal"}, 
                                React.DOM.div( {className:"modalContents projectEdit"}, 
                                    React.DOM.h4(null, defaultValues.add_new_organisation),
                                    React.DOM.form( {id:"addOrganisation"}, 
                                        React.DOM.div( {className:"row"}, 
                                            React.DOM.div( {id:"addOrgGeneralError", className:"col-md-12"})
                                        ),
                                        React.DOM.div( {className:"row"}, 
                                            React.DOM.div( {className:"inputContainer newOrgName col-md-4"}, 
                                                React.DOM.input( {name:"name", id:"name", type:"text", className:"form-control", maxLength:"25"}),
                                                React.DOM.label( {htmlFor:"newOrgName", className:"control-label"}, defaultValues.name,React.DOM.span( {className:"mandatory"}, "*")),
                                                React.DOM.p( {className:"help-block"}, defaultValues.max, " 25 ", defaultValues.characters)
                                            ),
                                            React.DOM.div( {className:"inputContainer newOrgLongName col-md-4"}, 
                                                React.DOM.input( {name:"long_name", id:"long_name", type:"text",  className:"form-control", maxLength:"75"}),
                                                React.DOM.label( {htmlFor:"newOrgLongName", className:"control-label"}, defaultValues.long_name,React.DOM.span( {className:"mandatory"}, "*")),
                                                React.DOM.p( {className:"help-block"}, defaultValues.max, " 75 ", defaultValues.characters)
                                            ),
                                            React.DOM.div( {className:"inputContainer newOrgIatiId col-md-4"}, 
                                                React.DOM.input( {name:"iati_org_id", id:"iati_org_id", type:"text",  className:"form-control", maxLength:"75"}),
                                                React.DOM.label( {htmlFor:"newOrgIatiId", className:"control-label"}, defaultValues.iati_org_id),
                                                React.DOM.p( {className:"help-block"}, defaultValues.max, " 75 ", defaultValues.characters)
                                            )
                                        ),
                                        React.DOM.div( {className:"row"}, 
                                            React.DOM.div( {className:"inputContainer col-md-12"}, 
                                                React.DOM.input( {type:"file", className:"form-control", id:"org-logo", name:"org-logo", accept:"image/*"}),
                                                React.DOM.label( {className:"control-label", for:"org-logo"}, defaultValues.org_logo)
                                            )
                                        ),
                                        React.DOM.div( {className:"row"}, 
                                            React.DOM.div( {className:"IATIOrgTypeContainer inputContainer col-md-6"}, 
                                                React.DOM.select( {name:"new_organisation_type", id:"newOrgIATIType",  className:"form-control"}, 
                                                    React.DOM.option( {value:"10"}, "10 - ", defaultValues.government),
                                                    React.DOM.option( {value:"15"}, "15 - ", defaultValues.other_public_sector),
                                                    React.DOM.option( {value:"21"}, "21 - ", defaultValues.international_ngo),
                                                    React.DOM.option( {value:"22"}, "22 - ", defaultValues.national_ngo),
                                                    React.DOM.option( {value:"23"}, "23 - ", defaultValues.regional_ngo),
                                                    React.DOM.option( {value:"30"}, "30 - ", defaultValues.public_private_partnership),
                                                    React.DOM.option( {value:"40"}, "40 - ", defaultValues.multilateral),
                                                    React.DOM.option( {value:"60"}, "60 - ", defaultValues.foundation),
                                                    React.DOM.option( {value:"70"}, "70 - ", defaultValues.private_sector),
                                                    React.DOM.option( {value:"80"}, "80 - ", defaultValues.academic_training_research)
                                                ),
                                                React.DOM.label( {htmlFor:"newOrgIATIType", className:"control-label"}, defaultValues.org_type,React.DOM.span( {className:"mandatory"}, "*")),
                                                React.DOM.p( {className:"help-block"})
                                            ),
                                            React.DOM.div( {className:"inputContainer col-md-6"}, 
                                                React.DOM.input( {name:"url", id:"url", type:"text", className:"form-control"}),
                                                React.DOM.label( {htmlFor:"url", className:"control-label"}, defaultValues.website),
                                                React.DOM.p( {className:"help-block"}, defaultValues.start_http)
                                            )
                                        ),
                                        React.DOM.div( {className:"row"}, 
                                            React.DOM.div( {className:"inputContainer col-md-4"}, 
                                                React.DOM.input( {name:"latitude", id:"latitude", type:"text", className:"form-control"}),
                                                React.DOM.label( {htmlFor:"latitude", className:"control-label"}, defaultValues.latitude),
                                                React.DOM.p( {className:"help-block"})
                                            ),
                                            React.DOM.div( {className:"inputContainer col-md-4"}, 
                                                React.DOM.input( {name:"longitude", id:"longitude", type:"text",  className:"form-control"}),
                                                React.DOM.label( {htmlFor:"longitude", className:"control-label"}, defaultValues.longitude),
                                                React.DOM.p( {className:"help-block"})
                                            ),
                                            React.DOM.div( {className:"inputContainer col-md-4"}, 
                                                React.DOM.select( {name:"country", id:"country", className:"form-control"}, 
                                                    React.DOM.option( {value:""}, defaultValues.country,":"),
                                                    country_option_list
                                                ),
                                                React.DOM.label( {htmlFor:"country", className:"control-label"}, defaultValues.country),
                                                React.DOM.p( {className:"help-block"})
                                            )
                                        ),
                                        React.DOM.div( {className:"row"}, 
                                            React.DOM.p( {className:"help-block"}, defaultValues.use_link, " ", React.DOM.a( {href:"http://mygeoposition.com/", target:"_blank"}, "http://mygeoposition.com/"), " ", defaultValues.coordinates)
                                        ),
                                        React.DOM.div( {className:"row"}, 
                                            React.DOM.div( {className:"inputContainer col-md-6"}, 
                                                React.DOM.input( {name:"contact_person", id:"contact_person", type:"text", className:"form-control"}),
                                                React.DOM.label( {htmlFor:"contact_person", className:"control-label"}, defaultValues.contact_person),
                                                React.DOM.p( {className:"help-block"})
                                            ),
                                            React.DOM.div( {className:"inputContainer col-md-6"}, 
                                                React.DOM.input( {name:"contact_email", id:"contact_email", type:"text", className:"form-control"}),
                                                React.DOM.label( {htmlFor:"contact_email", className:"control-label"}, defaultValues.contact_email),
                                                React.DOM.p( {className:"help-block"})
                                            )
                                        ),
                                        React.DOM.div( {className:"row"}, 
                                            React.DOM.div( {className:"inputContainer col-md-12"}, 
                                                React.DOM.textarea( {id:"description", className:"form-control", name:"description", rows:"3"}),
                                                React.DOM.label( {className:"control-label", htmlFor:"description"}, defaultValues.description),
                                                React.DOM.p( {className:"help-block"})
                                            )
                                        )
                                    ),
                                    React.DOM.div( {className:"controls"}, 
                                        React.DOM.button( {className:"modal-cancel btn btn-danger", onClick:cancelModal}, 
                                        React.DOM.span( {className:"glyphicon glyphicon-trash"}), " ", defaultValues.cancel
                                        ),
                                        React.DOM.button( {className:"modal-save btn btn-success", onClick:submitModal}, 
                                            React.DOM.span( {className:"glyphicon glyphicon-plus"}), " ", defaultValues.add_new_organisation
                                        )
                                    )   
                                )
                            )                   
                        )
                    )
            );
        }
    });

    React.render(
        Modal(null ),

        // Use the footer to prevent page scroll on injection
        document.querySelector('footer')
    );    
}

/* General Helper Functions */

function elHasClass(el, className) {
    if (el.classList && el.classList.forEach) {
        var result = false;
        el.classList.forEach( function(entry) {
            if (entry.toString() === className.toString()) {
                result = true;
                return;
            }
        });
        return result;
    } else {
        return new RegExp('(^| )' + className + '( |$)', 'gi').test(el.className);
    }
}

function elAddClass(el, className) {
    if (el.classList) {
        el.classList.add(className);
    } else {
      el.className += ' ' + className;
    }
}

function elRemoveClass(el, className) {
    if (el.classList) {
        el.classList.remove(className);
    }
    else {
      el.className = el.className.replace(new RegExp('(^|\\b)' + className.split(' ').join('|') + '(\\b|$)', 'gi'), ' ');
  }
}

function elIsVisible(el) {
    return el.offsetWidth > 0 && el.offsetHeight > 0;
}

document.addEventListener('DOMContentLoaded', function() {
    setUnsavedChangesMessage();
    setDatepickers();
    setToggleSectionOnClick();
    setPublishOnClick();
    setSubmitOnClicks();
    setPartialOnClicks();
    setCurrencyOnChange();
    setDeletePhoto();

    setValidationListeners();
    updateAllHelpIcons();

    updateTypeaheads();

    try {
        localStorageResponses = JSON.parse(localStorageResponses);
    } catch (error) {
        localStorageResponses = {};
    }

    // Keep count of how many of each partial we've injected
    for (var i=0; i < partials.length; i++) {
        var partialName = partials[i];

        partialsCount[partialName] = 1;
    }

    setAllSectionsCompletionPercentage();
    setAllSectionsChangeListerner();
    setPageCompletionPercentage();
});<|MERGE_RESOLUTION|>--- conflicted
+++ resolved
@@ -911,7 +911,7 @@
                                 name: selector,
                                 id: selector
                             }} ),
-                        React.DOM.div( {className:"addOrg", onMouseDown:addOrgModal}, "+Add organisation")
+                        React.DOM.div( {className:"addOrg", onMouseDown:addOrgModal}, "+ ", defaultValues.add_new_organisation)
                     )
             );
         }
@@ -2164,7 +2164,6 @@
                     organisation_id = response.id;
 
                     // Add location (fails silently)
-<<<<<<< HEAD
                     if (form.querySelector('#latitude').value !== '') {
                         var request_loc;
                         api_url = '/rest/v1/organisation_location/?format=json';
@@ -2174,16 +2173,6 @@
                         request_loc.setRequestHeader("Content-type", "application/x-www-form-urlencoded");
                         request_loc.send(form_data + '&location_target=' + organisation_id);
                     }
-=======
-                    // TODO: Check if location has all fields
-                    var request_loc;
-                    api_url = '/rest/v1/organisation_location/?format=json';
-                    request_loc = new XMLHttpRequest();
-                    request_loc.open('POST', api_url, true);
-                    request_loc.setRequestHeader("X-CSRFToken", csrftoken);
-                    request_loc.setRequestHeader("Content-type", "application/x-www-form-urlencoded");
-                    request_loc.send(form_data + '&location_target=' + organisation_id);
->>>>>>> 89f1d038
 
                     // Add logo (fails silently)
                     var logo_request, logo_data, org_logo_files;
@@ -2207,11 +2196,7 @@
                     var response;
                     response = JSON.parse(request.responseText);
 
-<<<<<<< HEAD
                     document.querySelector('.orgModal').scrollTop = 0;
-=======
-                    // TODO: Scroll to top of modal
->>>>>>> 89f1d038
 
                     for (var key in response) {
                         if (response.hasOwnProperty(key)) {
@@ -2232,12 +2217,8 @@
 
             request.onerror = function() {
                 // There was a connection error of some sort
-                // TODO: Add better message on top of the modal
-<<<<<<< HEAD
+                document.querySelector('#addOrgGeneralError').textContent = defaultValues.general_error;
                 document.querySelector('.orgModal').scrollTop = 0;
-=======
->>>>>>> 89f1d038
-                elAddClass(form, 'has-error');
                 return false;
             };
 
@@ -2288,24 +2269,24 @@
         longitudeNode = document.querySelector('#longitude');
         countryNode = document.querySelector('#country');
 
-        if (latitudeNode.value == '' && longitudeNode.value == '' && countryNode.value == '') {
+        if (latitudeNode.value === '' && longitudeNode.value === '' && countryNode.value === '') {
             result = true;
-        } else if (latitudeNode.value == '' || longitudeNode.value == '' || countryNode.value == '') {
-            if (latitudeNode.value == '') {
+        } else if (latitudeNode.value === '' || longitudeNode.value === '' || countryNode.value === '') {
+            if (latitudeNode.value === '') {
                 var latitudeHelp = document.querySelector('#latitude + label + .help-block');
-                latitudeHelp.textContent = defaultValues.blank_name;
+                latitudeHelp.textContent = defaultValues.location_check;
                 elAddClass(latitudeHelp, 'help-block-error');
                 elAddClass(latitudeHelp.parentNode, 'has-error');
             }
-            if (longitudeNode.value == '') {
+            if (longitudeNode.value === '') {
                 var longitudeHelp = document.querySelector('#longitude + label + .help-block');
-                longitudeHelp.textContent = defaultValues.blank_name;
+                longitudeHelp.textContent = defaultValues.location_check;
                 elAddClass(longitudeHelp, 'help-block-error');
                 elAddClass(longitudeHelp.parentNode, 'has-error');
             }
-            if (countryNode.value == '') {
+            if (countryNode.value === '') {
                 var countryHelp = document.querySelector('#country + label + .help-block');
-                countryHelp.textContent = defaultValues.blank_name;
+                countryHelp.textContent = defaultValues.location_check;
                 elAddClass(countryHelp, 'help-block-error');
                 elAddClass(countryHelp.parentNode, 'has-error');
             }
@@ -2334,7 +2315,7 @@
                                     React.DOM.h4(null, defaultValues.add_new_organisation),
                                     React.DOM.form( {id:"addOrganisation"}, 
                                         React.DOM.div( {className:"row"}, 
-                                            React.DOM.div( {id:"addOrgGeneralError", className:"col-md-12"})
+                                            React.DOM.div( {id:"addOrgGeneralError", className:"col-md-12 help-block-error"})
                                         ),
                                         React.DOM.div( {className:"row"}, 
                                             React.DOM.div( {className:"inputContainer newOrgName col-md-4"}, 
