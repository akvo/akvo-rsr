--- conflicted
+++ resolved
@@ -481,27 +481,19 @@
         } else {
             switch(this.props.update.status) {
                 case 'P':
-<<<<<<< HEAD
-                    return (
-                        React.DOM.ul( {className:"nav nav-pills bottomRow navbar-right"}, 
-                          React.DOM.li( {role:"presentation", className:"returnUpdate"}, React.DOM.a( {onClick:this.returnForRevision, className:"btn btn-default btn-sm"}, i18n.return_for_revision)),
-                          React.DOM.li( {role:"presentation", className:"editUpdate"}, React.DOM.a( {onClick:this.switchEdit, className:"btn btn-default btn-xs"}, i18n.edit_update)),
-                          React.DOM.li( {role:"presentation", className:"approveUpdate"}, React.DOM.a( {onClick:this.approve, className:"btn btn-default btn-xs"}, i18n.approve))
-                        )
-                    );
-=======
                     if (isAdmin) {
                         return (
-                            React.DOM.div( {className:"row"}, 
-                                React.DOM.div( {className:"col-xs-7"}, 
-                                    React.DOM.a( {onClick:this.returnForRevision}, i18n.return_for_revision)
+                            React.DOM.ul( {className:"nav nav-pills bottomRow navbar-right"}, 
+                                React.DOM.li( {role:"presentation", className:"returnUpdate"}, React.DOM.a(
+                                    {onClick:this.returnForRevision,
+                                    className:"btn btn-default btn-sm"}, i18n.return_for_revision)
                                 ),
-                                React.DOM.div( {className:"col-xs-2"}, 
-                                    React.DOM.a( {onClick:this.switchEdit}, i18n.edit_update)
-                                ),
-                                React.DOM.div( {className:"col-xs-3"}, 
-                                    React.DOM.a( {onClick:this.approve}, i18n.approve)
-                                )
+                                React.DOM.li( {role:"presentation", className:"editUpdate"}, React.DOM.a(
+                                    {onClick:this.switchEdit,
+                                    className:"btn btn-default btn-xs"}, i18n.edit_update)),
+                                React.DOM.li( {role:"presentation", className:"approveUpdate"}, React.DOM.a(
+                                    {onClick:this.approve,
+                                    className:"btn btn-default btn-xs"}, i18n.approve))
                             )
                         );
                     } else {
@@ -509,27 +501,17 @@
                             React.DOM.span(null )
                         );
                     }
-
->>>>>>> 9f755ad1
                 case 'A':
                     return (
                         React.DOM.span(null )
                     );
                 default:
-<<<<<<< HEAD
-                    return (
-                        React.DOM.ul( {className:"nav nav-pills bottomRow navbar-right"}, 
-                          React.DOM.li( {role:"presentation", className:"editUpdate"}, React.DOM.a( {onClick:this.switchEdit, className:"btn btn-default btn-xs"}, i18n.edit_update))
-                        )
-                    );
-=======
                     if (this.props.update.user === user.id || isAdmin) {
                         return (
-                            React.DOM.div( {className:"row"}, 
-                                React.DOM.div( {className:"col-xs-9"}),
-                                React.DOM.div( {className:"col-xs-3"}, 
-                                    React.DOM.a( {onClick:this.switchEdit}, i18n.edit_update)
-                                )
+                            React.DOM.ul( {className:"nav nav-pills bottomRow navbar-right"}, 
+                                React.DOM.li( {role:"presentation", className:"editUpdate"}, React.DOM.a(
+                                    {onClick:this.switchEdit,
+                                    className:"btn btn-default btn-xs1"}, i18n.edit_update))
                             )
                         );
                     } else {
@@ -537,7 +519,6 @@
                             React.DOM.span(null )
                         );
                     }
->>>>>>> 9f755ad1
             }
         }
     },
