--- conflicted
+++ resolved
@@ -512,11 +512,7 @@
           box-shadow: rgba(0, 0, 0, 0.17255) 0px 6px 12px 0px;
           -webkit-box-shadow: rgba(0, 0, 0, 0.17255) 0px 6px 12px 0px; }
           nav.navbar-fixed-top .navbar-nav.navbar-right li .langDropdown .dropdown-menu a {
-<<<<<<< HEAD
-            color: #00aaff;
-=======
             color: #428bca;
->>>>>>> 97a00992
             font-family: "Helvetica Neue", Helvetica, Arial, sans-serif;
             border: thin solid transparent; }
             nav.navbar-fixed-top .navbar-nav.navbar-right li .langDropdown .dropdown-menu a:hover {
@@ -2550,12 +2546,6 @@
     color: red;
     margin-left: 5px; }
 
-<<<<<<< HEAD
-label.imageUpload input[type="file"],
-label.fileUpload input[type="file"] {
-  position: fixed;
-  top: -1000px; }
-=======
 label.imageUpload,
 label.fileUpload {
   padding-left: 5px; }
@@ -2563,7 +2553,6 @@
   label.fileUpload input[type="file"] {
     position: fixed;
     top: -1000px; }
->>>>>>> 97a00992
 
 /* Modal dialog stuff for the Project Editor */
 div.inactive .addOrg {
@@ -2787,7 +2776,6 @@
 div#exportsOverview tr.success, div#newIATIExport tr.success {
   background: rgba(92, 184, 92, 0.1) !important;
   color: #5cb85c !important; }
-<<<<<<< HEAD
 
 div#exportsOverview tr.warning, div#newIATIExport tr.warning {
   background: rgba(222, 137, 41, 0.1) !important;
@@ -3005,244 +2993,6 @@
         position: relative;
         background: none;
         /*Periods block*/ }
-        .indicators .rc-collapse .rc-collapse-item.rc-collapse-item-active .rc-collapse-content.rc-collapse-content-active .rc-collapse-content-box {
-          font-size: 90%; }
-          .indicators .rc-collapse .rc-collapse-item.rc-collapse-item-active .rc-collapse-content.rc-collapse-content-active .rc-collapse-content-box .baseline {
-            margin-top: -17px;
-            border-bottom: 1px solid rgba(32, 32, 36, 0.1); }
-            .indicators .rc-collapse .rc-collapse-item.rc-collapse-item-active .rc-collapse-content.rc-collapse-content-active .rc-collapse-content-box .baseline ul {
-              color: rgba(32, 32, 36, 0.4);
-              padding-left: 7px; }
-              .indicators .rc-collapse .rc-collapse-item.rc-collapse-item-active .rc-collapse-content.rc-collapse-content-active .rc-collapse-content-box .baseline ul li {
-                display: inline; }
-              .indicators .rc-collapse .rc-collapse-item.rc-collapse-item-active .rc-collapse-content.rc-collapse-content-active .rc-collapse-content-box .baseline ul .baseline-value {
-                margin-left: 55px; }
-
-.periods > button {
-  display: none; }
-
-.periods .arrow {
-  top: 16px !important;
-  right: 10px !important; }
-
-=======
-
-div#exportsOverview tr.warning, div#newIATIExport tr.warning {
-  background: rgba(222, 137, 41, 0.1) !important;
-  color: #de8929 !important; }
-
-div#exportsOverview tr.error, div#newIATIExport tr.error {
-  background: rgba(238, 49, 36, 0.1) !important;
-  color: #ee3124 !important; }
-
-div#exportsOverview .IATIfilters button.btn-default, div#newIATIExport .IATIfilters button.btn-default {
-  margin-top: 10px; }
-
-div#exportsOverview button.btn-default, div#newIATIExport button.btn-default {
-  border: none;
-  margin-left: 3px; }
-  div#exportsOverview button.btn-default:hover, div#newIATIExport button.btn-default:hover {
-    background: #2c2a74;
-    color: white; }
-
-div.iatiFilters {
-  background: rgba(32, 32, 36, 0);
-  padding-top: 15px;
-  padding-bottom: 15px;
-  margin-top: 25px;
-  -moz-box-shadow: 0 0 2px rgba(32, 32, 36, 0.3);
-  -o-box-shadow: 0 0 2px rgba(32, 32, 36, 0.3);
-  -webkit-box-shadow: 0 0 2px rgba(32, 32, 36, 0.3);
-  box-shadow: 0 0 2px rgba(32, 32, 36, 0.3); }
-  div.iatiFilters .filterGroup p {
-    margin-top: 10px; }
-  @media only screen and (max-width: 768px) {
-    div.iatiFilters {
-      margin-top: 20px;
-      margin-bottom: 20px; }
-      div.iatiFilters .btn {
-        margin: 10px auto; } }
-  div.iatiFilters h3 {
-    margin-top: 0;
-    display: block; }
-  div.iatiFilters .newIatiExport .btn {
-    display: inline-block;
-    margin-left: auto;
-    margin-right: auto;
-    background-color: #202024;
-    color: white; }
-  div.iatiFilters .btn {
-    border: none;
-    margin-left: 3px; }
-    div.iatiFilters .btn:hover {
-      background: #2c2a74; }
-
-.iatiCheck span.noCheck {
-  color: #202024; }
-
-.iatiCheck span.success {
-  color: #5cb85c; }
-
-.iatiCheck span.warning {
-  color: #de8929; }
-
-.iatiCheck span.error {
-  color: #ee3124; }
-
-/* User management */
-.employment-error {
-  color: #ee3124;
-  font-size: 85%; }
-
-.fa-paperclip, .fa-camera {
-  margin-right: 0.3em; }
-
-/* Results Framework */
-.results {
-  background: white;
-  padding: 5px;
-  box-sizing: border-box; }
-  .results * {
-    box-sizing: border-box; }
-  .results > button {
-    display: none; }
-  .results .rc-collapse {
-    border-radius: 3px; }
-    .results .rc-collapse .rc-collapse-anim-active {
-      -webkit-transition: height 0.2s ease-out;
-      transition: height 0.2s ease-out; }
-    .results .rc-collapse .rc-collapse-item {
-      padding: 10px 5px;
-      background: white;
-      border: 1px solid rgba(119, 97, 0, 0.2);
-      margin-top: 5px;
-      margin-bottom: 15px;
-      cursor: pointer; }
-      .results .rc-collapse .rc-collapse-item:last-child {
-        margin-bottom: 0; }
-      .results .rc-collapse .rc-collapse-item .rc-collapse-header {
-        padding: 5px 10px;
-        position: relative; }
-        .results .rc-collapse .rc-collapse-item .rc-collapse-header span.resultTitle {
-          display: inline-block;
-          width: calc(100% - 20px);
-          color: rgba(32, 32, 36, 0.5); }
-        .results .rc-collapse .rc-collapse-item .rc-collapse-header[aria-expanded="true"] span.resultTitle {
-          color: #202024; }
-        .results .rc-collapse .rc-collapse-item .rc-collapse-header .indicatorType {
-          margin: 0px 0 0 10px;
-          font-weight: 400;
-          color: #2c2a74; }
-          .results .rc-collapse .rc-collapse-item .rc-collapse-header .indicatorType::before {
-            margin-right: 10px;
-            color: rgba(32, 32, 36, 0.5); }
-        .results .rc-collapse .rc-collapse-item .rc-collapse-header .result-indicator-count {
-          display: block;
-          margin-top: 7px;
-          color: rgba(44, 42, 116, 0.5);
-          font-size: 0.9em; }
-          .results .rc-collapse .rc-collapse-item .rc-collapse-header .result-indicator-count .fa {
-            display: none; }
-        .results .rc-collapse .rc-collapse-item .rc-collapse-header .arrow {
-          display: inline-block;
-          width: 20px;
-          height: 20px;
-          vertical-align: middle;
-          margin-right: 4px;
-          color: black;
-          position: absolute;
-          right: 0;
-          background: url(../images/arrowUpDown.png) no-repeat top center; }
-      .results .rc-collapse .rc-collapse-item .rc-collapse-content.rc-collapse-content-inactive {
-        display: none; }
-      .results .rc-collapse .rc-collapse-item.rc-collapse-item-active {
-        background: rgba(240, 240, 240, 0.5);
-        border: 1px solid #f2f0e6; }
-        .results .rc-collapse .rc-collapse-item.rc-collapse-item-active .rc-collapse-header {
-          cursor: pointer; }
-          .results .rc-collapse .rc-collapse-item.rc-collapse-item-active .rc-collapse-header[aria-expanded="true"] .arrow {
-            background: url(../images/arrowUpDown.png) no-repeat bottom center !important; }
-        .results .rc-collapse .rc-collapse-item.rc-collapse-item-active .rc-collapse-content {
-          padding: 5px 0; }
-          .results .rc-collapse .rc-collapse-item.rc-collapse-item-active .rc-collapse-content.rc-collapse-content-inactive {
-            background-color: rgba(242, 240, 230, 0.3);
-            border: 1px solid rgba(242, 240, 230, 0.5); }
-          .results .rc-collapse .rc-collapse-item.rc-collapse-item-active .rc-collapse-content.rc-collapse-content-active {
-            vertical-align: top;
-            background-color: rgba(242, 240, 230, 0);
-            border: 1px solid rgba(242, 240, 230, 0);
-            -webkit-box-flex: 1;
-            -moz-box-flex: 1;
-            -webkit-flex: 1;
-            -ms-flex: 1;
-            flex: 1;
-            position: relative;
-            border: none; }
-            .results .rc-collapse .rc-collapse-item.rc-collapse-item-active .rc-collapse-content.rc-collapse-content-active .rc-collapse-content-box {
-              /*Indicators block*/ }
-              .results .rc-collapse .rc-collapse-item.rc-collapse-item-active .rc-collapse-content.rc-collapse-content-active .rc-collapse-content-box .emptyData {
-                padding: 10px;
-                color: rgba(32, 32, 36, 0.5); }
-                .results .rc-collapse .rc-collapse-item.rc-collapse-item-active .rc-collapse-content.rc-collapse-content-active .rc-collapse-content-box .emptyData p {
-                  text-align: center; }
-
-.indicators {
-  padding-right: 10px;
-  padding-left: 10px; }
-  .indicators > button {
-    display: none; }
-  .indicators .rc-collapse .rc-collapse-item {
-    padding: 5px;
-    background: white;
-    margin-top: 5px;
-    border: 1px solid rgba(32, 32, 36, 0.1);
-    margin-bottom: 5px; }
-    .indicators .rc-collapse .rc-collapse-item .rc-collapse-header {
-      background: rgba(255, 0, 0, 0);
-      padding: 10px 5px;
-      opacity: 0.5; }
-      .indicators .rc-collapse .rc-collapse-item .rc-collapse-header[aria-expanded="true"] {
-        opacity: 1; }
-      .indicators .rc-collapse .rc-collapse-item .rc-collapse-header span.indicatorTitle {
-        display: inline-block; }
-        .indicators .rc-collapse .rc-collapse-item .rc-collapse-header span.indicatorTitle ul {
-          padding-left: 0;
-          margin-bottom: 0; }
-          .indicators .rc-collapse .rc-collapse-item .rc-collapse-header span.indicatorTitle ul li {
-            display: inline; }
-            .indicators .rc-collapse .rc-collapse-item .rc-collapse-header span.indicatorTitle ul li:nth-child(2) {
-              margin-left: 10px;
-              color: rgba(32, 32, 36, 0.5); }
-              .indicators .rc-collapse .rc-collapse-item .rc-collapse-header span.indicatorTitle ul li:nth-child(2)::before {
-                margin-right: 10px;
-                color: rgba(32, 32, 36, 0.5); }
-    .indicators .rc-collapse .rc-collapse-item.rc-collapse-item-inactive .rc-collapse-header .arrow {
-      display: inline-block;
-      width: 20px;
-      height: 20px;
-      vertical-align: middle;
-      margin-right: 8px;
-      color: black;
-      background: url(../images/arrowUpDown.png) no-repeat top center !important; }
-    .indicators .rc-collapse .rc-collapse-item.rc-collapse-item-active {
-      background: white;
-      border: 1px solid #f2f0e6; }
-      .indicators .rc-collapse .rc-collapse-item.rc-collapse-item-active .rc-collapse-header {
-        opacity: 1; }
-        .indicators .rc-collapse .rc-collapse-item.rc-collapse-item-active .rc-collapse-header[aria-expanded="true"] {
-          opacity: 1; }
-          .indicators .rc-collapse .rc-collapse-item.rc-collapse-item-active .rc-collapse-header[aria-expanded="true"] .arrow {
-            background: url(../images/arrowUpDown.png) no-repeat bottom center !important; }
-      .indicators .rc-collapse .rc-collapse-item.rc-collapse-item-active .rc-collapse-content.rc-collapse-content-active {
-        vertical-align: top;
-        -webkit-box-flex: 1;
-        -moz-box-flex: 1;
-        -webkit-flex: 1;
-        -ms-flex: 1;
-        flex: 1;
-        position: relative;
-        background: none;
-        /*Periods block*/ }
         .indicators .rc-collapse .rc-collapse-item.rc-collapse-item-active .rc-collapse-content.rc-collapse-content-active .rc-collapse-content-box .baseline {
           margin-top: -17px;
           border-bottom: 1px solid rgba(32, 32, 36, 0.1); }
@@ -3261,7 +3011,6 @@
   top: 16px !important;
   right: 10px !important; }
 
->>>>>>> 97a00992
 .periods .rc-collapse .rc-collapse-item {
   border: none !important;
   padding: 0; }
@@ -3299,11 +3048,7 @@
             .periods .rc-collapse .rc-collapse-item .rc-collapse-header span.periodWrap ul li:nth-child(5) div.lock-toggle-alert button {
               background: transparent;
               border: none;
-<<<<<<< HEAD
-              color: #00aaff; }
-=======
               color: #428bca; }
->>>>>>> 97a00992
               .periods .rc-collapse .rc-collapse-item .rc-collapse-header span.periodWrap ul li:nth-child(5) div.lock-toggle-alert button:hover {
                 background: #2c2a74;
                 color: white; }
@@ -3311,11 +3056,7 @@
             margin: 0px 0 0 25px;
             background: transparent;
             border: none;
-<<<<<<< HEAD
-            color: #00aaff; }
-=======
             color: #428bca; }
->>>>>>> 97a00992
             .periods .rc-collapse .rc-collapse-item .rc-collapse-header span.periodWrap ul li:nth-child(5) div button:hover {
               background: #2c2a74;
               color: white; }
@@ -3380,12 +3121,7 @@
           background: #2c2a74;
           color: white; }
     .periods .rc-collapse .rc-collapse-item.rc-collapse-item-active .rc-collapse-content.rc-collapse-content-active .rc-collapse-content-box .updates .arrow {
-<<<<<<< HEAD
-      margin-right: 8px !important;
-      margin-top: -7px !important; }
-=======
       margin-right: 8px !important; }
->>>>>>> 97a00992
     .periods .rc-collapse .rc-collapse-item.rc-collapse-item-active .rc-collapse-content.rc-collapse-content-active .rc-collapse-content-box .updates .comments {
       margin-top: 20px; }
     .periods .rc-collapse .rc-collapse-item.rc-collapse-item-active .rc-collapse-content.rc-collapse-content-active .rc-collapse-content-box .updates .rc-collapse .rc-collapse-item {
@@ -3395,166 +3131,6 @@
       .periods .rc-collapse .rc-collapse-item.rc-collapse-item-active .rc-collapse-content.rc-collapse-content-active .rc-collapse-content-box .updates .rc-collapse .rc-collapse-item:last-child {
         margin-bottom: 5px; }
       .periods .rc-collapse .rc-collapse-item.rc-collapse-item-active .rc-collapse-content.rc-collapse-content-active .rc-collapse-content-box .updates .rc-collapse .rc-collapse-item .rc-collapse-header {
-<<<<<<< HEAD
-        background: rgba(255, 255, 255, 0.3);
-        opacity: 0.5; }
-        .periods .rc-collapse .rc-collapse-item.rc-collapse-item-active .rc-collapse-content.rc-collapse-content-active .rc-collapse-content-box .updates .rc-collapse .rc-collapse-item .rc-collapse-header span {
-          padding-left: 5px; }
-        .periods .rc-collapse .rc-collapse-item.rc-collapse-item-active .rc-collapse-content.rc-collapse-content-active .rc-collapse-content-box .updates .rc-collapse .rc-collapse-item .rc-collapse-header[aria-expanded="true"] {
-          opacity: 1; }
-      .periods .rc-collapse .rc-collapse-item.rc-collapse-item-active .rc-collapse-content.rc-collapse-content-active .rc-collapse-content-box .updates .rc-collapse .rc-collapse-item.rc-collapse-item-active .rc-collapse-header {
-        background: rgba(255, 255, 255, 0.3); }
-        .periods .rc-collapse .rc-collapse-item.rc-collapse-item-active .rc-collapse-content.rc-collapse-content-active .rc-collapse-content-box .updates .rc-collapse .rc-collapse-item.rc-collapse-item-active .rc-collapse-header .arrow {
-          background: url(../images/arrowUpDown.png) no-repeat bottom center; }
-      .periods .rc-collapse .rc-collapse-item.rc-collapse-item-active .rc-collapse-content.rc-collapse-content-active .rc-collapse-content-box .updates .rc-collapse .rc-collapse-item.rc-collapse-item-active .rc-collapse-content.rc-collapse-content-active {
-        padding: 5px 10px 10px 10px;
-        vertical-align: top;
-        -webkit-box-flex: 1;
-        -moz-box-flex: 1;
-        -webkit-flex: 1;
-        -ms-flex: 1;
-        flex: 1;
-        position: relative;
-        background: rgba(57, 102, 128, 0.1); }
-
-.update-container {
-  padding: 0 10px; }
-  .update-container .update-entry-container {
-    padding: 0 0 10px 0;
-    position: relative; }
-    .update-container .update-entry-container.edit-in-progress {
-      /*             background: rgba($rsrGreen, 0.05);
-                        border: 1px solid rgba($rsrGreen, 0.3);
-                        box-shadow: 0 0 10px rgba($rsrGreen, 0.5); */ }
-      .update-container .update-entry-container.edit-in-progress .update-entry-container-header {
-        background: rgba(255, 255, 255, 0.5);
-        margin-bottom: 10px;
-        display: none; }
-    .update-container .update-entry-container .update-entry-container-header {
-      background: rgba(32, 32, 36, 0);
-      border-bottom: 1px solid rgba(32, 32, 36, 0.1);
-      padding: 0.75em 0; }
-      .update-container .update-entry-container .update-entry-container-header .update-user {
-        color: #2c2a74;
-        font-weight: bold; }
-      .update-container .update-entry-container .update-entry-container-header .update-created-at {
-        margin-left: 15px;
-        color: rgba(32, 32, 36, 0.7); }
-      .update-container .update-entry-container .update-entry-container-header .update-status {
-        color: #396680; }
-        .update-container .update-entry-container .update-entry-container-header .update-status.pending {
-          color: #f0ad4e; }
-        .update-container .update-entry-container .update-entry-container-header .update-status.revision {
-          color: #d9534f; }
-        .update-container .update-entry-container .update-entry-container-header .update-status.approved {
-          color: #5cb85c; }
-    .update-container .update-entry-container .image-container {
-      position: relative;
-      margin-top: 5px;
-      -moz-transition: all 0.2s ease-in-out;
-      -o-transition: all 0.2s ease-in-out;
-      -webkit-transition: all 0.2s ease-in-out;
-      transition: all 0.2s ease-in-out; }
-      .update-container .update-entry-container .image-container .image-overlay {
-        display: none;
-        position: absolute;
-        padding-top: 35%;
-        top: 0;
-        left: 0;
-        width: 100%;
-        height: calc(100%);
-        color: #d9534f;
-        vertical-align: middle;
-        text-transform: uppercase;
-        font-weight: bold; }
-      .update-container .update-entry-container .image-container:hover .image-overlay {
-        display: block;
-        background: rgba(255, 255, 255, 0.9); }
-    .update-container .update-entry-container .comments {
-      padding: 10px 5px 5px 5px;
-      margin-top: 20px;
-      background: rgba(57, 102, 128, 0.1);
-      -moz-border-radius: 3px;
-      -o-border-radius: 3px;
-      -webkit-border-radius: 3px;
-      border-radius: 3px; }
-      .update-container .update-entry-container .comments .input-group {
-        /* button {
-                           background: $akvoBlack;
-                           color:white;
-                           &:hover {
-                               background: $akvoPurple;
-                           }
-                       }*/ }
-      .update-container .update-entry-container .comments .comment {
-        margin-top: 0px;
-        margin-bottom: 20px; }
-        .update-container .update-entry-container .comments .comment .comment-header {
-          font-weight: bold; }
-          .update-container .update-entry-container .comments .comment .comment-header span {
-            color: #2c2a74; }
-            .update-container .update-entry-container .comments .comment .comment-header span:last-child {
-              margin-left: 15px;
-              color: rgba(32, 32, 36, 0.5); }
-        .update-container .update-entry-container .comments .comment .comment-text {
-          font-size: 90%;
-          padding-left: 20px;
-          padding-right: 20px; }
-    .update-container .update-entry-container .menuAction {
-      position: relative; }
-      .update-container .update-entry-container .menuAction .removeUpdate {
-        position: absolute;
-        top: 30px;
-        left: 0; }
-        .update-container .update-entry-container .menuAction .removeUpdate .btn {
-          background: #ee3124;
-          color: white;
-          border-color: #ee3124; }
-          .update-container .update-entry-container .menuAction .removeUpdate .btn:hover {
-            background: rgba(238, 49, 36, 0.5); }
-      .update-container .update-entry-container .menuAction .bottomRow {
-        margin-top: 20px;
-        padding: 0.75em;
-        position: relative;
-        list-style-type: none; }
-        .update-container .update-entry-container .menuAction .bottomRow .btn {
-          padding: 2px 7px; }
-          .update-container .update-entry-container .menuAction .bottomRow .btn.btn-default {
-            background: #202024;
-            color: white; }
-            .editUpdate .update-container .update-entry-container .menuAction .bottomRow .btn.btn-default {
-              background: initial;
-              color: initial; }
-            .update-container .update-entry-container .menuAction .bottomRow .btn.btn-default:hover {
-              background: #2c2a74; }
-        .update-container .update-entry-container .menuAction .bottomRow .cancelUpdate {
-          margin-right: 25px; }
-    .update-container .update-entry-container .upActualValue {
-      display: none;
-      margin: 15px 0 0 0px; }
-      .update-container .update-entry-container .upActualValue .update-actual-value-text {
-        color: #396680; }
-      .update-container .update-entry-container .upActualValue .update-actual-value-data {
-        font-weight: bold; }
-      .update-container .update-entry-container .upActualValue .update-relative-value {
-        margin-left: 5px;
-        font-weight: bold; }
-
-.periodMenuBar .results-bar-titles {
-  padding-left: 5px; }
-
-.periodMenuBar .periodBtns {
-  padding-left: 5px; }
-  .periodMenuBar .periodBtns .periodBulkAct {
-    padding-top: 10px;
-    padding-bottom: 10px;
-    background: red; }
-  .periodMenuBar .periodBtns .periodFilter {
-    padding-top: 10px;
-    padding-bottom: 10px;
-    background: blue; }
-
-=======
         background: rgba(255, 255, 255, 0.3); }
         .periods .rc-collapse .rc-collapse-item.rc-collapse-item-active .rc-collapse-content.rc-collapse-content-active .rc-collapse-content-box .updates .rc-collapse .rc-collapse-item .rc-collapse-header span {
           padding-left: 5px; }
@@ -3731,6 +3307,5 @@
       .periodMenuBar .periodBtns .periodFilter h5 {
         padding-left: 15px; }
 
->>>>>>> 97a00992
 .hidePanel {
   display: none; }