/*---------------------------------------------------------------------------------

            Title:   Akvo RSR v3
            Author:  Loic Sans & Gabriel Brady, akvo.org

/*---------------------------------------------------------------------------------*/
/*---------------------------------------------------------------------------------

        Title:          RSR v3 functions and library

/*---------------------------------------------------------------------------------*/
/* Colours
---------------------------------------------------------------------------------*/
/* Akvo Primary Colours:    */
/* Akvo Purplish Blue */
/* Akvo very light blue */
/* Akvo Orange / light Brown */
/* Akvo Yellow */
/* Akvo Pink*/
/* Akvo Red*/
/* Akvo Mid grey */
/* Akvo Darker shade Blue from light blue */
/* Akvo link blue */
/* Akvo black */
/* Akvo Secondary Colours:    */
/* Akvo very Light green */
/* Akvo red */
/* Akvo Pink */
/* Akvo Darker Grey */
/* Akvo Very dark Green (Military) */
/* Akvo Kaki (Greenish Brown) */
/* Akvo Off White */
/* Akvo darkish blue / Water Point */
/* Media Queries
  ========================================================================== */
/* Placeholder
  ========================================================================== */
html {
  width: 100%;
  overflow-y: scroll; }

body {
  width: 100%;
  height: 100%;
  color: #394c50;
  line-height: 1.42857;
  text-rendering: optimizelegibility;
  font-family: 'Open Sans', 'Source Sans Pro', "Helvetica Neue", Helvetica, Arial, sans-serif;
  padding-top: 80px; }
  @media only screen and (max-width: 768px) {
    body {
      padding-top: 65px; } }

h1, h2, h3, h4, h5, h6 {
  font-family: 'Montserrat', "Helvetica Neue", Helvetica, Arial, sans-serif;
  font-weight: normal;
  color: #2c2a74; }

a, a:link, a:visited {
  outline: none;
  color: #00aaff;
  text-decoration: none;
  cursor: pointer;
  -moz-transition: color 0.2s linear;
  -o-transition: color 0.2s linear;
  -webkit-transition: color 0.2s linear;
  transition: color 0.2s linear; }
  a:link, a:link:link, a:visited:link {
    -webkit-tap-highlight-color: #fcd700; }
  a:hover, a:link:hover, a:visited:hover {
    color: #ff5500; }

/****************** Miscellanous Typography ********************/
img {
  max-width: 100%; }
  .gmnoprint img {
    max-width: none; }

.noItem {
  color: rgba(44, 42, 116, 0.2);
  font-weight: bold; }

.emTxt {
  color: rgba(44, 42, 116, 0.5); }

.noStyleUl {
  list-style-type: none;
  padding: 0; }
  .noStyleUl li {
    padding: 0; }

time {
  color: #de8929; }

em {
  font-family: 'Baskerville', "Goudy Old Style", "Palatino", "Book Antiqua", Georgia, serif;
  font-size: 1.2em;
  margin: 0 5px 0em 0em;
  font-style: italic; }

a.moreLink {
  margin-left: 5px;
  padding: 3px 5px;
  background: rgba(0, 170, 255, 0.2);
  -moz-border-radius: 4px;
  -o-border-radius: 4px;
  -webkit-border-radius: 4px;
  border-radius: 4px;
  font-weight: bold; }
  a.moreLink:hover {
    background: rgba(255, 85, 0, 0.8);
    color: white; }

::-moz-selection {
  background: #72cdff;
  color: #fff;
  text-shadow: none; }

::selection {
  background: #72cdff;
  color: #fff;
  text-shadow: none; }

.topMargin {
  margin-top: 15px; }

.verticalPadding {
  padding: 20px 0; }

.noInfoBlock {
  background: rgba(32, 32, 36, 0.05);
  text-align: center;
  padding: 20px 0; }

/* Force full-width columns below 570px (when using col-xs-N) */
@media only screen and (min-width: 768px) {
  .col-ty-12 {
    float: none;
    width: 100%; } }

a.btn-primary, button.btn-primary {
  border: 1px solid #00aaff;
  color: white;
  background: #00aaff; }
  a.btn-primary:hover, button.btn-primary:hover {
    color: white;
    background: #ff5500;
    border: 1px solid #ff5500; }

.dropdown-label {
  display: block;
  color: rgba(0, 167, 157, 0.7);
  text-align: left; }

.btn-group button, .form-group button {
  -moz-border-radius: 5px;
  -o-border-radius: 5px;
  -webkit-border-radius: 5px;
  border-radius: 5px; }

/* Bootstrap style for typeahead dropdown, to be included in CSS file */
.tt-input, .tt-hint {
  -moz-border-radius: 5px 0 0 5px;
  -o-border-radius: 5px 0 0 5px;
  -webkit-border-radius: 5px 0 0 5px;
  border-radius: 5px 0 0 5px; }

.input-group-addon:not(:first-child):not(:last-child), .input-group-btn:not(:first-child):not(:last-child), .input-group .form-control:not(:first-child):not(:last-child) {
  -moz-border-radius: 5px 0 0 5px;
  -o-border-radius: 5px 0 0 5px;
  -webkit-border-radius: 5px 0 0 5px;
  border-radius: 5px 0 0 5px; }

span.twitter-typeahead .tt-dropdown-menu {
  position: absolute;
  top: 100%;
  left: 0;
  z-index: 1000;
  display: none;
  float: left;
  min-width: 268px;
  padding: 5px 15px;
  margin: 2px 0 0;
  list-style: none;
  font-size: 14px;
  text-align: left;
  color: #000000;
  background-color: #ffffff;
  border: 1px solid #cccccc;
  border: 1px solid rgba(0, 0, 0, 0.15);
  -webkit-box-shadow: 0 6px 12px rgba(0, 0, 0, 0.175);
  box-shadow: 0 6px 12px rgba(0, 0, 0, 0.175);
  background-clip: padding-box; }
  span.twitter-typeahead .tt-dropdown-menu .tt-suggestions {
    color: rgba(0, 0, 0, 0.7) !important; }
    span.twitter-typeahead .tt-dropdown-menu .tt-suggestions * {
      color: rgba(0, 0, 0, 0.7) !important; }

.tt-hint {
  color: rgba(0, 167, 157, 0.9); }

span.twitter-typeahead .tt-suggestion > p {
  display: block;
  padding: 3px 20px;
  clear: both;
  font-weight: normal;
  line-height: 1.42857143;
  color: rgba(0, 0, 0, 0.7);
  white-space: nowrap; }

span.twitter-typeahead .tt-suggestion > p:hover, span.twitter-typeahead .tt-suggestion > p:focus {
  color: #ffffff;
  text-decoration: none;
  outline: 0;
  background-color: #428bca; }

span.twitter-typeahead .tt-suggestion.tt-cursor {
  color: #ffffff;
  background-color: #428bca; }

span.twitter-typeahead {
  width: 100%; }

.input-group span.twitter-typeahead {
  display: block !important; }

.input-group span.twitter-typeahead .tt-dropdown-menu {
  top: 32px !important; }

.input-group.input-group-lg span.twitter-typeahead .tt-dropdown-menu {
  top: 44px !important; }

.input-group.input-group-sm span.twitter-typeahead .tt-dropdown-menu {
  top: 28px !important; }

dl.dl-horizontal dt {
  text-transform: uppercase;
  text-align: left;
  color: rgba(32, 32, 36, 0.4);
  font-weight: normal; }
  dl.dl-horizontal dt.totalFinance {
    margin-top: 30px;
    font-weight: bold; }
  dl.dl-horizontal dt.funders {
    margin-top: 5px; }
dl.dl-horizontal dd.totalFinance {
  margin-top: 30px;
  font-weight: bold; }
dl.dl-horizontal dd.funders {
  margin-top: 5px; }
  dl.dl-horizontal dd.funders span.iati-activity-id {
    font-style: italic; }
dl.dl-horizontal.org_statistics_table dd {
  text-align: right; }

label {
  color: #00a79d;
  font-weight: normal; }

/****************************************************************************
                                HEADER + NAVIGATION
****************************************************************************/
nav.navbar-fixed-top {
  background-color: rgba(255, 255, 255, 0.95);
  border: none;
  border-top: 3px solid rgba(44, 42, 116, 0.5);
  padding: 5px 0;
  -moz-box-shadow: 0 2px 3px rgba(132, 132, 136, 0.2);
  -o-box-shadow: 0 2px 3px rgba(132, 132, 136, 0.2);
  -webkit-box-shadow: 0 2px 3px rgba(132, 132, 136, 0.2);
  box-shadow: 0 2px 3px rgba(132, 132, 136, 0.2);
  -moz-border-radius: 0;
  -o-border-radius: 0;
  -webkit-border-radius: 0;
  border-radius: 0;
  border-bottom: 1px solid #e4e4e4; }
  nav.navbar-fixed-top button.navbar-toggle {
    background: #2c2a74;
    border: 1px solid #2c2a74; }
    nav.navbar-fixed-top button.navbar-toggle:hover {
      background: white;
      border: 1px solid #2c2a74; }
      nav.navbar-fixed-top button.navbar-toggle:hover .icon-bar {
        background: #2c2a74; }
  nav.navbar-fixed-top .navbar-brand {
    float: left;
    font-size: 18px;
    line-height: 20px;
    padding: 0 15px 0 0; }
    nav.navbar-fixed-top .navbar-brand h1 {
      width: 130px;
      top: 0px;
      height: inherit;
      background: url(../images/rsrLogo.svg) no-repeat 5px center;
      -webkit-background-size: 125px auto;
      background-size: 125px auto;
      text-indent: -9999px;
      margin-top: 0; }
      @media only screen and (max-width: 768px) {
        nav.navbar-fixed-top .navbar-brand h1 {
          width: 180px;
          top: -5px;
          height: inherit;
          background: url(../images/rsrLogo.svg) no-repeat 5px center;
          -webkit-background-size: 175px auto;
          background-size: 175px auto;
          text-indent: -9999px;
          margin-top: 0; } }
      @media only screen and (min-width: 768px) and (max-width: 1024px) {
        nav.navbar-fixed-top .navbar-brand h1 {
          width: 180px;
          top: -5px;
          height: inherit;
          background: url(../images/rsrLogo.svg) no-repeat 5px center;
          -webkit-background-size: 175px auto;
          background-size: 175px auto;
          text-indent: -9999px;
          margin-top: 0; } }
  nav.navbar-fixed-top .navbar-nav li {
    padding-top: 3px; }
    nav.navbar-fixed-top .navbar-nav li a {
      color: #00aaff;
      font-family: 'Montserrat', "Helvetica Neue", Helvetica, Arial, sans-serif;
      border: thin solid transparent; }
      nav.navbar-fixed-top .navbar-nav li a:hover {
        color: #ff5500; }
      nav.navbar-fixed-top .navbar-nav li a.active {
        color: #72742a;
        font-weight: bold;
        background: rgba(255, 85, 0, 0.1);
        -moz-border-radius: 3px;
        -o-border-radius: 3px;
        -webkit-border-radius: 3px;
        border-radius: 3px; }
        @media only screen and (max-width: 1024px) {
          nav.navbar-fixed-top .navbar-nav li a.active {
            background: rgba(255, 85, 0, 0.1); } }
      nav.navbar-fixed-top .navbar-nav li a.addUpdateBtn {
        margin-top: 10px;
        color: white;
        background-color: #00a79d;
        border-color: #00a79d; }
        nav.navbar-fixed-top .navbar-nav li a.addUpdateBtn:hover {
          background-color: #ff5500;
          border-color: #ff5500; }
        @media only screen and (max-width: 1024px) {
          nav.navbar-fixed-top .navbar-nav li a.addUpdateBtn {
            width: 95%;
            padding: 10px 5%;
            margin: 0 auto 10px auto; } }
    nav.navbar-fixed-top .navbar-nav li.navProject .active {
      background: rgba(30, 28, 79, 0.05);
      border: thin solid rgba(44, 42, 116, 0.2);
      -moz-border-radius: 3px;
      -o-border-radius: 3px;
      -webkit-border-radius: 3px;
      border-radius: 3px;
      color: #2c2a74;
      -moz-transition: all 0.2s linear;
      -o-transition: all 0.2s linear;
      -webkit-transition: all 0.2s linear;
      transition: all 0.2s linear; }
      nav.navbar-fixed-top .navbar-nav li.navProject .active:hover {
        background: rgba(30, 28, 79, 0);
        border: thin solid rgba(44, 42, 116, 0);
        -moz-border-radius: 3px;
        -o-border-radius: 3px;
        -webkit-border-radius: 3px;
        border-radius: 3px;
        color: #ff5500; }
    nav.navbar-fixed-top .navbar-nav li.navUpdate .active {
      background: rgba(0, 116, 109, 0.05);
      border: thin solid rgba(0, 167, 157, 0.2);
      -moz-border-radius: 3px;
      -o-border-radius: 3px;
      -webkit-border-radius: 3px;
      border-radius: 3px;
      color: #00a79d;
      -moz-transition: all 0.2s linear;
      -o-transition: all 0.2s linear;
      -webkit-transition: all 0.2s linear;
      transition: all 0.2s linear; }
      nav.navbar-fixed-top .navbar-nav li.navUpdate .active:hover {
        background: rgba(0, 116, 109, 0);
        border: thin solid rgba(0, 167, 157, 0);
        -moz-border-radius: 3px;
        -o-border-radius: 3px;
        -webkit-border-radius: 3px;
        border-radius: 3px;
        color: #ff5500; }
    nav.navbar-fixed-top .navbar-nav li.navOrganisation .active {
      background: rgba(207, 28, 16, 0.05);
      border: thin solid rgba(238, 49, 36, 0.2);
      -moz-border-radius: 3px;
      -o-border-radius: 3px;
      -webkit-border-radius: 3px;
      border-radius: 3px;
      color: #ee3124;
      -moz-transition: all 0.2s linear;
      -o-transition: all 0.2s linear;
      -webkit-transition: all 0.2s linear;
      transition: all 0.2s linear; }
      nav.navbar-fixed-top .navbar-nav li.navOrganisation .active:hover {
        background: rgba(207, 28, 16, 0);
        border: thin solid rgba(238, 49, 36, 0);
        -moz-border-radius: 3px;
        -o-border-radius: 3px;
        -webkit-border-radius: 3px;
        border-radius: 3px;
        color: #ff5500; }
  nav.navbar-fixed-top .navbar-nav.navbar-right li {
    margin-right: 2px; }
    nav.navbar-fixed-top .navbar-nav.navbar-right li a {
      padding-left: 5px;
      padding-right: 5px; }
      @media only screen and (max-width: 1024px) {
        nav.navbar-fixed-top .navbar-nav.navbar-right li a {
          padding: 10px 15px; } }
      nav.navbar-fixed-top .navbar-nav.navbar-right li a.active {
        background: none;
        color: #ff5500; }
    nav.navbar-fixed-top .navbar-nav.navbar-right li .langDropdown {
      margin-top: 10px; }
      @media only screen and (max-width: 768px) {
        nav.navbar-fixed-top .navbar-nav.navbar-right li .langDropdown {
          padding-left: 15px;
          padding-right: 15px; } }
      @media only screen and (max-width: 1024px) and (min-width: 768px) {
        nav.navbar-fixed-top .navbar-nav.navbar-right li .langDropdown .dropdown-menu {
          position: initial;
          float: none; } }
      @media only screen and (max-width: 768px) {
        nav.navbar-fixed-top .navbar-nav.navbar-right li .langDropdown .dropdown-menu {
          background-color: #FFF;
          border: 1px solid rgba(0, 0, 0, 0.14902);
          box-shadow: rgba(0, 0, 0, 0.17255) 0px 6px 12px 0px;
          -webkit-box-shadow: rgba(0, 0, 0, 0.17255) 0px 6px 12px 0px; }
          nav.navbar-fixed-top .navbar-nav.navbar-right li .langDropdown .dropdown-menu a {
            color: #00aaff;
            font-family: 'Montserrat', "Helvetica Neue", Helvetica, Arial, sans-serif;
            border: thin solid transparent; }
            nav.navbar-fixed-top .navbar-nav.navbar-right li .langDropdown .dropdown-menu a:hover {
              color: #ff5500; }
            nav.navbar-fixed-top .navbar-nav.navbar-right li .langDropdown .dropdown-menu a.active {
              color: #72742a;
              font-weight: bold;
              background: rgba(255, 85, 0, 0.1);
              -moz-border-radius: 3px;
              -o-border-radius: 3px;
              -webkit-border-radius: 3px;
              border-radius: 3px; }
              @media only screen and (max-width: 1024px) {
                nav.navbar-fixed-top .navbar-nav.navbar-right li .langDropdown .dropdown-menu a.active {
                  background: rgba(255, 85, 0, 0.1); } } }

.navbar .container {
  /* nav menu overflows to two lines in spanish and french unless container width
        is increased slightly just above the threshold for switching to dropdown */ }
  @media only screen and (max-width: 1200px) and (min-width: 1024px) {
    .navbar .container {
      min-width: 1000px; } }
  .navbar .container .navbar-collapse.in {
    /*  Allow language dropdown menu to extend the height of the nav container.
                    Otherwise, we get a scrollbar in the nav area on small screens */ }
    @media only screen and (max-width: 768px) {
      .navbar .container .navbar-collapse.in {
        overflow-y: initial; } }

@media only screen and (min-width: 768px) and (max-width: 1024px) {
  .navbar-header {
    float: none; }
  .navbar-left, .navbar-right {
    float: none !important; }
  .navbar-toggle {
    display: block; }
  .navbar-collapse {
    border-top: 1px solid transparent;
    box-shadow: inset 0 1px 0 rgba(255, 255, 255, 0.1); }
  .navbar-fixed-top {
    top: 0;
    border-width: 0 0 1px; }
  .navbar-collapse.collapse {
    display: none !important; }
  .navbar-nav {
    float: none !important;
    margin-top: 7.5px; }
  .navbar-nav > li {
    float: none; }
  .navbar-nav > li > a {
    padding-top: 10px;
    padding-bottom: 10px; }
  .collapse.in {
    display: block !important; } }

.navbar-inverse .navbar-collapse {
  border-color: #e4e4e4; }

.navbar .btn {
  padding: 4px 9px; }

@media only screen and (max-width: 768px) {
  body > .navbar > .container .navbar-brand {
    margin-left: 0; } }

/* My RSR stuff */
.btnHeader {
  padding: 15px 0 25px 0; }

.myRsrMenu {
  min-height: 100%;
  bottom: 0;
  top: 0; }
  .myRsrMenu h4 {
    padding-top: 15px; }
  .myRsrMenu nav[role=navigation] {
    background: rgba(32, 32, 36, 0.05); }
    .myRsrMenu nav[role=navigation] ul li a {
      color: #00aaff;
      font-family: 'Montserrat', "Helvetica Neue", Helvetica, Arial, sans-serif;
      padding-top: 15px;
      padding-bottom: 15px; }
      @media only screen and (max-width: 768px) {
        .myRsrMenu nav[role=navigation] ul li a {
          padding-top: 20px;
          padding-bottom: 20px; } }
      .myRsrMenu nav[role=navigation] ul li a:hover {
        color: #ff5500;
        background: rgba(255, 85, 0, 0.05) url(../images/carret.png) 98% center no-repeat;
        background-size: 5px auto; }
      .myRsrMenu nav[role=navigation] ul li a.active {
        color: #ff5500;
        font-weight: bold;
        background: rgba(255, 85, 0, 0.05) url(../images/carretWhite.png) 98% center no-repeat;
        background-size: 5px auto; }

.myProjectList tbody tr {
  background: rgba(32, 32, 36, 0.1) !important; }
  .myProjectList tbody tr.isPublished {
    background: white !important; }
@media only screen and (min-width: 1200px) {
  .myProjectList div.twoColumns.clearfix {
    min-width: 170px; } }
.myProjectList div.twoColumns.clearfix > a {
  min-width: 70px; }
.myProjectList a.addUpdate.disabled {
  background-color: #AB9F9F;
  color: #E9E9E9;
  pointer-events: initial;
  cursor: not-allowed;
  border: none; }
  .myProjectList a.addUpdate.disabled:hover {
    text-decoration: none; }

div.paginationWrap {
  clear: both; }

.help-block, .help-block-error, .charsLeft, .save-success {
  font-size: 0.9em;
  color: rgba(44, 42, 116, 0.5); }

.help-block-error {
  color: #a94442; }

.save-success {
  color: #5cb85c; }

.editDate {
  font-style: italic;
  padding: 10px 0 10px 15px;
  margin-bottom: 15px; }
  .editDate span {
    color: rgba(32, 32, 36, 0.3); }
  .editDate span.published {
    color: #5cb85c; }
  .editDate span.notPublished {
    color: #e31b23; }

#profile .usrAvatar {
  background-color: rgba(32, 32, 36, 0);
  padding: 10px 0 10px 0; }

.table-responsive.locationTab {
  overflow: hidden; }
  .table-responsive.locationTab thead th {
    max-width: 8.33% !important;
    overflow: hidden !important;
    text-overflow: ellipsis !important;
    white-space: nowrap !important; }
  .table-responsive.locationTab tbody td {
    max-width: 8.33% !important;
    overflow: hidden !important;
    text-overflow: ellipsis !important;
    white-space: nowrap !important; }
.table-responsive .media .media-body p {
  max-width: 170px;
  overflow: hidden;
  text-overflow: ellipsis;
  white-space: nowrap; }
  @media only screen and (max-width: 768px) {
    .table-responsive .media .media-body p {
      max-width: 120px;
      overflow: hidden;
      text-overflow: ellipsis;
      white-space: nowrap; } }

.twoColumns {
  width: 100%;
  display: block; }
  .twoColumns a {
    width: 45%;
    padding: 2px 0.5%;
    float: left;
    text-align: center;
    background: rgba(0, 170, 255, 0.2);
    color: #00aaff;
    margin: 2px 2%;
    -moz-border-radius: 3px;
    -o-border-radius: 3px;
    -webkit-border-radius: 3px;
    border-radius: 3px;
    overflow: hidden;
    text-overflow: ellipsis;
    white-space: nowrap; }
    .twoColumns a:hover {
      background: #ff5500;
      color: white; }
    @media only screen and (max-width: 768px) {
      .twoColumns a {
        width: 98%;
        padding: 2px 1%;
        float: none;
        margin: 2px 0 2px 0;
        display: block; } }
    @media only screen and (min-width: 768px) and (max-width: 1024px) {
      .twoColumns a {
        width: 98%;
        padding: 2px 1%;
        float: none;
        margin: 2px 0 2px 0;
        display: block; } }

#organisations {
  background: rgba(255, 85, 0, 0.05);
  padding-bottom: 15px;
  -moz-border-radius: 5px;
  -o-border-radius: 5px;
  -webkit-border-radius: 5px;
  border-radius: 5px; }
  @media only screen and (max-width: 768px) {
    #organisations {
      margin-top: 20px;
      margin-bottom: 20px; }
      #organisations .btn {
        margin: 10px auto; } }
  #organisations ul {
    padding-left: 5px;
    margin-bottom: 25px; }
    #organisations ul li {
      list-style-type: none; }
  #organisations .tt-hint {
    color: #999; }
  #organisations .tt-dropdown-menu {
    margin-top: 12px;
    padding: 8px 15px;
    background-color: #fff;
    border: 1px solid #ccc;
    border: 1px solid rgba(0, 0, 0, 0.2);
    -moz-border-radius: 8px;
    -o-border-radius: 8px;
    -webkit-border-radius: 8px;
    border-radius: 8px;
    -moz-box-shadow: 0 5px 10px rgba(0, 0, 0, 0.2);
    -o-box-shadow: 0 5px 10px rgba(0, 0, 0, 0.2);
    -webkit-box-shadow: 0 5px 10px rgba(0, 0, 0, 0.2);
    box-shadow: 0 5px 10px rgba(0, 0, 0, 0.2); }
  #organisations .tt-suggestion {
    padding: 3px 20px;
    line-height: 24px; }
    #organisations .tt-suggestion.tt-cursor {
      color: #fff;
      background-color: #0097cf; }
    #organisations .tt-suggestion p {
      margin: 0; }
  #organisations .twitter-typeahead {
    width: 100%; }

/* FOOTER */
body > footer {
  margin-top: 1em; }

footer .navbar {
  background: #202024;
  -moz-border-radius: 0;
  -o-border-radius: 0;
  -webkit-border-radius: 0;
  border-radius: 0; }
  footer .navbar #footer-body ul.nav li {
    padding-top: 10px;
    padding-bottom: 10px; }
    footer .navbar #footer-body ul.nav li a {
      display: block;
      -moz-border-radius: 5px;
      -o-border-radius: 5px;
      -webkit-border-radius: 5px;
      border-radius: 5px; }
      footer .navbar #footer-body ul.nav li a:hover {
        background-color: rgba(255, 255, 255, 0.1); }
      footer .navbar #footer-body ul.nav li a[href="http://akvo.org"] {
        margin: 0;
        width: 70px;
        background: rgba(255, 255, 255, 0) url(../images/akvo.orgLogo.svg) center center no-repeat;
        text-indent: -9999px;
        background-size: 70px 42px; }
        footer .navbar #footer-body ul.nav li a[href="http://akvo.org"]:hover {
          background: rgba(255, 255, 255, 0.1) url(../images/akvo.orgLogo.svg) center center no-repeat;
          text-indent: -9999px;
          background-size: 70px 42px; }
        @media only screen and (max-width: 768px) {
          footer .navbar #footer-body ul.nav li a[href="http://akvo.org"] {
            width: 100%;
            background: rgba(255, 255, 255, 0) url(../images/akvo.orgLogo.svg) center center no-repeat;
            background-size: 80px auto; }
            footer .navbar #footer-body ul.nav li a[href="http://akvo.org"]:hover {
              background: rgba(255, 255, 255, 0.1) url(../images/akvo.orgLogo.svg) center center no-repeat;
              background-size: 80px auto; } }

#footer-body {
  text-align: center;
  font-size: 0; }
  #footer-body .navbar-nav {
    display: inline-block;
    float: none;
    font-size: 14px; }

/* GENERIC STRUCTURE and TEXT STYLES */
.touch-navbar {
  margin-top: -10px; }
  @media only screen and (max-width: 768px) {
    .touch-navbar {
      margin-top: -15px; } }
  @media only screen and (min-width: 768px) and (max-width: 1024px) {
    .touch-navbar {
      margin-top: -20px; } }

.center-text {
  text-align: center; }

.detailedInfo {
  font-size: 0.875em;
  text-transform: uppercase;
  font-weight: bold;
  color: #202024; }

.detailedPoint {
  float: right; }
  @media only screen and (max-width: 992px) and (min-width: 768px) {
    .detailedPoint .fa-calendar-o {
      display: none; } }

h4.detailedInfo {
  margin-bottom: 0.25em;
  color: #202024; }

.progress-bar-info {
  background-color: #e1edc3; }

/* LISTINGS */
#map {
  height: 400px; }
  @media only screen and (max-width: 568px) {
    #map {
      display: none; } }

.searchContainer {
  position: relative; }
  .searchContainer #search .showFilters {
    /*background-color: rgba(white,0.2);
            border: 1px solid rgba($rsrGreen, 0);
            color: white;*/
    color: white;
    border: 1px solid rgba(255, 255, 255, 0.2);
    transition: all 0.4s ease-in; }
    .searchContainer #search .showFilters:hover {
      background: rgba(255, 85, 0, 0);
      border: 1px solid rgba(255, 85, 0, 0.5);
      color: #ff5500; }
    @media only screen and (max-width: 768px) {
      .searchContainer #search .showFilters {
        display: table;
        top: inherit;
        left: inherit;
        margin: 10px auto 0; } }
  .searchContainer #search.toggled .showFilters {
    background-color: rgba(255, 255, 255, 0.1);
    border: 1px solid rgba(0, 167, 157, 0.5);
    color: #00a79d; }
    .searchContainer #search.toggled .showFilters:hover {
      background: rgba(255, 85, 0, 0);
      border: 1px solid rgba(255, 85, 0, 0.5);
      color: #ff5500; }

.paginationWrap {
  background: rgba(58, 58, 58, 0.05);
  -moz-border-radius: 3px;
  -o-border-radius: 3px;
  -webkit-border-radius: 3px;
  border-radius: 3px;
  margin-bottom: 15px; }
  @media only screen and (max-width: 768px) {
    .paginationWrap .pagination li a, .paginationWrap .pagination li span {
      padding: 10px 16px;
      font-size: 18px; } }
  .paginationWrap .sortList {
    display: inline-block;
    padding-left: 0;
    margin: 23px 0 0 0;
    text-align: left; }
    @media only screen and (max-width: 768px) {
      .paginationWrap .sortList {
        text-align: center;
        margin: 20px auto; } }
    .paginationWrap .sortList .dropdown .dropdown-menu li a {
      color: #00aaff; }
    .paginationWrap .sortList .dropdown .dropdown-menu li.disabled a {
      font-weight: bold;
      color: #ff5500; }
    @media only screen and (max-width: 768px) {
      .paginationWrap .sortList .dropdown .dropdown-menu li a {
        color: #00aaff;
        padding-top: 10px;
        padding-bottom: 10px; }
      .paginationWrap .sortList .dropdown .dropdown-menu li.disabled a {
        font-weight: bold;
        color: #ff5500; } }

#sidebar-wrapper {
  z-index: 99999;
  position: absolute;
  left: 200px;
  width: 0;
  margin-left: -200px;
  overflow-y: auto;
  background: rgba(255, 255, 255, 0.9);
  -moz-border-radius: 0 0 5px 0;
  -o-border-radius: 0 0 5px 0;
  -webkit-border-radius: 0 0 5px 0;
  border-radius: 0 0 5px 0;
  -moz-transition: all 0.5s ease;
  -o-transition: all 0.5s ease;
  -webkit-transition: all 0.5s ease;
  transition: all 0.5s ease;
  -moz-box-shadow: 2px 2px 5px rgba(0, 0, 0, 0.5);
  -o-box-shadow: 2px 2px 5px rgba(0, 0, 0, 0.5);
  -webkit-box-shadow: 2px 2px 5px rgba(0, 0, 0, 0.5);
  box-shadow: 2px 2px 5px rgba(0, 0, 0, 0.5); }
  #sidebar-wrapper .showFilters:hover {
    color: #ff5500; }
  @media only screen and (max-width: 768px) {
    #sidebar-wrapper .showFilters {
      padding-top: 20px;
      padding-bottom: 20px; } }
  #sidebar-wrapper div#filter {
    padding: 5px 15px 15px 15px; }
    #sidebar-wrapper div#filter div .btn-group {
      width: 100%;
      border-top: 1px solid rgba(32, 32, 36, 0.1);
      padding: 5px 0; }
      #sidebar-wrapper div#filter div .btn-group select {
        border-color: rgba(32, 32, 36, 0.2); }
      #sidebar-wrapper div#filter div .btn-group label {
        color: rgba(32, 32, 36, 0.5);
        overflow: hidden;
        text-overflow: ellipsis;
        white-space: nowrap; }
    #sidebar-wrapper div#filter div:nth-child(1) .btn-group {
      border-top: none; }

#page-content-wrapper {
  width: 100%;
  padding: 15px; }

#wrapper.toggled {
  padding-left: 200px; }
  #wrapper.toggled #sidebar-wrapper {
    width: 200px; }
  #wrapper.toggled #page-content-wrapper {
    position: absolute;
    margin-right: -200px; }

#search-filter {
  background-color: #241F20; }
  @media only screen and (max-width: 768px) {
    #search-filter {
      padding-bottom: 0; } }
  #search-filter #search {
    color: #fff;
    text-align: center; }
    @media only screen and (max-width: 768px) {
      #search-filter #search {
        padding-bottom: 0; } }
    #search-filter #search button {
      padding-top: 5px;
      padding-bottom: 5px; }
  #search-filter p {
    color: #a5dfff; }
  #search-filter div#filter {
    background: #383334;
    text-align: center; }

/************************************************************************
        COMMON STYLES TO PROJECTS, UPDATES & ORGANISATIONS LISTS
************************************************************************/
.main-list li {
  margin-bottom: 30px;
  list-style-type: none;
  padding: 15px 0;
  -moz-border-radius: 3px;
  -o-border-radius: 3px;
  -webkit-border-radius: 3px;
  border-radius: 3px;
  background: white; }
  .main-list li img {
    border: 1px solid rgba(32, 32, 36, 0.05);
    -moz-box-shadow: 0 0 2px rgba(255, 85, 0, 0);
    -o-box-shadow: 0 0 2px rgba(255, 85, 0, 0);
    -webkit-box-shadow: 0 0 2px rgba(255, 85, 0, 0);
    box-shadow: 0 0 2px rgba(255, 85, 0, 0); }
  .main-list li:nth-child(2n+1) {
    background: #eeeeee; }
  .main-list li:last-child {
    margin-bottom: 0; }
  .main-list li h1 {
    margin-top: 0;
    font-size: 1.3em; }
  .main-list li div h4:first-of-type {
    margin-top: 0; }
  .main-list li .thumbImg {
    height: 100%; }
    .main-list li .thumbImg img {
      width: 100%; }
  .main-list li .projectLocation {
    color: rgba(32, 32, 36, 0.5);
    margin-top: 0; }
  .main-list li .projectTitle {
    display: block;
    margin: 0 0 3px 0; }
  .main-list li span.userFullName {
    color: rgba(32, 32, 36, 0.5);
    margin: 0 0 0px 0; }
  .main-list li .upDateTime {
    color: rgba(32, 32, 36, 0.5);
    margin-top: 10px; }
  .main-list li .orgType {
    color: rgba(32, 32, 36, 0.5); }
  .main-list li .additionalInfo div span {
    margin-left: 5px; }
  @media only screen and (max-width: 768px) {
    .main-list li dl.dl-horizontal dd {
      margin-left: 100px; } }
  @media only screen and (max-width: 1200px) {
    .main-list li dl.dl-horizontal dd {
      margin-left: 0px;
      display: block; } }
.main-list .excerpt {
  overflow: hidden;
  text-overflow: ellipsis;
  white-space: normal; }
.main-list.projects ul li {
  border: thin solid rgba(44, 42, 116, 0);
  -moz-transition: all 0.2s ease-in;
  -o-transition: all 0.2s ease-in;
  -webkit-transition: all 0.2s ease-in;
  transition: all 0.2s ease-in; }
  .main-list.projects ul li h1 a {
    color: #2c2a74; }
    .main-list.projects ul li h1 a:hover {
      color: #ff5500; }
  .main-list.projects ul li .projectSubT {
    margin-bottom: 0; }
  .main-list.projects ul li:nth-child(2n+1) {
    background: rgba(30, 28, 79, 0.05);
    border: thin solid rgba(44, 42, 116, 0.05); }
  .main-list.projects ul li .projectLocation {
    color: rgba(32, 32, 36, 0.5); }
  .main-list.projects ul li:hover {
    background: rgba(44, 42, 116, 0.1);
    border: thin solid rgba(44, 42, 116, 0.3); }
  .main-list.projects ul li .donateButton {
    text-align: left; }
    @media only screen and (max-width: 992px) {
      .main-list.projects ul li .donateButton a {
        margin-top: 0.6em; } }
    @media only screen and (max-width: 768px) {
      .main-list.projects ul li .donateButton a {
        margin-top: 1em; } }
    .main-list.projects ul li .donateButton .totalBudgetLabel {
      width: initial; }
.main-list.updates ul li {
  border: thin solid rgba(0, 167, 157, 0);
  -moz-transition: all 0.2s ease-in;
  -o-transition: all 0.2s ease-in;
  -webkit-transition: all 0.2s ease-in;
  transition: all 0.2s ease-in; }
  .main-list.updates ul li .projectTitle {
    color: #00aaff; }
    .main-list.updates ul li .projectTitle i {
      font-size: 1.1em;
      color: #00aaff; }
    .main-list.updates ul li .projectTitle:hover {
      color: #ff5500; }
  .main-list.updates ul li h1 a {
    color: #00a79d; }
    .main-list.updates ul li h1 a:hover {
      color: #ff5500; }
  .main-list.updates ul li:nth-child(2n+1) {
    background: rgba(0, 116, 109, 0.05);
    border: thin solid rgba(0, 167, 157, 0.1); }
  .main-list.updates ul li .projectLocation {
    color: rgba(32, 32, 36, 0.5); }
  .main-list.updates ul li:hover {
    background: rgba(0, 167, 157, 0.1);
    border: thin solid rgba(0, 167, 157, 0.35); }
  .main-list.updates ul li .excerpt li {
    background: none;
    border: none;
    transition: none;
    list-style-type: initial;
    margin: initial;
    padding: initial; }
.main-list.organisations ul li {
  border: thin solid rgba(238, 49, 36, 0);
  -moz-transition: all 0.2s ease-in;
  -o-transition: all 0.2s ease-in;
  -webkit-transition: all 0.2s ease-in;
  transition: all 0.2s ease-in; }
  .main-list.organisations ul li i {
    font-size: 1.1em; }
  .main-list.organisations ul li .projectTitle {
    display: block;
    margin: 0 0 3px 0; }
  .main-list.organisations ul li span.userFullName {
    margin: 0 0 0px 0; }
  .main-list.organisations ul li .upDateTime {
    margin-top: 10px; }
  .main-list.organisations ul li .additionalInfo div {
    color: rgba(32, 32, 36, 0.5); }
    .main-list.organisations ul li .additionalInfo div span {
      margin-left: 5px; }
  .main-list.organisations ul li h1 a {
    color: #ee3124; }
    .main-list.organisations ul li h1 a:hover {
      color: #ff5500; }
  .main-list.organisations ul li:nth-child(2n+1) {
    background: rgba(238, 49, 36, 0.05);
    border: thin solid rgba(238, 49, 36, 0.05); }
  .main-list.organisations ul li:hover {
    background: rgba(238, 49, 36, 0.1);
    border: thin solid rgba(238, 49, 36, 0.35); }
  .main-list.organisations ul li img {
    filter: gray;
    -webkit-filter: grayscale(100%);
    filter: url("data:image/svg+xml;utf8,<svg xmlns=\'http://www.w3.org/2000/svg\'><filter id=\'grayscale\'><feColorMatrix type=\'matrix\' values=\'0.3333 0.3333 0.3333 0 0 0.3333 0.3333 0.3333 0 0 0.3333 0.3333 0.3333 0 0 0 0 0 1 0\'/></filter></svg>#grayscale");
    filter: grayscale(100%);
    transition: all 0.2s ease-in; }
  .main-list.organisations ul li:hover img {
    filter: 0;
    -webkit-filter: grayscale(0%);
    filter: url();
    filter: grayscale(0%); }

/* PROJECT */
header.projectHeader {
  margin-bottom: 0;
  padding: 15px 0;
  background: #F6FBFB;
  border-bottom: 1px solid rgba(0, 167, 157, 0.15);
  margin: -10px 0 15px 0;
  -moz-box-shadow: inset 0 2px 6px -5px rgba(32, 32, 36, 0.5);
  -o-box-shadow: inset 0 2px 6px -5px rgba(32, 32, 36, 0.5);
  -webkit-box-shadow: inset 0 2px 6px -5px rgba(32, 32, 36, 0.5);
  box-shadow: inset 0 2px 6px -5px rgba(32, 32, 36, 0.5); }
  header.projectHeader h1 {
    margin-top: 10px;
    margin-bottom: 0;
    font-size: 1.5em; }
    header.projectHeader h1 a {
      color: #2c2a74; }
      header.projectHeader h1 a:hover {
        color: #2c2a74; }
  header.projectHeader .shareBlock {
    position: relative;
    margin-top: 10px; }
    header.projectHeader .shareBlock div {
      text-align: right; }
      @media only screen and (max-width: 768px) {
        header.projectHeader .shareBlock div {
          text-align: left; } }
      header.projectHeader .shareBlock div a {
        position: relative;
        top: 0px; }
        @media only screen and (max-width: 768px) {
          header.projectHeader .shareBlock div a {
            left: 0;
            top: 0; } }
        header.projectHeader .shareBlock div a.fullPdf {
          overflow: hidden;
          text-overflow: ellipsis;
          white-space: nowrap; }
    header.projectHeader .shareBlock .reportPdf {
      margin-top: 15px;
      text-align: right;
      padding-right: 0; }
      @media only screen and (max-width: 768px) {
        header.projectHeader .shareBlock .reportPdf {
          text-align: left;
          padding-left: 0; } }
    header.projectHeader .shareBlock .projectLocation {
      color: #9c9ca7; }
      header.projectHeader .shareBlock .projectLocation .map-toggle {
        text-transform: uppercase;
        font-size: 0.875em;
        font-weight: bold; }

.donateSection {
  background: rgba(255, 164, 114, 0.2);
  padding: 10px 15px;
  box-shadow: 1px 1px 0 rgba(255, 164, 114, 0.5);
  -moz-border-radius: 5px;
  -o-border-radius: 5px;
  -webkit-border-radius: 5px;
  border-radius: 5px; }
  .donateSection a {
    margin: -10px auto 5px auto; }

#project-map {
  border: 1px solid #f9d7b9; }
  #project-map div.akvo_map {
    width: calc(100%-2px);
    height: 300px; }

.orgMap .mapInfoWindow img {
  display: none; }

div.projectTopRow {
  position: relative;
  background: rgba(245, 245, 245, 0.5);
  margin-top: 1px;
  margin-bottom: 20px;
  /*border-bottom: 1px solid rgba($akvoBlack, 0.1);*/
  box-shadow: 0 3px 6px rgba(32, 32, 36, 0.1); }
  div.projectTopRow #carousel {
    padding: 15px 0;
    margin-left: -15px; }
    @media only screen and (max-width: 768px) {
      div.projectTopRow #carousel {
        margin-left: inherit; } }
    div.projectTopRow #carousel .carousel-indicators {
      bottom: -5px; }
      div.projectTopRow #carousel .carousel-indicators li {
        border-color: #00aaff; }
        div.projectTopRow #carousel .carousel-indicators li.active {
          background-color: #00aaff; }
    div.projectTopRow #carousel .carousel-inner .item {
      text-align: center; }
      div.projectTopRow #carousel .carousel-inner .item a img {
        max-height: 400px;
        margin: auto; }
      div.projectTopRow #carousel .carousel-inner .item .carousel-caption {
        background-color: rgba(255, 255, 255, 0.6);
        border: thin solid rgba(255, 255, 255, 0.8);
        bottom: 1px;
        padding-top: 5px;
        padding-bottom: 5px;
        -moz-border-radius: 5px 5px 0 0;
        -o-border-radius: 5px 5px 0 0;
        -webkit-border-radius: 5px 5px 0 0;
        border-radius: 5px 5px 0 0; }
        div.projectTopRow #carousel .carousel-inner .item .carousel-caption h4 {
          margin-top: 0;
          margin-bottom: 0;
          color: #2c2a74; }
        div.projectTopRow #carousel .carousel-inner .item .carousel-caption p {
          margin-bottom: 20px;
          color: #202024; }
    div.projectTopRow #carousel .carousel-control.right {
      background-image: none; }
    div.projectTopRow #carousel .carousel-control.left {
      background-image: none; }
  div.projectTopRow .projectSideInfo {
    padding: 5px 0;
    margin-left: -15px; }
    @media only screen and (max-width: 768px) {
      div.projectTopRow .projectSideInfo {
        margin-left: inherit; } }
    div.projectTopRow .projectSideInfo ul {
      margin: 0;
      padding: 0; }
      div.projectTopRow .projectSideInfo ul li {
        color: #9c9ca7;
        list-style-type: none;
        padding-top: 10px;
        padding-bottom: 5px;
        border-bottom: thin solid rgba(230, 230, 230, 0.5);
        border-top: thin solid rgba(248, 248, 248, 0.8); }
        div.projectTopRow .projectSideInfo ul li:first-child {
          padding-top: 5px;
          border-top: none; }
        div.projectTopRow .projectSideInfo ul li:last-child {
          padding-bottom: 0;
          border-bottom: none; }
        div.projectTopRow .projectSideInfo ul li.projectPartners {
          padding-bottom: 20px;
          border-bottom: none; }
          div.projectTopRow .projectSideInfo ul li.projectPartners span + div {
            margin-top: 10px; }
          div.projectTopRow .projectSideInfo ul li.projectPartners a.logoImg {
            max-width: 50px; }
            div.projectTopRow .projectSideInfo ul li.projectPartners a.logoImg img {
              width: 80%;
              filter: gray;
              -webkit-filter: grayscale(100%);
              filter: url("data:image/svg+xml;utf8,<svg xmlns=\'http://www.w3.org/2000/svg\'><filter id=\'grayscale\'><feColorMatrix type=\'matrix\' values=\'0.3333 0.3333 0.3333 0 0 0.3333 0.3333 0.3333 0 0 0.3333 0.3333 0.3333 0 0 0 0 0 1 0\'/></filter></svg>#grayscale");
              filter: grayscale(100%);
              transition: all 0.2s ease-in; }
              div.projectTopRow .projectSideInfo ul li.projectPartners a.logoImg img:hover {
                filter: 0;
                -webkit-filter: grayscale(0%);
                filter: url();
                filter: grayscale(0%); }
          div.projectTopRow .projectSideInfo ul li.projectPartners .partType {
            overflow: hidden;
            text-overflow: ellipsis;
            white-space: normal; }
          div.projectTopRow .projectSideInfo ul li.projectPartners .projectLocation {
            margin-top: 5px; }
        div.projectTopRow .projectSideInfo ul li.financeBlock {
          border-top: none;
          padding: 15px 0 15px 0;
          background: rgba(255, 255, 255, 0.1);
          border: thin solid rgba(230, 230, 230, 0.7);
          -moz-border-radius: 5px;
          -o-border-radius: 5px;
          -webkit-border-radius: 5px;
          border-radius: 5px; }
          div.projectTopRow .projectSideInfo ul li.financeBlock span {
            margin-left: 15px; }
          div.projectTopRow .projectSideInfo ul li.financeBlock a {
            margin-left: 15px; }
        div.projectTopRow .projectSideInfo ul li .donateButton {
          margin-right: 15px; }

div.textBlock {
  margin: 10px auto; }
  div.textBlock .panel {
    border: 1px solid rgba(235, 235, 235, 0.5); }
    div.textBlock .panel .panel-heading {
      padding: 0; }
      div.textBlock .panel .panel-heading .panel-title a {
        display: block;
        padding: 15px 15px; }
    div.textBlock .panel .panel-collapse .panel-body {
      background: rgba(44, 42, 116, 0); }
  div.textBlock .udpateComponent {
    padding-top: 10px;
    padding-bottom: 15px;
    background: #fff6f1; }
    div.textBlock .udpateComponent h4 {
      margin-bottom: 10px; }
    div.textBlock .udpateComponent .updateLinkTitle {
      display: block;
      color: #00a79d;
      margin-bottom: 5px; }
      div.textBlock .udpateComponent .updateLinkTitle i {
        margin-right: 5px; }
      div.textBlock .udpateComponent .updateLinkTitle:hover {
        color: #ff5500; }

#accordion .panel-group .panel-heading a:before {
  content: '- ';
  position: relative; }
#accordion .panel-group .panel-heading a.collapsed:before {
  content: '+ ';
  top: 1px; }

.allUpdates {
  margin-top: 25px; }

.udpateComponent {
  padding-top: 10px;
  padding-bottom: 15px;
  background: #fff6f1; }
  .udpateComponent h4 {
    margin-bottom: 10px; }
  .udpateComponent .updateLinkTitle {
    display: block;
    color: #00a79d;
    margin-bottom: 5px; }
    .udpateComponent .updateLinkTitle i {
      margin-right: 5px; }
    .udpateComponent .updateLinkTitle:hover {
      color: #ff5500; }
  .udpateComponent .updateLine {
    margin-bottom: 5px; }

#project-footer {
  margin: 25px auto -16px auto;
  padding-top: 30px;
  padding-bottom: 30px;
  background: #f5f5f6; }
  #project-footer .detailedInfo {
    color: #2c2a74; }
  #project-footer #project-footer-right {
    border: 1px solid rgba(32, 32, 36, 0.05);
    padding: 1.5em; }

#draft {
  background: #E04F46;
  color: #fff;
  padding: 10px;
  text-align: center;
  margin-bottom: 20px; }

#gallery {
  height: 300px;
  background: #ccc; }

.projectFinancial .budgetItem {
  margin-top: 12px;
  width: 60%; }
  .projectFinancial .budgetItem:nth-child(1), .projectFinancial .budgetItem:nth-child(2) {
    margin-top: 0; }

/* Project hierarchy */
.project-hierarchy-window {
  border: 0.1em solid #d3d3d3;
  width: 150px;
  float: left;
  margin: 30px;
  padding: 10px;
  text-align: center;
  -moz-border-radius: 5px;
  -o-border-radius: 5px;
  -webkit-border-radius: 5px;
  border-radius: 5px; }

.project-hierarchy-window:hover, .project-hierarchy-window._jsPlumb_source_hover, .project-hierarchy-window._jsPlumb_target_hover {
  border: 1px solid orange;
  color: orange; }

.project-hierarchy-empty-window {
  width: 150px;
  float: left;
  margin: 30px; }

.extra-partner-tooltip div.extra-partner-entry {
  margin-bottom: 0.75em; }
  .extra-partner-tooltip div.extra-partner-entry:last-child {
    margin-bottom: 0;
    border-bottom: none; }
    .extra-partner-tooltip div.extra-partner-entry:last-child hr {
      display: none; }
  .extra-partner-tooltip div.extra-partner-entry hr {
    margin: 0.5em 0 0 0;
    padding: 0; }
  .extra-partner-tooltip div.extra-partner-entry img {
    display: block;
    width: 80px;
    max-width: 100%;
    margin-left: auto;
    margin-right: auto;
    padding-top: 0;
    padding-bottom: 0.25em; }

.project-container .tooltip .tooltip-inner {
  background: rgba(255, 255, 255, 0.9); }

/* Tooltips */
.tooltip {
  z-index: 99999; }
  .tooltip .tooltip-inner {
    max-width: 350px;
    padding: 15px;
    background: rgba(255, 255, 255, 0.55);
    border: thin solid rgba(32, 32, 36, 0.15);
    color: #202024;
    -moz-box-shadow: 0 0 2px rgba(32, 32, 36, 0.3);
    -o-box-shadow: 0 0 2px rgba(32, 32, 36, 0.3);
    -webkit-box-shadow: 0 0 2px rgba(32, 32, 36, 0.3);
    box-shadow: 0 0 2px rgba(32, 32, 36, 0.3); }
    .tooltip .tooltip-inner a {
      font-weight: bold; }

/* Typeahead Styling */
ul.typeahead-selector {
  margin: 0;
  padding: 0.25em;
  border-right: 1px solid #ccc;
  border-bottom: 1px solid #ccc;
  border-left: 1px solid #ccc;
  background-color: #fff;
  list-style: none;
  -moz-border-radius: 4px;
  -o-border-radius: 4px;
  -webkit-border-radius: 4px;
  border-radius: 4px; }
  ul.typeahead-selector li {
    padding-left: 6px;
    padding-top: 4px;
    padding-bottom: 4px; }
    ul.typeahead-selector li:hover, ul.typeahead-selector li.hover {
      font-weight: bold;
      cursor: pointer; }
    ul.typeahead-selector li a {
      color: #555555; }

#filterForm #org-filter-container ul.typeahead-container {
  margin: -15px 0 0 0; }

/* Organisation Page */
.organisationDetail .organisationHeader {
  background: rgba(32, 32, 36, 0.05); }
.organisationDetail .orgDescr {
  background-color: rgba(244, 116, 107, 0); }
  .organisationDetail .orgDescr p {
    padding-left: 20px; }
.organisationDetail h1 {
  margin-top: 0;
  margin-bottom: 20px;
  color: #ee3124;
  padding-bottom: 10px;
  border-bottom: 1px solid rgba(238, 49, 36, 0.05);
  position: relative; }
  .organisationDetail h1 i {
    font-size: 0.75em;
    top: -5px; }
.organisationDetail .orgLogo {
  padding: 10px 0; }
  .organisationDetail .orgLogo img {
    width: 35%;
    margin-left: 5px; }
.organisationDetail .orgDetails {
  background: rgba(255, 255, 255, 0.45);
  -moz-border-radius: 5px;
  -o-border-radius: 5px;
  -webkit-border-radius: 5px;
  border-radius: 5px; }
.organisationDetail .orgUrl, .organisationDetail .orgIati, .organisationDetail .orgEmail {
  display: block;
  padding-bottom: 0.75em; }
@media only screen and (max-width: 768px) {
  .organisationDetail .orgDetails > h4 {
    padding-top: 0.75em; } }

@media only screen and (max-width: 768px) {
  .organisationInfo {
    max-width: 325px;
    margin-right: auto;
    margin-left: auto; }
    .organisationInfo dd, .organisationInfo dt {
      display: inline-block; }
    .organisationInfo dt {
      width: 49%;
      text-align: left; }
    .organisationInfo dd {
      width: 49%;
      text-align: right; } }

/* Update Page */
.updateMain h2 {
  color: #00a79d;
  margin-top: 0; }
.updateMain .asideUpList .row {
  padding: 15px 0; }
  .updateMain .asideUpList .row:nth-of-type(2n+1) {
    background-color: rgba(0, 167, 157, 0.1); }
  .updateMain .asideUpList .row h5 {
    margin-top: 0; }

/* Donate Page*/
.projectDonate {
  max-width: 95%;
  margin-left: auto;
  margin-right: auto; }
  @media only screen and (max-width: 768px) {
    .projectDonate {
      width: 95%;
      max-width: 450px;
      text-align: justify; }
      .projectDonate .paymentOption, .projectDonate .donateTitle, .projectDonate h3 {
        text-align: center; } }
  .projectDonate .donateButton {
    margin-bottom: 2em; }
  .projectDonate .donateButtonContainer {
    text-align: center; }
  .projectDonate .methodInfo {
    min-height: 15em;
    padding: 2.5em 1em 1em 1em;
    background-color: #f2f0e6; }
  .projectDonate .donateStep2Image {
    margin-top: 0.5em;
    margin-bottom: 1em; }
  .projectDonate .editDonation {
    margin-top: 1em;
    background-color: #999999;
    border-color: #999999; }
  .projectDonate .clear {
    clear: both; }
  .projectDonate .paymentSystemInfo {
    background-color: #f2f0e6; }
  @media only screen and (min-width: 768px) {
    @media only screen and (max-width: 992px) {
      .projectDonate h3 {
        font-size: 1.3em; } } }
  @media only screen and (max-width: 768px) {
    .projectDonate .paymentOption {
      margin-top: 3em; }
    .projectDonate .paymentSystemInfo {
      margin-top: 4em;
      padding-top: 1.25em;
      padding-bottom: 1.25em;
      clear: both; }
    .projectDonate .donateButton {
      width: initial; }
    .projectDonate h3 {
      margin-top: 1.25em;
      margin-bottom: 1em; } }

/* Financial details page */
section.projectFinancial .currentFunders dl > dd {
  text-align: right; }
section.projectFinancial .donationBreak {
  display: none; }
@media only screen and (max-width: 768px) {
  section.projectFinancial {
    width: 95%;
    max-width: 450px;
    margin-left: auto;
    margin-right: auto; }
    section.projectFinancial .dl-horizontal dt {
      float: left; } }
@media only screen and (max-width: 992px) {
  @media only screen and (min-width: 768px) {
    section.projectFinancial .dl-horizontal dt {
      width: initial; }
    section.projectFinancial .donationBreak {
      display: initial;
      clear: both; }
    section.projectFinancial .currentFunders dd.donation {
      float: right; }
    section.projectFinancial .currentFunders dt.donation {
      clear: both; } } }

/* Project Partners details page */
section.projectPartners .title {
  margin-bottom: 1em; }
section.projectPartners .row {
  margin-left: 0;
  margin-right: 0;
  margin-bottom: 1.5em;
  background: rgba(245, 245, 245, 0.5);
  border: thin solid rgba(44, 42, 116, 0.1);
  -moz-border-radius: 3px;
  -o-border-radius: 3px;
  -webkit-border-radius: 3px;
  border-radius: 3px; }
  section.projectPartners .row h2, section.projectPartners .row h3, section.projectPartners .row h4 {
    margin-top: 0; }
  section.projectPartners .row img {
    max-height: 120px;
    margin: 0 auto;
    display: block; }
  @media only screen and (max-width: 768px) {
    section.projectPartners .row img {
      max-height: 150px;
      margin-bottom: 1em;
      max-width: 60%; } }
  section.projectPartners .row h2 {
    display: inline-block;
    font-size: 1.3em; }
  section.projectPartners .row .fa {
    font-size: 1.3em;
    color: #2c2a74; }
  section.projectPartners .row a.org-link:hover i, section.projectPartners .row a.org-link:hover h2 {
    color: #ff5500; }
  section.projectPartners .row ul {
    margin: 0;
    padding: 0; }
  section.projectPartners .row li {
    list-style: none; }
@media only screen and (max-width: 768px) {
  section.projectPartners .container {
    padding-left: 0;
    padding-right: 0; }
  section.projectPartners.projectPartners {
    max-width: 95%;
    display: block;
    margin-left: auto;
    margin-right: auto; } }

/* Display currency totals right-aligned */
.currencyAmount {
  text-align: right; }

dd.currencyAmount {
  margin-left: auto; }

/* Project report page */
@media only screen and (max-width: 768px) {
  .projectReport {
    max-width: 95%;
    margin-left: auto;
    margin-right: auto; } }
@media only screen and (min-width: 992px) {
  .projectReport table {
    table-layout: fixed; }
    .projectReport table th {
      word-break: break-word; }
      @media only screen and (max-width: 1200px) {
        .projectReport table th {
          width: 90px; } }
      @media only screen and (min-width: 1200px) {
        .projectReport table th {
          width: 120px; } } }

/* Project update page */
.updateText {
  white-space: pre-line; }
  .updateText li {
    padding: initial;
    margin: initial;
    white-space: initial; }
  .updateText li p {
    margin: 0;
    padding: 0;
    display: initial; }

a.addUpdateBtn {
  margin-top: 10px;
  color: white;
  background-color: #00a79d;
  border-color: #00a79d; }
  a.addUpdateBtn:hover {
    background-color: #ff5500;
    border-color: #ff5500; }

/* Google translation bar styles */
body.translationBarActive .nav {
  padding-top: 39px; }
body.translationBarActive .navbar-brand {
  margin-top: 39px; }
body.translationBarActive article, body.translationBarActive .updateMain, body.translationBarActive .organisationDetail, body.translationBarActive #map {
  padding-top: 39px; }
body.translationBarActive div.skiptranslate ~ article, body.translationBarActive div.skiptranslate ~ .updateMain, body.translationBarActive div.skiptranslate ~ .organisationDetail, body.translationBarActive div.skiptranslate ~ #map {
  padding-top: 0px; }

/* Cookie */
#cookie-law {
  position: fixed;
  bottom: 0;
  z-index: 9999;
  -moz-box-shadow: 0px -2px 3px rgba(32, 32, 36, 0.55);
  -o-box-shadow: 0px -2px 3px rgba(32, 32, 36, 0.55);
  -webkit-box-shadow: 0px -2px 3px rgba(32, 32, 36, 0.55);
  box-shadow: 0px -2px 3px rgba(32, 32, 36, 0.55);
  width: 100%;
  background: #17163c; }
  #cookie-law p {
    padding: 15px 0;
    text-align: center;
    color: white;
    margin: 0;
    font-size: 1.1em; }
    #cookie-law p a {
      font-weight: bold; }

/* Project Admin */
.progress .progress-bar[data-completion='empty'] {
  background: #d9534f; }
.progress .progress-bar[data-completion='incomplete'] {
  background: #f0ad4e; }
.progress .progress-bar[data-completion='complete'] {
  background: #5cb85c; }
.progress .progress-bar .progress-percentage {
  display: none; }

.formOverviewInfo .progress .progress-bar .progress-percentage {
  display: initial; }
.formOverviewInfo .info-icon {
  padding-left: 0.5em;
  cursor: pointer;
  cursor: hand;
  color: #2c2a74; }
  .formOverviewInfo .info-icon.activated {
    color: rgba(44, 42, 116, 0.3); }

.formOverviewInfo {
  border: 1px solid rgba(52, 52, 56, 0.1);
  padding: 20px;
  margin-bottom: 15px;
  -moz-border-radius: 5px;
  -o-border-radius: 5px;
  -webkit-border-radius: 5px;
  border-radius: 5px; }

.projectEdit h2 {
  font-weight: normal;
  text-transform: uppercase;
  font-size: 1.5em;
  display: block; }
.projectEdit .myPanel {
  overflow: hidden;
  cursor: pointer;
  line-height: 25px;
  position: relative; }
  .projectEdit .myPanel .formBlock {
    width: 99%;
    height: 0;
    display: block;
    overflow: hidden;
    box-sizing: border-box;
    transition: all .5s linear;
    padding: 5px 15px;
    margin: 0 auto;
    -moz-border-radius: 5px;
    -o-border-radius: 5px;
    -webkit-border-radius: 5px;
    border-radius: 5px; }
  .projectEdit .myPanel input[type='radio']:checked ~ .formBlock {
    height: auto;
    overflow: auto;
    background: rgba(253, 242, 232, 0);
    box-shadow: 0 0 15px rgba(44, 42, 116, 0.2); }
.projectEdit input[type='radio'] {
  display: none; }
.projectEdit .formStep {
  position: relative; }
  .projectEdit .formStep > div > label {
    -moz-border-radius: 5px;
    -o-border-radius: 5px;
    -webkit-border-radius: 5px;
    border-radius: 5px;
    display: block;
    width: 100%;
    cursor: pointer;
    top: initial;
    padding: 5px 5px 5px 15px;
    transition: background 0.1s linear;
    background: rgba(44, 42, 116, 0.1); }
    .projectEdit .formStep > div > label:hover {
      background: rgba(32, 32, 36, 0.05); }
    .projectEdit .formStep > div > label .info-icon {
      padding-left: 0.5em;
      cursor: pointer;
      cursor: hand;
      font-size: 90%; }
      .projectEdit .formStep > div > label .info-icon.activated {
        color: rgba(44, 42, 116, 0.3); }
  .projectEdit .formStep .progress {
    position: absolute;
    width: 30%;
    top: 15px;
    right: 5px; }
  .projectEdit .formStep form {
    padding-top: 10px; }
  .projectEdit .formStep span.tab {
    padding-left: 5em; }
.projectEdit .borderBottom {
  padding-bottom: 10px;
  border-bottom: 1px solid rgba(44, 42, 116, 0); }
.projectEdit *, .projectEdit *:before, .projectEdit *:after {
  box-sizing: border-box; }
.projectEdit .control {
  position: relative;
  padding-top: 23px;
  padding-bottom: 10px; }
  .projectEdit .control.small {
    width: 30%; }
  .projectEdit .control.medium {
    width: 70%;
    padding-left: 10px; }
  .projectEdit .control:last-child {
    border: 0; }
.projectEdit .control-label {
  min-width: 90%; }
.projectEdit a.btn {
  margin-top: 23px; }
  .projectEdit a.btn.btn-link {
    margin-top: 0; }
.projectEdit .col-md-4 a.btn.btn-link, .projectEdit .col-md-3 a.btn.btn-link {
  margin-top: 23px; }
.projectEdit .add-object-link {
  top: 8px; }
.projectEdit hr {
  border: none;
  height: 1px;
  color: rgba(44, 42, 116, 0.3);
  /* old IE */
  background-color: rgba(44, 42, 116, 0.3);
  /* Modern Browsers */ }
.projectEdit input + label, .projectEdit input + span + label, .projectEdit input + ul + label, .projectEdit textarea + label, .projectEdit textarea + span + label, .projectEdit textarea + ul + label, .projectEdit select + label, .projectEdit select + span + label, .projectEdit select + ul + label {
  position: absolute;
  top: 10px;
  transition: top 0.7s ease, opacity 0.7s ease;
  opacity: 0;
  font-size: 13px;
  font-weight: 600; }
.projectEdit input:valid + label, .projectEdit input:valid + span + label, .projectEdit input:valid + ul + label, .projectEdit textarea:valid + label, .projectEdit textarea:valid + span + label, .projectEdit textarea:valid + ul + label, .projectEdit select:valid + label, .projectEdit select:valid + span + label, .projectEdit select:valid + ul + label {
  opacity: 1;
  top: 0px; }
.projectEdit input:focus + label, .projectEdit input:focus + span + label, .projectEdit input:focus + ul + label, .projectEdit textarea:focus + label, .projectEdit textarea:focus + span + label, .projectEdit textarea:focus + ul + label, .projectEdit select:focus + label, .projectEdit select:focus + span + label, .projectEdit select:focus + ul + label {
  color: #2c2a74; }
.projectEdit div.input-group + label, .projectEdit div.input-group + span + label, .projectEdit div.input-group + ul + label {
  position: absolute;
  top: 0px;
  transition: top 0.7s ease, opacity 0.7s ease;
  opacity: 1;
  font-size: 13px;
  font-weight: 600; }
.projectEdit .delete-object-button {
  color: #d9534f; }
.projectEdit .delete-photo-button {
  color: #d9534f; }
.projectEdit .delete-document-button {
  color: #d9534f; }
.projectEdit .info-icon {
  padding-left: 0.5em;
  cursor: pointer;
  cursor: hand;
  font-size: 120%; }
  .projectEdit .info-icon.activated {
    color: rgba(44, 42, 116, 0.3); }
.projectEdit .mandatory {
  color: #d9534f;
  font-size: 125%;
  margin-left: 4px;
  margin-right: -4px; }
.projectEdit label.progress-bar[aria-valuenow="0"] {
  background: #d9534f;
  color: #d9534f; }
.projectEdit label.progress-bar[aria-valuenow="10"] {
  background: #d9534f;
  color: white; }
.projectEdit label.progress-bar[aria-valuenow="20"] {
  background: #d9534f;
  color: white; }
.projectEdit label.progress-bar[aria-valuenow="30"] {
  background: #d9534f;
  color: white; }
.projectEdit label.progress-bar[aria-valuenow="40"] {
  background: #f0ad4e;
  color: white; }
.projectEdit label.progress-bar[aria-valuenow="50"] {
  background: #f0ad4e;
  color: white; }
.projectEdit label.progress-bar[aria-valuenow="60"] {
  background: #f0ad4e;
  color: white; }
.projectEdit label.progress-bar[aria-valuenow="70"] {
  background: #5cb85c;
  color: white; }
.projectEdit label.progress-bar[aria-valuenow="80"] {
  background: #5cb85c;
  color: white; }
.projectEdit label.progress-bar[aria-valuenow="90"] {
  background: #5cb85c;
  color: white; }
.projectEdit label.progress-bar[aria-valuenow="100"] {
  background: #5cb85c;
  color: white; }
.projectEdit div.parent {
  background: rgba(240, 173, 78, 0.15);
  -webkit-border-radius: 10px;
  border-radius: 10px;
  display: block;
  width: 100%;
  cursor: pointer;
  top: initial;
  padding: 5px 15px 5px 15px;
  margin-top: 10px;
  margin-bottom: 10px;
  transition: background 0.1s linear; }
.projectEdit div.partial-header {
  font-family: 'Montserrat', "Helvetica Neue", Helvetica, Arial, sans-serif;
  font-weight: normal;
  color: #2c2a74;
  font-size: 12px;
  margin-top: 10px;
  margin-bottom: 10px; }

.legenda {
  border: 1px solid rgba(44, 42, 116, 0.5);
  -webkit-border-radius: 5px;
  border-radius: 5px;
  padding: 5px 15px 5px 15px;
  margin: 15px 15px 15px 15px; }
  .legenda .redLegenda {
    background: #d9534f;
    color: #d9534f; }
  .legenda .orangeLegenda {
    background: #f0ad4e;
    color: #f0ad4e; }
  .legenda .greenLegenda {
    background: #5cb85c;
    color: #5cb85c; }
  .legenda .mandatory {
    color: #d9534f; }

.info-icon {
  padding-left: 0.5em;
  cursor: pointer;
  cursor: hand; }
  .info-icon.activated {
    color: rgba(44, 42, 116, 0.3); }

#editor-feedback a {
  display: block;
  position: fixed;
  top: 400px;
  right: -60px;
  padding: 10px 10px;
  border: 1px solid rgba(44, 42, 116, 0.5);
  border-radius: 5px 5px 0px 0px;
  -webkit-border-radius: 5px 5px 0px 0px;
  -webkit-transform: rotate(-90deg);
  -moz-transform: rotate(-90deg);
  -ms-transform: rotate(-90deg);
  -o-transform: rotate(-90deg); }

#publishProject.btn {
  margin-top: -6px; }
  @media only screen and (max-width: 1200px) {
    @media only screen and (min-width: 992px) {
      #publishProject.btn {
        margin-left: -1.25em; } } }

/* New concatenated project page */
.tab-menu {
  padding: 0.5em 1em 2em 1em; }
  .tab-menu a {
    padding: 0.5em;
    margin: 0 1em;
    font-weight: bold;
    color: #646363; }
    .tab-menu a:hover, .tab-menu a.selected {
      border-bottom: 3px solid #00aaff; }
    .tab-menu a:active {
      opacity: 0.6; }

/* Results framework display */
.results {
  position: relative;
  /* Styling for the indicator period progress bar */ }
  .results * {
    box-sizing: border-box; }
  .results article {
    margin: 0 1em;
    -moz-border-radius: 3px;
    -o-border-radius: 3px;
    -webkit-border-radius: 3px;
    border-radius: 3px;
    overflow: hidden; }
  .results .clickable {
    cursor: pointer; }
    .results .clickable:hover {
      opacity: 0.8; }
    .results .clickable:active {
      opacity: 0.6; }
  .results .results-container {
    display: -webkit-box;
    display: -moz-box;
    display: -ms-flexbox;
    display: -webkit-flex;
    display: flex; }
  .results .sidebar {
    width: 25%;
    min-width: 200px;
    overflow-y: auto;
    background-color: #efefe5;
    vertical-align: top;
    border: 1px solid #e0e1e2; }
    .results .sidebar .result-nav {
      padding: 0.25em 0.75em 0 0.75em; }
      .results .sidebar .result-nav:after {
        height: 1px;
        background-color: #e0e1e2;
        width: 100%;
        display: block;
        margin: 1.75em auto 0 auto;
        content: ''; }
    .results .sidebar .result-nav:last-child {
      padding-bottom: 1em; }
      .results .sidebar .result-nav:last-child:after {
        display: none; }
    .results .sidebar .result-nav-header {
      padding: 0.25em 0.75em 0 0.75em; }
      .results .sidebar .result-nav-header h3 {
        color: rgba(32, 32, 36, 0.4);
        font-size: 0.9em;
        text-transform: uppercase;
        margin-top: 5px; }
    .results .sidebar .result-nav {
      cursor: pointer; }
      .results .sidebar .result-nav .fa-chevron-up {
        display: none; }
      .results .sidebar .result-nav h3 {
        font-size: 1.1em;
        color: #424c2b;
        overflow: hidden;
        text-overflow: ellipsis;
        white-space: nowrap; }
      .results .sidebar .result-nav.expanded:after {
        background-color: transparent; }
      .results .sidebar .result-nav.expanded h3 {
        color: #202024; }
      .results .sidebar .result-nav .result-title .fa {
        float: right;
        font-size: 1.3em;
        margin-right: 6px;
        text-shadow: 0 1px 0 white; }
      .results .sidebar .result-nav .result-indicator-count {
        color: #bcbca6;
        margin-top: -10px;
        display: block; }
      .results .sidebar .result-nav .result-nav-full {
        display: none; }
      .results .sidebar .result-nav .indicator-text {
        display: none; }
      .results .sidebar .result-nav.expanded {
        background: white; }
        .results .sidebar .result-nav.expanded .fa-chevron-down {
          display: none; }
        .results .sidebar .result-nav.expanded .fa-chevron-up {
          display: block; }
        .results .sidebar .result-nav.expanded .indicator-text {
          display: initial; }
        .results .sidebar .result-nav.expanded .indicator-count {
          display: none; }
        .results .sidebar .result-nav.expanded .result-nav-full {
          display: block;
          cursor: pointer;
          padding: 0.5em;
          background-color: white;
          margin-top: 1em; }
          .results .sidebar .result-nav.expanded .result-nav-full .indicator-nav {
            padding: 0.25em 0.5em;
            /* Transparent border means text doesn't shift when
                        ** we add a colored border to active elements.
                        */
            border-left: 4px solid transparent; }
            .results .sidebar .result-nav.expanded .result-nav-full .indicator-nav.active {
              background-color: #ececec;
              border-left: 4px solid #ae0922; }
            .results .sidebar .result-nav.expanded .result-nav-full .indicator-nav:last-child {
              margin-bottom: 0; }
          .results .sidebar .result-nav.expanded .result-nav-full a h4 {
            font-size: 1.1em;
            color: #646464;
            margin-bottom: 1px;
            overflow: hidden;
            text-overflow: ellipsis;
            white-space: nowrap; }
          .results .sidebar .result-nav.expanded .result-nav-full a.active h4 {
            color: #ae0922; }
          .results .sidebar .result-nav.expanded .result-nav-full .last-update {
            font-size: 0.9em;
            color: #aaaaaa; }
  .results .indicator-container {
    vertical-align: top;
    overflow-y: scroll;
    padding: 0.25em 1em;
    background-color: white;
    border: 1px solid #f1f1f2;
    -webkit-box-flex: 1;
    -moz-box-flex: 1;
    -webkit-flex: 1;
    -ms-flex: 1;
    flex: 1; }
    .results .indicator-container .result-summary {
      display: none; }
      .results .indicator-container .result-summary h4 {
        font-size: 0.9em;
        color: #aaaaaa;
        font-variant: small-caps;
        text-transform: lowercase; }
      .results .indicator-container .result-summary h3 {
        font-size: 1.2em;
        color: #424c2b;
        margin-bottom: 4px; }
      .results .indicator-container .result-summary .result-parent {
        font-size: 0.8em;
        color: #aaaaaa; }
      .results .indicator-container .result-summary .indicator-link {
        cursor: pointer; }
        .results .indicator-container .result-summary .indicator-link:hover {
          opacity: 0.8; }
        .results .indicator-container .result-summary .indicator-link:active {
          opacity: 0.6; }
      .results .indicator-container .result-summary .result-indicators {
        margin-top: 20px; }
        .results .indicator-container .result-summary .result-indicators ul {
          list-style-type: none;
          padding-left: 5px; }
          .results .indicator-container .result-summary .result-indicators ul li {
            color: #00aaff; }
    .results .indicator-container .indicator-group {
      padding: 0;
      display: none; }
      .results .indicator-container .indicator-group h4.indicator-title {
        color: #ae0922;
        font-size: 1em; }
        .results .indicator-container .indicator-group h4.indicator-title .glyphicon {
          float: left;
          margin-right: 4px; }
      .results .indicator-container .indicator-group .baseline {
        padding: 2em 0; }
        .results .indicator-container .indicator-group .baseline .baseline-value, .results .indicator-container .indicator-group .baseline .baseline-year {
          width: 30%;
          display: inline-block;
          padding: 0 0 0 5%; }
          .results .indicator-container .indicator-group .baseline .baseline-value dt, .results .indicator-container .indicator-group .baseline .baseline-year dt {
            color: #818386; }
          .results .indicator-container .indicator-group .baseline .baseline-value dd, .results .indicator-container .indicator-group .baseline .baseline-year dd {
            font-size: 1.5em;
            font-weight: bold;
            color: #515050; }
      .results .indicator-container .indicator-group .indicator-periods-title {
        font-size: 1em;
        color: #515050; }
      .results .indicator-container .indicator-group .table {
        padding: 0.5em 0.25em;
        /*background-color: rgb(235,235,231);*/ }
        .results .indicator-container .indicator-group .table thead {
          font-weight: normal;
          color: silver; }
          .results .indicator-container .indicator-group .table thead tr {
            background-color: #e8e8e8; }
        .results .indicator-container .indicator-group .table tr, .results .indicator-container .indicator-group .table td {
          border: none;
          color: #acacac; }
        .results .indicator-container .indicator-group .table tr {
          min-height: 125px; }
          .results .indicator-container .indicator-group .table tr.expanded .add-button {
            background-color: #202024;
            border: none;
            -moz-border-radius: 3px;
            -o-border-radius: 3px;
            -webkit-border-radius: 3px;
            border-radius: 3px;
            color: white;
            padding: 5px 9px; }
            .results .indicator-container .indicator-group .table tr.expanded .add-button:hover {
              background-color: rgba(32, 32, 36, 0.5); }
        .results .indicator-container .indicator-group .table td {
          vertical-align: middle; }
        .results .indicator-container .indicator-group .table .expand-indicator-period .fa-chevron-up {
          display: none; }
        .results .indicator-container .indicator-group .table .expand-indicator-period .fa-chevron-down {
          display: initial; }
        .results .indicator-container .indicator-group .table .expand-indicator-period.expanded .fa-chevron-up {
          display: initial; }
        .results .indicator-container .indicator-group .table .expand-indicator-period.expanded .fa-chevron-down {
          display: none; }
      .results .indicator-container .indicator-group .indicator {
        display: none; }
  .results .indicator-bar-td, .results .target-td {
    height: 80px;
    padding: 0; }
  .results .indicator-bar-display-container {
    position: relative;
    height: 100%;
    margin-left: 15px;
    margin-right: 15px; }
    .results .indicator-bar-display-container .indicator-bar, .results .indicator-bar-display-container .indicator-bar-progress-amount {
      position: absolute;
      top: 38px;
      bottom: 24px;
      left: 0px;
      height: 5px;
      -moz-border-radius: 2px;
      -o-border-radius: 2px;
      -webkit-border-radius: 2px;
      border-radius: 2px;
      border: 1px solid #CDDFEF; }
    .results .indicator-bar-display-container .indicator-bar {
      background-color: #E2EBF5;
      right: 0px; }
    .results .indicator-bar-display-container .indicator-bar-progress-amount {
      background-color: #E2EBF5; }
    .results .indicator-bar-display-container .indicator-bar-progress-container {
      /* The progress box has non-zero width, so add some
            ** padding to ensure it doesn't overflow the parent
            ** container.
            */
      position: relative;
      height: 100%; }
      .results .indicator-bar-display-container .indicator-bar-progress-container .indicator-bar-progress {
        position: absolute;
        width: 3px;
        height: 20px;
        top: 30px;
        background-color: #A3C7E3;
        text-align: center; }
  .results .target-td {
    vertical-align: middle; }
  .results .indicator-bar-progress-complete-container .indicator-bar-progress-complete {
    padding-left: 15px;
    font-size: 1.5em;
    font-weight: normal;
    color: #515050;
    vertical-align: bottom; }
  .results .indicator-bar-progress-complete-container .indicator-bar-progress-text {
    padding-left: 15px;
    font-size: 1.5em;
    font-weight: bold;
    color: #A3C7E3;
    vertical-align: bottom; }
  .results .indicator-container .indicator-group .table tbody tr.expanded {
    background-color: white;
    border-bottom: none !important; }
    .results .indicator-container .indicator-group .table tbody tr.expanded .indicator-bar-td * {
      /*display: none;*/ }
  .results .update-dialog-container td {
    background-color: white; }
    .results .update-dialog-container td .update-entry-container {
      padding: 1em 0.5em;
      margin-bottom: 2em;
      position: relative;
      background-color: #EBEBE7; }
      .results .update-dialog-container td .update-entry-container .indicator-bar-display-container {
        position: relative;
        height: 100%;
        margin-left: 15px;
        margin-right: 15px; }
        .results .update-dialog-container td .update-entry-container .indicator-bar-display-container .indicator-bar, .results .update-dialog-container td .update-entry-container .indicator-bar-display-container .indicator-bar-progress-amount {
          position: absolute;
          top: 38px;
          bottom: 24px;
          left: 0px;
          height: 5px;
          -moz-border-radius: 2px;
          -o-border-radius: 2px;
          -webkit-border-radius: 2px;
          border-radius: 2px;
          border: 1px solid #CDDFEF; }
        .results .update-dialog-container td .update-entry-container .indicator-bar-display-container .indicator-bar {
          background-color: #fff;
          right: 0px; }
        .results .update-dialog-container td .update-entry-container .indicator-bar-display-container .indicator-bar-progress-amount {
          background-color: #fff; }
        .results .update-dialog-container td .update-entry-container .indicator-bar-display-container .indicator-bar-progress-container {
          /* The progress box has non-zero width, so add some
                        ** padding to ensure it doesn't overflow the parent
                        ** container.
                        */
          position: relative;
          height: 100%; }
          .results .update-dialog-container td .update-entry-container .indicator-bar-display-container .indicator-bar-progress-container .indicator-bar-progress {
            position: absolute;
            width: 3px;
            height: 20px;
            top: 30px;
            background-color: #A3C7E3;
            text-align: center; }
            .results .update-dialog-container td .update-entry-container .indicator-bar-display-container .indicator-bar-progress-container .indicator-bar-progress.update-dialog-timeline-marker {
              border: none; }
      .results .update-dialog-container td .update-entry-container .target-td {
        vertical-align: middle; }
      .results .update-dialog-container td .update-entry-container .indicator-bar-progress-complete-container .indicator-bar-progress-complete {
        padding-left: 15px;
        font-size: 1.5em;
        font-weight: normal;
        color: #515050;
        vertical-align: bottom; }
      .results .update-dialog-container td .update-entry-container .indicator-bar-progress-complete-container .indicator-bar-progress-text {
        padding-left: 15px;
        font-size: 1.5em;
        font-weight: bold;
        color: #A3C7E3;
        vertical-align: bottom;
        z-index: 19999; }
      .results .update-dialog-container td .update-entry-container:last-child {
        margin-bottom: 0; }
      .results .update-dialog-container td .update-entry-container .edit-button {
        position: absolute;
        height: 20px;
        width: 20px;
        top: 5px;
        right: 5px;
        color: #969696;
        font-size: 1.5em; }
      .results .update-dialog-container td .update-entry-container .update-date {
        display: inline-block;
        text-align: left;
        width: 50%; }
      .results .update-dialog-container td .update-entry-container .update-name {
        display: inline-block;
        text-align: right;
        width: 40%;
        margin-right: 10%; }
      .results .update-dialog-container td .update-entry-container .update-timeline {
        display: inline-block;
        width: 75%;
        height: 80px;
        padding-top: 1em; }
      .results .update-dialog-container td .update-entry-container .update-target {
        display: inline-block;
        width: 24%;
        height: 80px;
        text-align: center; }
        .results .update-dialog-container td .update-entry-container .update-target span {
          font-size: 1.5em;
          color: #515050;
          vertical-align: text-top; }
      .results .update-dialog-container td .update-entry-container .update-description {
        padding: 0.5em; }
        .results .update-dialog-container td .update-entry-container .update-description.editable {
          background: whitesmoke; }
        .results .update-dialog-container td .update-entry-container .update-description .update-photo {
          float: right;
          width: 150px;
          height: 100px;
          background-size: cover; }
      .results .update-dialog-container td .update-entry-container .save-button {
        display: none; }
        .results .update-dialog-container td .update-entry-container .save-button.active {
          display: block;
          width: 150px;
          padding: 0.5em;
          color: white;
          font-weight: bold;
          background-color: #3e65ff;
          margin-top: 1em;
          margin-left: auto;
          -moz-border-radius: 4px;
          -o-border-radius: 4px;
          -webkit-border-radius: 4px;
          border-radius: 4px;
          text-align: center; }
<<<<<<< HEAD
      .results .update-dialog-container td .update-entry-container .edit-slider .noUi-base, .results .update-dialog-container td .update-entry-container .edit-slider.noUi-horizontal {
        height: 12px;
        border: 0;
        background-color: #515050;
        margin-top: -22px;
        bottom: 12px;
        opacity: 0;
        z-index: 999;
        -moz-border-radius: 4px;
        -o-border-radius: 4px;
        -webkit-border-radius: 4px;
        border-radius: 4px; }
        .results .update-dialog-container td .update-entry-container .edit-slider .noUi-base .noUi-origin, .results .update-dialog-container td .update-entry-container .edit-slider.noUi-horizontal .noUi-origin {
          background-color: #bcbca6;
=======
      .results .update-dialog-container td .update-entry-container .edit-slider {
        z-index: 9999; }
        .results .update-dialog-container td .update-entry-container .edit-slider .noUi-base, .results .update-dialog-container td .update-entry-container .edit-slider.noUi-horizontal {
          height: 5px;
          border: 0;
          background-color: white;
          margin-top: -28px;
>>>>>>> 6638f3d7
          -moz-border-radius: 4px;
          -o-border-radius: 4px;
          -webkit-border-radius: 4px;
          border-radius: 4px; }
          .results .update-dialog-container td .update-entry-container .edit-slider .noUi-base .noUi-origin, .results .update-dialog-container td .update-entry-container .edit-slider.noUi-horizontal .noUi-origin {
            background-color: #bcbca6;
            -moz-border-radius: 4px;
            -o-border-radius: 4px;
            -webkit-border-radius: 4px;
            border-radius: 4px; }
          .results .update-dialog-container td .update-entry-container .edit-slider .noUi-base .noUi-handle, .results .update-dialog-container td .update-entry-container .edit-slider.noUi-horizontal .noUi-handle {
            z-index: 9999;
            background-color: #A3C7E3;
            cursor: pointer;
            left: -14px;
            box-shadow: none;
            top: -12px; }
            .results .update-dialog-container td .update-entry-container .edit-slider .noUi-base .noUi-handle:after, .results .update-dialog-container td .update-entry-container .edit-slider.noUi-horizontal .noUi-handle:after {
              display: none; }
            .results .update-dialog-container td .update-entry-container .edit-slider .noUi-base .noUi-handle:before, .results .update-dialog-container td .update-entry-container .edit-slider.noUi-horizontal .noUi-handle:before {
              display: none; }
        .results .update-dialog-container td .update-entry-container .edit-slider.active {
          display: initial; }<|MERGE_RESOLUTION|>--- conflicted
+++ resolved
@@ -2336,22 +2336,6 @@
           -webkit-border-radius: 4px;
           border-radius: 4px;
           text-align: center; }
-<<<<<<< HEAD
-      .results .update-dialog-container td .update-entry-container .edit-slider .noUi-base, .results .update-dialog-container td .update-entry-container .edit-slider.noUi-horizontal {
-        height: 12px;
-        border: 0;
-        background-color: #515050;
-        margin-top: -22px;
-        bottom: 12px;
-        opacity: 0;
-        z-index: 999;
-        -moz-border-radius: 4px;
-        -o-border-radius: 4px;
-        -webkit-border-radius: 4px;
-        border-radius: 4px; }
-        .results .update-dialog-container td .update-entry-container .edit-slider .noUi-base .noUi-origin, .results .update-dialog-container td .update-entry-container .edit-slider.noUi-horizontal .noUi-origin {
-          background-color: #bcbca6;
-=======
       .results .update-dialog-container td .update-entry-container .edit-slider {
         z-index: 9999; }
         .results .update-dialog-container td .update-entry-container .edit-slider .noUi-base, .results .update-dialog-container td .update-entry-container .edit-slider.noUi-horizontal {
@@ -2359,7 +2343,8 @@
           border: 0;
           background-color: white;
           margin-top: -28px;
->>>>>>> 6638f3d7
+          opacity: 0;
+          z-index: 99999;
           -moz-border-radius: 4px;
           -o-border-radius: 4px;
           -webkit-border-radius: 4px;
