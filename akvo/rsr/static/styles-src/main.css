--- conflicted
+++ resolved
@@ -1951,7 +1951,6 @@
       #publishProject.btn {
         margin-left: -1.25em; } } }
 
-<<<<<<< HEAD
 /* New concatenated project page */
 .tab-menu {
   padding: 0.5em 1em 2em 1em; }
@@ -2063,8 +2062,8 @@
           .results .sidebar .result-nav.expanded .result-nav-full .indicator-nav {
             padding: 0.25em 0em;
             /* Transparent border means text doesn't shift when
-                        ** we add a colored border to active elements.
-                        */
+            ** we add a colored border to active elements.
+            */
             border-left: 4px solid transparent; }
             .results .sidebar .result-nav.expanded .result-nav-full .indicator-nav.active {
               background-color: #ececec;
@@ -2211,9 +2210,9 @@
       background-color: #E2EBF5; }
     .results .indicator-bar-display-container .indicator-bar-progress-container {
       /* The progress box has non-zero width, so add some
-            ** padding to ensure it doesn't overflow the parent
-            ** container.
-            */
+      ** padding to ensure it doesn't overflow the parent
+      ** container.
+      */
       position: relative;
       height: 100%; }
       .results .indicator-bar-display-container .indicator-bar-progress-container .indicator-bar-progress {
@@ -2284,9 +2283,9 @@
           background-color: #fff; }
         .results .update-dialog-container td .update-entry-container .indicator-bar-display-container .indicator-bar-progress-container {
           /* The progress box has non-zero width, so add some
-                        ** padding to ensure it doesn't overflow the parent
-                        ** container.
-                        */
+            ** padding to ensure it doesn't overflow the parent
+            ** container.
+            */
           position: relative;
           height: 100%; }
           .results .update-dialog-container td .update-entry-container .indicator-bar-display-container .indicator-bar-progress-container .indicator-bar-progress {
@@ -2444,7 +2443,7 @@
               display: none; }
         .results .update-dialog-container td .update-entry-container .edit-slider.active {
           display: initial; }
-=======
+
 /* Modal dialog stuff for the Project Editor */
 div.inactive .addOrg {
   display: none; }
@@ -2537,5 +2536,4 @@
         .modalContainer .orgModal .controls button.modal-cancel {
           margin-right: 1em; }
         .modalContainer .orgModal .controls button.modal-save {
-          margin-right: 1.5em; }
->>>>>>> 503a9529
+          margin-right: 1.5em; }