--- conflicted
+++ resolved
@@ -2267,80 +2267,15 @@
       display: block; }
       .baseline .baseline-value > span:first-child span, .baseline .baseline-year > span:first-child span, .baseline .period-target > span:first-child span, .baseline .period-actual > span:first-child span, .baseline .period-target-comment > span:first-child span, .periodValues .baseline-value > span:first-child span, .periodValues .baseline-year > span:first-child span, .periodValues .period-target > span:first-child span, .periodValues .period-actual > span:first-child span, .periodValues .period-target-comment > span:first-child span {
         display: inline; }
-<<<<<<< HEAD
-    .baseline .baseline-value span:nth-child(2n), .baseline .baseline-year span:nth-child(2n), .baseline .period-target span:nth-child(2n), .baseline .period-actual span:nth-child(2n), .baseline .period-target-comment span:nth-child(2n), .periodValues .baseline-value span:nth-child(2n), .periodValues .baseline-year span:nth-child(2n), .periodValues .period-target span:nth-child(2n), .periodValues .period-actual span:nth-child(2n), .periodValues .period-target-comment span:nth-child(2n) {
+    .baseline .baseline-value span:nth-child(2n), .baseline .baseline-value .actualValueSpan, .baseline .baseline-year span:nth-child(2n), .baseline .baseline-year .actualValueSpan, .baseline .period-target span:nth-child(2n), .baseline .period-target .actualValueSpan, .baseline .period-actual span:nth-child(2n), .baseline .period-actual .actualValueSpan, .baseline .period-target-comment span:nth-child(2n), .baseline .period-target-comment .actualValueSpan, .periodValues .baseline-value span:nth-child(2n), .periodValues .baseline-value .actualValueSpan, .periodValues .baseline-year span:nth-child(2n), .periodValues .baseline-year .actualValueSpan, .periodValues .period-target span:nth-child(2n), .periodValues .period-target .actualValueSpan, .periodValues .period-actual span:nth-child(2n), .periodValues .period-actual .actualValueSpan, .periodValues .period-target-comment span:nth-child(2n), .periodValues .period-target-comment .actualValueSpan {
       display: block;
       font-family: 'Montserrat', "Helvetica Neue", Helvetica, Arial, sans-serif;
-      font-weight: 700;
-      color: rgba(44, 42, 116, 0.9); }
-      .baseline .baseline-value span:nth-child(2n) span, .baseline .baseline-year span:nth-child(2n) span, .baseline .period-target span:nth-child(2n) span, .baseline .period-actual span:nth-child(2n) span, .baseline .period-target-comment span:nth-child(2n) span, .periodValues .baseline-value span:nth-child(2n) span, .periodValues .baseline-year span:nth-child(2n) span, .periodValues .period-target span:nth-child(2n) span, .periodValues .period-actual span:nth-child(2n) span, .periodValues .period-target-comment span:nth-child(2n) span {
-        display: inline; }
-      .baseline .baseline-value span:nth-child(2n) span:nth-child(1), .baseline .baseline-year span:nth-child(2n) span:nth-child(1), .baseline .period-target span:nth-child(2n) span:nth-child(1), .baseline .period-actual span:nth-child(2n) span:nth-child(1), .baseline .period-target-comment span:nth-child(2n) span:nth-child(1), .periodValues .baseline-value span:nth-child(2n) span:nth-child(1), .periodValues .baseline-year span:nth-child(2n) span:nth-child(1), .periodValues .period-target span:nth-child(2n) span:nth-child(1), .periodValues .period-actual span:nth-child(2n) span:nth-child(1), .periodValues .period-target-comment span:nth-child(2n) span:nth-child(1) {
-=======
-    .baseline .baseline-value span:nth-child(2n),
-    .baseline .baseline-value .actualValueSpan,
-    .baseline .baseline-year span:nth-child(2n),
-    .baseline .baseline-year .actualValueSpan,
-    .baseline .period-target span:nth-child(2n),
-    .baseline .period-target .actualValueSpan,
-    .baseline .period-actual span:nth-child(2n),
-    .baseline .period-actual .actualValueSpan,
-    .baseline .period-target-comment span:nth-child(2n),
-    .baseline .period-target-comment .actualValueSpan,
-    .periodValues .baseline-value span:nth-child(2n),
-    .periodValues .baseline-value .actualValueSpan,
-    .periodValues .baseline-year span:nth-child(2n),
-    .periodValues .baseline-year .actualValueSpan,
-    .periodValues .period-target span:nth-child(2n),
-    .periodValues .period-target .actualValueSpan,
-    .periodValues .period-actual span:nth-child(2n),
-    .periodValues .period-actual .actualValueSpan,
-    .periodValues .period-target-comment span:nth-child(2n), .periodValues .period-target-comment .actualValueSpan {
-      display: block;
-      font-family: "Montserrat", "Helvetica Neue", Helvetica, Arial, sans-serif;
       font-weight: 400;
       font-size: 90%;
       color: rgba(44, 42, 116, 0.9); }
-      .baseline .baseline-value span:nth-child(2n) span,
-      .baseline .baseline-value .actualValueSpan span,
-      .baseline .baseline-year span:nth-child(2n) span,
-      .baseline .baseline-year .actualValueSpan span,
-      .baseline .period-target span:nth-child(2n) span,
-      .baseline .period-target .actualValueSpan span,
-      .baseline .period-actual span:nth-child(2n) span,
-      .baseline .period-actual .actualValueSpan span,
-      .baseline .period-target-comment span:nth-child(2n) span,
-      .baseline .period-target-comment .actualValueSpan span,
-      .periodValues .baseline-value span:nth-child(2n) span,
-      .periodValues .baseline-value .actualValueSpan span,
-      .periodValues .baseline-year span:nth-child(2n) span,
-      .periodValues .baseline-year .actualValueSpan span,
-      .periodValues .period-target span:nth-child(2n) span,
-      .periodValues .period-target .actualValueSpan span,
-      .periodValues .period-actual span:nth-child(2n) span,
-      .periodValues .period-actual .actualValueSpan span,
-      .periodValues .period-target-comment span:nth-child(2n) span, .periodValues .period-target-comment .actualValueSpan span {
+      .baseline .baseline-value span:nth-child(2n) span, .baseline .baseline-value .actualValueSpan span, .baseline .baseline-year span:nth-child(2n) span, .baseline .baseline-year .actualValueSpan span, .baseline .period-target span:nth-child(2n) span, .baseline .period-target .actualValueSpan span, .baseline .period-actual span:nth-child(2n) span, .baseline .period-actual .actualValueSpan span, .baseline .period-target-comment span:nth-child(2n) span, .baseline .period-target-comment .actualValueSpan span, .periodValues .baseline-value span:nth-child(2n) span, .periodValues .baseline-value .actualValueSpan span, .periodValues .baseline-year span:nth-child(2n) span, .periodValues .baseline-year .actualValueSpan span, .periodValues .period-target span:nth-child(2n) span, .periodValues .period-target .actualValueSpan span, .periodValues .period-actual span:nth-child(2n) span, .periodValues .period-actual .actualValueSpan span, .periodValues .period-target-comment span:nth-child(2n) span, .periodValues .period-target-comment .actualValueSpan span {
         display: inline; }
-      .baseline .baseline-value span:nth-child(2n) span:nth-child(1),
-      .baseline .baseline-value .actualValueSpan span:nth-child(1),
-      .baseline .baseline-year span:nth-child(2n) span:nth-child(1),
-      .baseline .baseline-year .actualValueSpan span:nth-child(1),
-      .baseline .period-target span:nth-child(2n) span:nth-child(1),
-      .baseline .period-target .actualValueSpan span:nth-child(1),
-      .baseline .period-actual span:nth-child(2n) span:nth-child(1),
-      .baseline .period-actual .actualValueSpan span:nth-child(1),
-      .baseline .period-target-comment span:nth-child(2n) span:nth-child(1),
-      .baseline .period-target-comment .actualValueSpan span:nth-child(1),
-      .periodValues .baseline-value span:nth-child(2n) span:nth-child(1),
-      .periodValues .baseline-value .actualValueSpan span:nth-child(1),
-      .periodValues .baseline-year span:nth-child(2n) span:nth-child(1),
-      .periodValues .baseline-year .actualValueSpan span:nth-child(1),
-      .periodValues .period-target span:nth-child(2n) span:nth-child(1),
-      .periodValues .period-target .actualValueSpan span:nth-child(1),
-      .periodValues .period-actual span:nth-child(2n) span:nth-child(1),
-      .periodValues .period-actual .actualValueSpan span:nth-child(1),
-      .periodValues .period-target-comment span:nth-child(2n) span:nth-child(1), .periodValues .period-target-comment .actualValueSpan span:nth-child(1) {
->>>>>>> 0c8a80da
+      .baseline .baseline-value span:nth-child(2n) span:nth-child(1), .baseline .baseline-value .actualValueSpan span:nth-child(1), .baseline .baseline-year span:nth-child(2n) span:nth-child(1), .baseline .baseline-year .actualValueSpan span:nth-child(1), .baseline .period-target span:nth-child(2n) span:nth-child(1), .baseline .period-target .actualValueSpan span:nth-child(1), .baseline .period-actual span:nth-child(2n) span:nth-child(1), .baseline .period-actual .actualValueSpan span:nth-child(1), .baseline .period-target-comment span:nth-child(2n) span:nth-child(1), .baseline .period-target-comment .actualValueSpan span:nth-child(1), .periodValues .baseline-value span:nth-child(2n) span:nth-child(1), .periodValues .baseline-value .actualValueSpan span:nth-child(1), .periodValues .baseline-year span:nth-child(2n) span:nth-child(1), .periodValues .baseline-year .actualValueSpan span:nth-child(1), .periodValues .period-target span:nth-child(2n) span:nth-child(1), .periodValues .period-target .actualValueSpan span:nth-child(1), .periodValues .period-actual span:nth-child(2n) span:nth-child(1), .periodValues .period-actual .actualValueSpan span:nth-child(1), .periodValues .period-target-comment span:nth-child(2n) span:nth-child(1), .periodValues .period-target-comment .actualValueSpan span:nth-child(1) {
         margin-left: 10px; }
   .baseline .period-target-comment span:nth-child(2n), .periodValues .period-target-comment span:nth-child(2n) {
     font-weight: 400; }
