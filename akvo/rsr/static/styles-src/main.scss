/*---------------------------------------------------------------------------------

            Title:   Akvo RSR v3
            Author:  Loic Sans & Gabriel Brady, akvo.org

/*---------------------------------------------------------------------------------*/

@import "library.scss";

html {
    width: 100%;
    overflow-y: scroll;
}

body {
    width: 100%;
    height: 100%;
    color: lighten(rgb(36, 48, 50), 10%);
    line-height: 1.42857;
    text-rendering: optimizelegibility;
    font-family: $bodyFont;
    padding-top: 80px;
    @include responsive(small-max-screens) {
        padding-top: 65px;
    }
}

h1,
h2,
h3,
h4,
h5,
h6 {
    font-family: $titleFont;
    font-weight: normal;
    color: $akvoPurple;
}

a, a:link, a:visited {
    outline: none;
    color: $anchorLink;
    text-decoration: none;
    cursor: pointer;
    @include transition(color 0.2s linear);
    &:link {
        -webkit-tap-highlight-color: #fcd700;
    }
    &:hover {
        color: $anchorLinkHover;
    }
}

/****************** Miscellanous Typography ********************/

img {
    max-width: 100%;
    .gmnoprint & {
        max-width: none;
    }
}

.noItem {
    color: rgba($akvoPurple, 0.2);
    font-weight: bold;
}

.emTxt {
    color: rgba($akvoPurple, 0.5);
}

.noStyleUl {
    list-style-type: none;
    padding: 0;
    li {
        padding: 0;
    }
}

time {
    color: $flowOrange;
}

em {
    font-family: $scriptFont;
    font-size: 1.2em;
    margin: 0 5px 0em 0em;
    font-style: italic;
}

a.moreLink {
    margin-left: 5px;
    padding: 3px 5px;
    background: rgba($anchorLink, 0.2);
    @include border-radius(4px);
    font-weight: bold;
    &:hover {
        background: rgba($anchorLinkHover, 0.8);
        color: white;
    }
}

::-moz-selection {
    background: rgb(114, 205, 255);
    color: #fff;
    text-shadow: none;
}

::selection {
    background: rgb(114, 205, 255);
    color: #fff;
    text-shadow: none;
}

.topMargin {
    margin-top: 15px;
}

.verticalPadding {
    padding: 20px 0;
}

.noInfoBlock {
    background: rgba($akvoBlack, 0.05);
    text-align: center;
    padding: 20px 0;
}

/* Force full-width columns below 570px (when using col-xs-N) */
@include responsive(small-screens) {
    .col-ty-12 {
        float: none;
        width: 100%;
    }
}


a.btn-primary, button.btn-primary {
    border: 1px solid $anchorLink;
    color: white;
    background: $anchorLink;
    &:hover {
        color: white;
        background: $anchorLinkHover;
        border: 1px solid $anchorLinkHover;
    }
}

.dropdown-label {
    display: block;
    color: rgba($rsrGreen, 0.7);
    text-align: left;
}

.btn-group, .form-group {
    button {
        @include border-radius(5px);
    }
}

/* Bootstrap style for typeahead dropdown, to be included in CSS file */
.tt-input, .tt-hint {
    @include border-radius(5px 0 0 5px);
}

.input-group-addon:not(:first-child):not(:last-child), .input-group-btn:not(:first-child):not(:last-child), .input-group .form-control:not(:first-child):not(:last-child) {
    @include border-radius(5px 0 0 5px);
}

span.twitter-typeahead .tt-dropdown-menu {
    position: absolute;
    top: 100%;
    left: 0;
    z-index: 1000;
    display: none;
    float: left;
    min-width: 268px;
    padding: 5px 15px;
    margin: 2px 0 0;
    list-style: none;
    font-size: 14px;
    text-align: left;
    color: #000000;
    background-color: #ffffff;
    border: 1px solid #cccccc;
    border: 1px solid rgba(0, 0, 0, 0.15);
    -webkit-box-shadow: 0 6px 12px rgba(0, 0, 0, 0.175);
    box-shadow: 0 6px 12px rgba(0, 0, 0, 0.175);
    background-clip: padding-box;
    .tt-suggestions {
        color: rgba(black, 0.7) !important;
        * {
            color: rgba(black, 0.7) !important;
        }
    }
    .tt-dataset-projects {}
    .tt-dataset-organisations {}
    .tt-dataset-locations {}
}

.tt-hint {
    color: rgba($rsrGreen, 0.9);
}

span.twitter-typeahead .tt-suggestion > p {
    display: block;
    padding: 3px 20px;
    clear: both;
    font-weight: normal;
    line-height: 1.42857143;
    color: rgba(black, 0.7);
    white-space: nowrap;
}

span.twitter-typeahead .tt-suggestion > p:hover,
span.twitter-typeahead .tt-suggestion > p:focus {
    color: #ffffff;
    text-decoration: none;
    outline: 0;
    background-color: #428bca;
}

span.twitter-typeahead .tt-suggestion.tt-cursor {
    color: #ffffff;
    background-color: #428bca;
}

span.twitter-typeahead {
    width: 100%;
}

.input-group span.twitter-typeahead {
    display: block !important;
}

.input-group span.twitter-typeahead .tt-dropdown-menu {
    top: 32px !important;
}

.input-group.input-group-lg span.twitter-typeahead .tt-dropdown-menu {
    top: 44px !important;
}

.input-group.input-group-sm span.twitter-typeahead .tt-dropdown-menu {
    top: 28px !important;
}

dl {
    &.dl-horizontal {
        dt {
            text-transform: uppercase;
            text-align: left;
            color: rgba($akvoBlack, 0.4);
            font-weight: normal;
            &.totalFinance {
                margin-top: 30px;
                font-weight: bold;
            }
            &.funders {
                margin-top: 5px;
            }
        }
        dd {
            &.totalFinance {
                margin-top: 30px;
                font-weight: bold;
            }
            &.funders {
                margin-top: 5px;
                span.iati-activity-id {
                    font-style: italic;
                }
            }
        }
        &.org_statistics_table {
            dd {
                text-align: right;
            }
        }
    }
}

label {
    color: $rsrGreen;
    font-weight: normal;
}

/****************************************************************************
                                HEADER + NAVIGATION
****************************************************************************/
nav.navbar-fixed-top {
    background-color: rgba(white, 0.95);
    border: none;
    border-top: 3px solid rgba($rsrBlue, 0.5);
    padding: 5px 0;
    @include box-shadow(0 2px 3px rgba(132, 132, 136, 0.2));
    @include border-radius(0);
    border-bottom: 1px solid rgb(228, 228, 228);
    button.navbar-toggle {
        background: $rsrBlue;
        border: 1px solid $rsrBlue;
        &:hover {
            background: white;
            border: 1px solid $rsrBlue;
            .icon-bar {
                background: $rsrBlue;
            }
        }
    }
    .navbar-brand {
        float: left;
        font-size: 18px;
        line-height: 20px;
        padding: 0 15px 0 0;
        h1 {
            width: 130px;
            top: 0px;
            height: inherit;
            background: url(../images/rsrLogo.svg) no-repeat 5px center;
            -webkit-background-size: 125px auto;
            background-size: 125px auto;
            text-indent: -9999px;
            margin-top: 0;
            @include responsive(small-max-screens) {
                width: 180px;
                top: -5px;
                height: inherit;
                background: url(../images/rsrLogo.svg) no-repeat 5px center;
                -webkit-background-size: 175px auto;
                background-size: 175px auto;
                text-indent: -9999px;
                margin-top: 0;
            }

            @include responsive(ipadAir) {
                width: 180px;
                top: -5px;
                height: inherit;
                background: url(../images/rsrLogo.svg) no-repeat 5px center;
                -webkit-background-size: 175px auto;
                background-size: 175px auto;
                text-indent: -9999px;
                margin-top: 0;
            }
        }
    }
    .navbar-nav {
        li {
            padding-top: 3px;
            &:first-child {}
            a {
                color: $anchorLink;
                font-family: $titleFont;
                border: thin solid transparent;
                &:hover {
                    color: $anchorLinkHover;
                }
                &.active {
                    color: complement($rsrBlue);
                    font-weight: bold;
                    background: rgba($anchorLinkHover, 0.1);
                    @include border-radius(3px);
                    @include responsive(tablets) {
                        background: rgba($anchorLinkHover, 0.1);
                    }
                }
                &.addUpdateBtn {
                    margin-top: 10px;
                    color: white;
                    background-color: $rsrGreen;
                    border-color: $rsrGreen;
                    &:hover {
                        background-color: $anchorLinkHover;
                        border-color: $anchorLinkHover;
                    }
                    @include responsive(tablets) {
                        width: 95%;
                        padding: 10px 5%;
                        margin: 0 auto 10px auto;
                    }
                }
            }
            &.navProject {
                .active {
                    background: darken(rgba($rsrBlue, 0.05), 10%);
                    border: thin solid rgba($rsrBlue, 0.2);
                    @include border-radius(3px);
                    color: $rsrBlue;
                    @include transition(all 0.2s linear);
                    &:hover {
                        background: darken(rgba($rsrBlue, 0), 10%);
                        border: thin solid rgba($rsrBlue, 0);
                        @include border-radius(3px);
                        color: $anchorLinkHover;
                    }
                }
            }
            &.navUpdate {
                .active {
                    background: darken(rgba($rsrGreen, 0.05), 10%);
                    border: thin solid rgba($rsrGreen, 0.2);
                    @include border-radius(3px);
                    color: $rsrGreen;
                    @include transition(all 0.2s linear);
                    &:hover {
                        background: darken(rgba($rsrGreen, 0), 10%);
                        border: thin solid rgba($rsrGreen, 0);
                        @include border-radius(3px);
                        color: $anchorLinkHover;
                    }
                }
            }
            &.navOrganisation {
                .active {
                    background: darken(rgba($akvoTvRed, 0.05), 10%);
                    border: thin solid rgba($akvoTvRed, 0.2);
                    @include border-radius(3px);
                    color: $akvoTvRed;
                    @include transition(all 0.2s linear);
                    &:hover {
                        background: darken(rgba($akvoTvRed, 0), 10%);
                        border: thin solid rgba($akvoTvRed, 0);
                        @include border-radius(3px);
                        color: $anchorLinkHover;
                    }
                }
            }
        }
        &.navbar-right {
            li {
                margin-right: 2px;
                a {
                    padding-left: 5px;
                    padding-right: 5px;
                    @include responsive(tablets) {
                        padding: 10px 15px;
                    }

                    &.active {
                        background: none;
                        color: $anchorLinkHover;
                    }
                }
                .langDropdown {
                    margin-top: 10px;
                    @include responsive(small-max-screens) {
                        padding-left: 15px;
                        padding-right: 15px;
                    }

                    .dropdown-menu {
                        @media only screen and (max-width: $width-middle) and (min-width: $width-small) {
                            position: initial;
                            float: none;
                        }
                        @include responsive(small-max-screens) {
                            background-color: #FFF;
                            border: 1px solid rgba(0, 0, 0, 0.14902);
                            box-shadow: rgba(0, 0, 0, 0.17255) 0px 6px 12px 0px;
                            -webkit-box-shadow: rgba(0, 0, 0, 0.17255) 0px 6px 12px 0px;
                            a {
                                color: $anchorLink;
                                font-family: $titleFont;
                                border: thin solid transparent;
                                &:hover {
                                    color: $anchorLinkHover;
                                }
                                &.active {
                                    color: complement($rsrBlue);
                                    font-weight: bold;
                                    background: rgba($anchorLinkHover, 0.1);
                                    @include border-radius(3px);
                                    @include responsive(tablets) {
                                        background: rgba($anchorLinkHover, 0.1);
                                    }
                                }
                            }
                        }
                    }
                }
            }
        }
    }
}

.navbar {
    .container {
        /* nav menu overflows to two lines in spanish and french unless container width
        is increased slightly just above the threshold for switching to dropdown */
        @media only screen and (max-width: $width-large) and (min-width: $width-middle) {
            min-width: 1000px;
        }
        .navbar-collapse {
            &.in {
                /*  Allow language dropdown menu to extend the height of the nav container.
                    Otherwise, we get a scrollbar in the nav area on small screens */
                @include responsive(small-max-screens) {
                    overflow-y: initial;
                }
            }
        }
    }
}

@include responsive(ipadAir) {
    .navbar-header {
        float: none;
    }
    .navbar-left, .navbar-right {
        float: none !important;
    }
    .navbar-toggle {
        display: block;
    }
    .navbar-collapse {
        border-top: 1px solid transparent;
        box-shadow: inset 0 1px 0 rgba(255, 255, 255, 0.1);
    }
    .navbar-fixed-top {
        top: 0;
        border-width: 0 0 1px;
    }
    .navbar-collapse.collapse {
        display: none !important;
    }
    .navbar-nav {
        float: none !important;
        margin-top: 7.5px;
    }
    .navbar-nav > li {
        float: none;
    }
    .navbar-nav > li > a {
        padding-top: 10px;
        padding-bottom: 10px;
    }
    .collapse.in {
        display: block !important;
    }
}


.navbar-inverse {
    .navbar-collapse {
        border-color: rgb(228, 228, 228);
    }
}

.navbar .btn {
    padding: 4px 9px;
}

@include responsive(small-max-screens) {
    body > .navbar > .container .navbar-brand {
        margin-left: 0;
    }
}


/* My RSR stuff */
.btnHeader {
    padding: 15px 0 25px 0;
}

.myRsrMenu {
    min-height: 100%;
    bottom: 0;
    top: 0;
    h4 {
        padding-top: 15px;
    }
    nav[role=navigation] {
        background: rgba($akvoBlack, 0.05);
        ul {
            li {
                a {
                    color: $anchorLink;
                    font-family: $titleFont;
                    padding-top: 15px;
                    padding-bottom: 15px;
                    @include responsive(small-max-screens) {
                        padding-top: 20px;
                        padding-bottom: 20px;
                    }

                    &:hover {
                        color: $anchorLinkHover;
                        background: rgba($anchorLinkHover, 0.05) url(../images/carret.png) 98% center no-repeat;
                        background-size: 5px auto;
                    }
                    &.active {
                        color: $anchorLinkHover;
                        font-weight: bold;
                        background: rgba($anchorLinkHover, 0.05) url(../images/carretWhite.png) 98% center no-repeat;
                        background-size: 5px auto;
                    }
                }
            }
        }
    }
}

.myProjectList {
    tbody {
        tr {
            background: rgba($akvoBlack, 0.1) !important;
            &.isPublished {
                background: white !important;
            }
        }
    }
    div.twoColumns.clearfix {
        @media only screen and (min-width: $width-large) {
            min-width: 170px;
        }
        > a {
            min-width: 70px;
        }
    }
    a {
        &.addUpdate {
            &.disabled {
                background-color: #AB9F9F;
                color: #E9E9E9;
                pointer-events: initial;
                cursor: not-allowed;
                border: none;
                &:hover {
                    text-decoration: none;
                }
            }
        }
    }
}

div.paginationWrap {
    clear: both;
}

.help-block {
    font-size: 0.9em;
    color: rgba($akvoPurple, 0.5);
}

.help-block-error {
    @extend .help-block;
    color: #a94442;
}

.charsLeft {
    @extend .help-block;
}

.save-success {
    @extend .help-block;
    color: rgba($progressSuccess, 1);
}

.editDate {
    font-style: italic;
    padding: 10px 0 10px 15px;
    margin-bottom: 15px;
    span {
        color: rgba($akvoBlack, 0.3);
    }
    span.published {
        color: $progressSuccess;
    }
    span.notPublished {
        color: $secondary2;
    }
}

#profile {
    .usrAvatar {
        background-color: rgba($akvoBlack, 0);
        padding: 10px 0 10px 0;
    }
}

.table-responsive {
    &.locationTab {
        overflow: hidden;
        thead {
            th {
                max-width: 8.33% !important;
                overflow: hidden !important;
                text-overflow: ellipsis !important;
                white-space: nowrap !important;
            }
        }
        tbody {
            td {
                max-width: 8.33% !important;
                overflow: hidden !important;
                text-overflow: ellipsis !important;
                white-space: nowrap !important;
            }
        }
    }
    .media {
        .media-body {
            p {
                max-width: 170px;
                @include noWrapTxt;
                @include responsive(small-max-screens) {
                    max-width: 120px;
                    @include noWrapTxt;
                }
            }
        }
    }
}

.twoColumns {
    width: 100%;
    display: block;
    a {
        width: 45%;
        padding: 2px 0.5%;
        float: left;
        text-align: center;
        background: rgba($anchorLink, 0.2);
        color: $anchorLink;
        margin: 2px 2%;
        @include border-radius(3px);
        @include noWrapTxt;
        &:hover {
            background: $anchorLinkHover;
            color: white;
        }
        @include responsive(small-max-screens) {
            width: 98%;
            padding: 2px 1%;
            float: none;
            margin: 2px 0 2px 0;
            display: block;
        }

        @include responsive(ipadAir) {
            width: 98%;
            padding: 2px 1%;
            float: none;
            margin: 2px 0 2px 0;
            display: block;
        }
    }
}

#organisations {
    background: darken(rgba($anchorLinkHover, 0.05), 0);
    padding-bottom: 15px;
    @include border-radius(5px);
    @include responsive(small-max-screens) {
        margin-top: 20px;
        margin-bottom: 20px;
        .btn {
            margin: 10px auto;
        }
    }

    ul {
        padding-left: 5px;
        margin-bottom: 25px;
        li {
            list-style-type: none;
        }
    }
    .tt-hint {
        color: #999;
    }
    .tt-dropdown-menu {
        margin-top: 12px;
        padding: 8px 15px;
        background-color: #fff;
        border: 1px solid #ccc;
        border: 1px solid rgba(0, 0, 0, 0.2);
        @include border-radius(8px);
        @include box-shadow(0 5px 10px rgba(0, 0, 0, 0.2));
    }
    .tt-suggestion {
        padding: 3px 20px;
        line-height: 24px;
        &.tt-cursor {
            color: #fff;
            background-color: #0097cf;
        }
        p {
            margin: 0;
        }
    }
    .twitter-typeahead {
        width: 100%;
    }
}

/* FOOTER */
body > footer {
    margin-top: 1em;
}

footer {
    .navbar {
        background: $akvoBlack;
        @include border-radius(0);
        #footer-body {
            ul.nav {
                li {
                    padding-top: 10px;
                    padding-bottom: 10px;
                    a {
                        display: block;
                        @include border-radius(5px);
                        &:hover {
                            background-color: rgba(white, 0.1);
                        }
                        &[href="http://akvo.org"] {
                            margin: 0;
                            width: 70px;
                            background: rgba(white, 0) url(../images/akvo.orgLogo.svg) center center no-repeat;
                            text-indent: -9999px;
                            background-size: 70px 42px;
                            &:hover {
                                background: rgba(white, 0.1) url(../images/akvo.orgLogo.svg) center center no-repeat;
                                text-indent: -9999px;
                                background-size: 70px 42px;
                            }
                            @include responsive(small-max-screens) {
                                width: 100%;
                                background: rgba(white, 0) url(../images/akvo.orgLogo.svg) center center no-repeat;
                                background-size: 80px auto;
                                &:hover {
                                    background: rgba(white, 0.1) url(../images/akvo.orgLogo.svg) center center no-repeat;
                                    background-size: 80px auto;
                                }
                            }
                        }
                    }
                }
            }
        }
    }
}

#footer-body {
    text-align: center;
    font-size: 0;
    .navbar-nav {
        display: inline-block;
        float: none;
        font-size: 14px;
    }
}

/* GENERIC STRUCTURE and TEXT STYLES */
.touch-navbar {
    margin-top: -10px;
    @include responsive(small-max-screens) {
        margin-top: -15px;
    }

    @include responsive(ipadAir) {
        margin-top: -20px;
    }
}

.center-text {
    text-align: center;
}

.detailedInfo {
    font-size: 0.875em;
    text-transform: uppercase;
    font-weight: bold;
    color: $akvoBlack;
}

.detailedPoint {
    float: right;
    @media only screen and (max-width: $width-medium) and (min-width: $width-small) {
        .fa-calendar-o {
            display: none;
        }
    }
}

h4.detailedInfo {
    margin-bottom: 0.25em;
    color: $akvoBlack;
}

.progress-bar-info {
    background-color: $secondary1;
}

/* LISTINGS */
#map {
    height: 400px;
    @include responsive(xtra-small-max-screens) {
        display: none;
    }
}

#map-warning {
    @include responsive(xtra-small-max-screens) {
        display: none;
    }

    margin-top: -30px;
    z-index: 99;
    opacity: 0.8;
    background: white;
    margin-right: 15%;
    margin-left: 15%;
    padding: 5px;
    border: solid 1px;
    border-color: rgba($akvoPurple, 0.2);
    border-bottom: 0px;
    border-radius: 5px 5px 0px 0px;
    -webkit-border-radius: 5px 5px 0px 0px;
}

.searchContainer {
    position: relative;
    #search {
        .showFilters {
            /*background-color: rgba(white,0.2);
            border: 1px solid rgba($rsrGreen, 0);
            color: white;*/
            color: white;
            border: 1px solid rgba(white, 0.2);
            transition: all 0.4s ease-in;
            &:hover {
                background: rgba($anchorLinkHover, 0);
                border: 1px solid rgba($anchorLinkHover, 0.5);
                color: $anchorLinkHover;
            }
            @include responsive(small-max-screens) {
                display: table;
                top: inherit;
                left: inherit;
                margin: 10px auto 0;
            }
        }
        &.toggled {
            .showFilters {
                background-color: rgba(white, 0.1);
                border: 1px solid rgba($rsrGreen, 0.5);
                color: $rsrGreen;
                &:hover {
                    background: rgba($anchorLinkHover, 0);
                    border: 1px solid rgba($anchorLinkHover, 0.5);
                    color: $anchorLinkHover;
                }
            }
        }
    }
}

.paginationWrap {
    background: rgba(58, 58, 58, 0.05);
    @include border-radius(3px);
    margin-bottom: 15px;
    .pagination {
        li {
            a, span {
                @include responsive(small-max-screens) {
                    padding: 10px 16px;
                    font-size: 18px;
                }
            }
        }
    }
    .sortList {
        display: inline-block;
        padding-left: 0;
        margin: 23px 0 0 0;
        text-align: left;
        @include responsive(small-max-screens) {
            text-align: center;
            margin: 20px auto;
        }

        .dropdown {
            .dropdown-menu {
                li {
                    a {
                        color: $anchorLink;
                    }
                    &.disabled {
                        a {
                            font-weight: bold;
                            color: $anchorLinkHover;
                        }
                    }
                    @include responsive(small-max-screens) {
                        a {
                            color: $anchorLink;
                            padding-top: 10px;
                            padding-bottom: 10px;
                        }
                        &.disabled {
                            a {
                                font-weight: bold;
                                color: $anchorLinkHover;
                            }
                        }
                    }
                }
            }
        }
    }
}

#sidebar-wrapper {
    z-index: 99999;
    position: absolute;
    left: 200px;
    width: 0;
    margin-left: -200px;
    overflow-y: auto;
    background: rgba(white, 0.9);
    @include border-radius(0 0 5px 0);
    @include transition(all 0.5s ease);
    @include box-shadow(2px 2px 5px rgba(0, 0, 0, 0.5));
    .showFilters {
        &:hover {
            color: $anchorLinkHover;
        }
        @include responsive(small-max-screens) {
            padding-top: 20px;
            padding-bottom: 20px;
        }
    }
    div#filter {
        padding: 5px 15px 15px 15px;
        div {
            .btn-group {
                width: 100%;
                border-top: 1px solid rgba($akvoBlack, 0.1);
                padding: 5px 0;
                select {
                    border-color: rgba($akvoBlack, 0.2);
                }
                label {
                    color: rgba($akvoBlack, 0.5);
                    @include noWrapTxt;
                }
            }
            &:nth-child(1) {
                .btn-group {
                    border-top: none;
                }
            }
        }
    }
}

#page-content-wrapper {
    width: 100%;
    padding: 15px;
}

#wrapper.toggled {
    padding-left: 200px;
    #sidebar-wrapper {
        width: 200px;
    }
    #page-content-wrapper {
        position: absolute;
        margin-right: -200px;
    }
}

#search-filter {
    @include responsive(small-max-screens) {
        padding-bottom: 0;
    }

    #search {
        color: #fff;
        text-align: center;
        @include responsive(small-max-screens) {
            padding-bottom: 0;
        }

        button {
            padding-top: 5px;
            padding-bottom: 5px;
        }
    }
    background-color: #241F20;
    p {
        color: lighten($rsrBlue2, 10%);
    }
    div#filter {
        background: darken(rgba(#383334, 1), 0%);
        text-align: center;
    }
}

/************************************************************************
        COMMON STYLES TO PROJECTS, UPDATES & ORGANISATIONS LISTS
************************************************************************/

.main-list {
    li {
        margin-bottom: 30px;
        list-style-type: none;
        padding: 15px 0;
        @include border-radius(3px);
        background: white;
        img {
            border: 1px solid rgba($akvoBlack, 0.05);
            @include box-shadow(0 0 2px rgba($anchorLinkHover, 0));
        }
        &:nth-child(2n+1) {
            background: rgb(238, 238, 238);
        }
        &:last-child {
            margin-bottom: 0;
        }
        h1 {
            margin-top: 0;
            font-size: 1.3em;
        }
        div h4:first-of-type {
            margin-top: 0;
        }
        .thumbImg {
            height: 100%;
            img {
                width: 100%;
            }
        }
        .projectLocation {
            color: rgba($akvoBlack, 0.5);
            margin-top: 0;
        }
        .projectTitle {
            display: block;
            margin: 0 0 3px 0;
        }
        span.userFullName {
            color: rgba($akvoBlack, 0.5);
            margin: 0 0 0px 0;
        }
        .upDateTime {
            color: rgba($akvoBlack, 0.5);
            margin-top: 10px;
        }
        .orgType {
            color: rgba($akvoBlack, 0.5);
        }
        .additionalInfo {
            div {
                span {
                    margin-left: 5px;
                }
            }
        }
        dl {
            &.dl-horizontal {
                dd {
                    @include responsive(small-max-screens) {
                        margin-left: 100px;
                    }

                    @include responsive(wide-max-screens) {
                        margin-left: 0px;
                        display: block;
                    }
                }
            }
        }
    }
    .excerpt {
        @include noWrapBlockTxt;
    }
    &.projects {
        ul {
            li {
                h1 {
                    a {
                        color: $rsrBlue;
                        &:hover {
                            color: $anchorLinkHover;
                        }
                    }
                }
                border: thin solid rgba($rsrBlue, 0);
                @include transition(all 0.2s ease-in);
                .projectSubT {
                    margin-bottom: 0;
                }
                &:nth-child(2n+1) {
                    background: darken(rgba($rsrBlue, 0.05), 10%);
                    border: thin solid rgba($rsrBlue, 0.05);
                }
                .projectLocation {
                    color: rgba($akvoBlack, 0.5);
                }
                &:hover {
                    background: darken(rgba($rsrBlue, 0.1), 0%);
                    border: thin solid rgba($rsrBlue, 0.3);
                }
                .donateButton {
                    text-align: left;
                    a {
                        @include responsive(mediums-max-screens) {
                            margin-top: 0.6em;
                        }

                        @include responsive(small-max-screens) {
                            margin-top: 1em;
                        }
                    }
                    .totalBudgetLabel {
                        width: initial;
                    }
                }
            }
        }
    }
    &.updates {
        ul {
            li {
                border: thin solid rgba($rsrGreen, 0);
                @include transition(all 0.2s ease-in);
                .orgName {}
                .projectTitle {
                    color: rgba($anchorLink, 1);
                    i {
                        font-size: 1.1em;
                        color: rgba($anchorLink, 1);
                    }
                    &:hover {
                        color: $anchorLinkHover;
                    }
                }
                h1 {
                    a {
                        color: $rsrGreen;
                        &:hover {
                            color: $anchorLinkHover;
                        }
                    }
                }
                &:nth-child(2n+1) {
                    background: darken(rgba($rsrGreen, 0.05), 10%);
                    border: thin solid rgba($rsrGreen, 0.1);
                }
                .projectLocation {
                    color: rgba($akvoBlack, 0.5);
                }
                &:hover {
                    background: darken(rgba($rsrGreen, 0.1), 0%);
                    border: thin solid rgba($rsrGreen, 0.35);
                }
                .excerpt {
                    li {
                        background: none;
                        border: none;
                        transition: none;
                        list-style-type: initial;
                        margin: initial;
                        padding: initial;
                    }
                }
            }
        }
    }
    &.organisations {
        ul {
            li {
                border: thin solid rgba($akvoTvRed, 0);
                @include transition(all 0.2s ease-in);
                i {
                    font-size: 1.1em;
                }
                .projectLocation {}
                .projectTitle {
                    display: block;
                    margin: 0 0 3px 0;
                }
                span.userFullName {
                    margin: 0 0 0px 0;
                }
                .upDateTime {
                    margin-top: 10px;
                }
                .orgType {}
                .additionalInfo {
                    div {
                        color: rgba($akvoBlack, 0.5);
                        span {
                            margin-left: 5px;
                        }
                    }
                }
                h1 {
                    a {
                        color: $akvoTvRed;
                        &:hover {
                            color: $anchorLinkHover;
                        }
                    }
                }
                &:nth-child(2n+1) {
                    background: darken(rgba($akvoTvRed, 0.05), 0);
                    border: thin solid rgba($akvoTvRed, 0.05);
                }
                &:hover {
                    background: darken(rgba($akvoTvRed, 0.1), 0%);
                    border: thin solid rgba($akvoTvRed, 0.35);
                }
                img {
                    @include bw;
                    transition: all 0.2s ease-in;
                }
                &:hover {
                    img {
                        @include colour;
                    }
                }
            }
        }
    }
}

/* PROJECT */
header {
    &.projectHeader {
        margin-bottom: 0;
        padding: 15px 0;
        background: $rsrHeader;
        border-bottom: 1px solid rgba($rsrGreen, 0.15);
        margin: -10px 0 15px 0;
        @include box-shadow(inset 0 2px 6px -5px rgba($akvoBlack, 0.5));
        h1 {
            margin-top: 10px;
            margin-bottom: 0;
            font-size: 1.5em;
            a {
                color: $rsrBlue;
                &:hover {
                    color: $rsrBlue;
                }
            }
        }
        .shareBlock {
            position: relative;
            margin-top: 10px;
            div {
                text-align: right;
                @include responsive(small-max-screens) {
                    text-align: left;
                }

                a {
                    position: relative;
                    top: 0px;
                    @include responsive(small-max-screens) {
                        left: 0;
                        top: 0;
                    }

                    &.fullPdf {
                        @include noWrapTxt;
                    }
                }
            }
            .reportPdf {
                margin-top: 15px;
                text-align: right;
                padding-right: 0;
                @include responsive(small-max-screens) {
                    text-align: left;
                    padding-left: 0;
                }
            }
            .projectLocation {
                color: lighten($akvoBlack, 50%);
                .map-toggle {
                    text-transform: uppercase;
                    font-size: 0.875em;
                    font-weight: bold;
                }
            }
        }
    }
}

.donateSection {
    background: rgba(complement($rsrBlue2), 0.2);
    padding: 10px 15px;
    box-shadow: 1px 1px 0 rgba(complement($rsrBlue2), 0.5);
    @include border-radius(5px);
    a {
        margin: -10px auto 5px auto;
    }
}

#project-map {
    border: 1px solid darken($lightOrange, 10%);
    div.akvo_map {
        width: calc(100%-2px);
        height: 300px;
    }
}

.orgMap {
    .mapInfoWindow {
        img {
            display: none;
        }
    }
}

div.projectTopRow {
    position: relative;
    background: rgba(245, 245, 245, 0.5);
    margin-top: 1px;
    margin-bottom: 20px;
    /*border-bottom: 1px solid rgba($akvoBlack, 0.1);*/
    box-shadow: 0 3px 6px rgba($akvoBlack, 0.1);
    #carousel {
        padding: 15px 0;
        margin-left: -15px;
        @include responsive(small-max-screens) {
            margin-left: inherit;
        }

        .carousel-indicators {
            bottom: -5px;
            li {
                border-color: $anchorLink;
                &.active {
                    background-color: $anchorLink;
                }
            }
        }
        .carousel-inner {
            .item {
                text-align: center;
                a {
                    img {
                        max-height: 400px;
                        margin: auto;
                    }
                }
                .carousel-caption {
                    background-color: rgba(255, 255, 255, 0.6);
                    border: thin solid rgba(255, 255, 255, 0.8);
                    bottom: 1px;
                    padding-top: 5px;
                    padding-bottom: 5px;
                    @include border-radius(5px 5px 0 0);
                    h4 {
                        margin-top: 0;
                        margin-bottom: 0;
                        color: $rsrBlue;
                    }
                    p {
                        margin-bottom: 20px;
                        color: $akvoBlack;
                    }
                }
            }
        }
        .carousel-control.right {
            background-image: none;
        }
        .carousel-control.left {
            background-image: none;
        }
    }
    .projectSideInfo {
        padding: 5px 0;
        margin-left: -15px;
        @include responsive(small-max-screens) {
            margin-left: inherit;
        }

        ul {
            margin: 0;
            padding: 0;
            li {
                color: lighten($akvoBlack, 50%);
                list-style-type: none;
                padding-top: 10px;
                padding-bottom: 5px;
                border-bottom: thin solid rgba(230, 230, 230, 0.5);
                border-top: thin solid rgba(248, 248, 248, 0.8);
                &:first-child {
                    padding-top: 5px;
                    border-top: none;
                }
                &:last-child {
                    padding-bottom: 0;
                    border-bottom: none;
                }
                &.projectPartners {
                    padding-bottom: 20px;
                    border-bottom: none;
                    span + div {
                        margin-top: 10px;
                    }
                    a.logoImg {
                        max-width: 50px;
                        img {
                            width: 80%;
                            @include bw;
                            transition: all 0.2s ease-in;
                            margin: inherit;
                            &:hover {
                                @include colour;
                            }
                        }
                    }
                    .partType {
                        @include noWrapBlockTxt;
                    }
                    .projectLocation {
                        margin-top: 5px;
                    }
                }
                &.financeBlock {
                    border-top: none;
                    padding: 15px 0 15px 0;
                    background: rgba(white, 0.1);
                    border: thin solid rgba(230, 230, 230, 0.7);
                    @include border-radius(5px);
                    span {
                        margin-left: 15px;
                    }
                    a {
                        margin-left: 15px;
                    }
                }
                .donateButton {
                    margin-right: 15px;
                }
            }
        }
    }
}

div.textBlock {
    margin: 10px auto;
    .panel {
        border: 1px solid rgba(235, 235, 235, 0.5);
        .panel-heading {
            padding: 0;
            .panel-title {
                a {
                    display: block;
                    padding: 15px 15px;
                }
            }
        }
        .panel-collapse {
            .panel-body {
                background: rgba($rsrBlue, 0);
            }
        }
    }
    .udpateComponent {
        padding-top: 10px;
        padding-bottom: 15px;
        background: lighten($veryLightOrange, 25%);
        h4 {
            margin-bottom: 10px;
        }
        .updateLinkTitle {
            display: block;
            color: $rsrGreen;
            margin-bottom: 5px;
            i {
                margin-right: 5px;
            }
            &:hover {
                color: $anchorLinkHover;
            }
        }
    }
}

#accordion {
    .panel-group {
        .panel-heading {
            a {
                &:before {
                    content: '- ';
                    position: relative;
                }
                &.collapsed {
                    &:before {
                        content: '+ ';
                        top: 1px;
                    }
                }
            }
        }
    }
}

.allUpdates {
    margin-top: 25px;
}

.udpateComponent {
    padding-top: 10px;
    padding-bottom: 15px;
    background: lighten($veryLightOrange, 25%);
    h4 {
        margin-bottom: 10px;
    }
    .updateLinkTitle {
        display: block;
        color: $rsrGreen;
        margin-bottom: 5px;
        i {
            margin-right: 5px;
        }
        &:hover {
            color: $anchorLinkHover;
        }
    }
    .updateLine {
        margin-bottom: 5px;
    }
}

#project-footer {
    margin: 25px auto -16px auto;
    padding-top: 30px;
    padding-bottom: 30px;
    background: lighten($akvoBlack, 83%);
    .detailedInfo {
        color: rgba($akvoPurple, 1);
    }
    #project-footer-right {
        border: 1px solid rgba($akvoBlack, 0.05);
        padding: 1.5em;
    }
}

#draft {
    background: #E04F46;
    color: #fff;
    padding: 10px;
    text-align: center;
    margin-bottom: 20px;
}

#gallery {
    height: 300px;
    background: #ccc;
}

.projectFinancial {
    .budgetItem {
        margin-top: 12px;
        width: 60%;
        &:nth-child(1), &:nth-child(2) {
            margin-top: 0;
        }
    }
}

/* Project hierarchy */
.project-hierarchy-window {
    border: 0.1em solid #d3d3d3;
    width: 150px;
    float: left;
    margin: 30px;
    padding: 10px;
    text-align: center;
    @include border-radius(5px);
}

.project-hierarchy-window:hover,
.project-hierarchy-window._jsPlumb_source_hover,
.project-hierarchy-window._jsPlumb_target_hover {
    border: 1px solid orange;
    color: orange;
}

.project-hierarchy-empty-window {
    width: 150px;
    float: left;
    margin: 30px;
}

.extra-partner-tooltip {
    div.extra-partner-entry {
        margin-bottom: 0.75em;
        &:last-child {
            margin-bottom: 0;
            border-bottom: none;
            hr {
                display: none;
            }
        }
        hr {
            margin: 0.5em 0 0 0;
            padding: 0;
        }
        img {
            display: block;
            width: 80px;
            max-width: 100%;
            margin-left: auto;
            margin-right: auto;
            padding-top: 0;
            padding-bottom: 0.25em;
        }
    }
}

.project-container {
    .tooltip {
        .tooltip-inner {
            background: rgba(white, 0.9);
        }
    }
}

/* Tooltips */
.tooltip {
    z-index: 99999;
    .tooltip-arrow {}
    .tooltip-inner {
        max-width: 350px;
        padding: 15px;
        background: rgba(white, 0.55);
        border: thin solid rgba($akvoBlack, 0.15);
        color: $akvoBlack;
        @include box-shadow(0 0 2px rgba($akvoBlack, 0.3));
        a {
            font-weight: bold;
        }
    }
}

/* Typeahead Styling */

ul.typeahead-selector {
    margin: 0;
    padding: 0.25em;
    border-right: 1px solid #ccc;
    border-bottom: 1px solid #ccc;
    border-left: 1px solid #ccc;
    background-color: #fff;
    list-style: none;
    @include border-radius(4px);
    li {
        padding-left: 6px;
        padding-top: 4px;
        padding-bottom: 4px;
        &:hover,
        &.hover {
            font-weight: bold;
            cursor: pointer;
        }
        a {
            color: rgb(85, 85, 85);
        }
    }
}

#filterForm {
    #org-filter-container {
        ul.typeahead-container {
            margin: -15px 0 0 0;
        }
    }
}

/* Organisation Page */
.organisationDetail {
    .organisationHeader {
        background: rgba($akvoBlack, 0.05);
    }
    .orgDescr {
        background-color: rgba(lighten($akvoTvRed, 15%), 0);
        p {
            padding-left: 20px;
        }
    }
    h1 {
        margin-top: 0;
        margin-bottom: 20px;
        color: rgba($akvoTvRed, 1);
        padding-bottom: 10px;
        border-bottom: 1px solid rgba($akvoTvRed, 0.05);
        position: relative;
        i {
            font-size: 0.75em;
            top: -5px;
        }
    }
    .orgLogo {
        padding: 10px 0;
        img {
            width: 35%;
            margin-left: 5px;
        }
    }
    .orgDetails {
        background: rgba(white, 0.45);
        @include border-radius(5px);
    }
    .orgUrl,
    .orgIati,
    .orgEmail {
        display: block;
        padding-bottom: 0.75em;
    }
    @include responsive(small-max-screens) {
        .orgDetails {
            > h4 {
                padding-top: 0.75em;
            }
        }
    }
}

.organisationInfo {
    @include responsive(small-max-screens) {
        max-width: 325px;
        margin-right: auto;
        margin-left: auto;
        dd, dt {
            display: inline-block;
        }
        dt {
            width: 49%;
            text-align: left;
        }
        dd {
            width: 49%;
            text-align: right;
        }
    }
}

/* Update Page */
.updateMain {
    h2 {
        color: $rsrGreen;
        margin-top: 0;
    }
    .asideUpList {
        .row {
            padding: 15px 0;
            &:nth-of-type(2n+1) {
                background-color: rgba($rsrGreen, 0.1);
            }
            h5 {
                margin-top: 0;
            }
        }
    }
}

/* Donate Page*/

.projectDonate {
    max-width: 95%;
    margin-left: auto;
    margin-right: auto;
    @include responsive(small-max-screens) {
        width: 95%;
        max-width: 450px;
        text-align: justify;
        .paymentOption,
        .donateTitle,
        h3 {
            text-align: center;
        }
    }

    .donateButton {
        margin-bottom: 2em;
    }
    .donateButtonContainer {
        text-align: center;
    }
    .methodInfo {
        min-height: 15em;
        padding: 2.5em 1em 1em 1em;
        background-color: $secondary8;
    }
    .donateStep2Image {
        margin-top: 0.5em;
        margin-bottom: 1em;
    }
    .editDonation {
        margin-top: 1em;
        background-color: $primary4;
        border-color: $primary4;
    }
    .clear {
        clear: both;
    }
    .paymentSystemInfo {
        background-color: $secondary8;
    }
    @include responsive(small-screens) {
        @include responsive(mediums-max-screens) {
            h3 {
                font-size: 1.3em;
            }
        }
    }

    @include responsive(small-max-screens) {
        .paymentOption {
            margin-top: 3em;
        }
        .paymentSystemInfo {
            margin-top: 4em;
            padding-top: 1.25em;
            padding-bottom: 1.25em;
            clear: both;
        }
        .donateButton {
            width: initial;
        }
        h3 {
            margin-top: 1.25em;
            margin-bottom: 1em;
        }
    }
}

/* Financial details page */

section.projectFinancial {
    .currentFunders {
        dl {
            > dd {
                text-align: right;
            }
        }
    }
    .donationBreak {
        display: none;
    }
    @include responsive(small-max-screens) {
        width: 95%;
        max-width: 450px;
        margin-left: auto;
        margin-right: auto;
        .dl-horizontal {
            dt {
                float: left;
            }
        }
    }

    @include responsive(mediums-max-screens) {
        @include responsive(small-screens) {
            .dl-horizontal {
                dt {
                    width: initial;
                }
            }
            .donationBreak {
                display: initial;
                clear: both;
            }
            .currentFunders {
                dd {
                    &.donation {
                        float: right;
                    }
                }
                dt {
                    &.donation {
                        clear: both;
                    }
                }
            }
        }
    }
}

/* Project Partners details page */

section.projectPartners {
    .title {
        margin-bottom: 1em;
    }
    .row {
        margin-left: 0;
        margin-right: 0;
        margin-bottom: 1.5em;
        background: rgba(245, 245, 245, 0.5);
        border: thin solid rgba($rsrBlue, 0.1);
        @include border-radius(3px);
        h2, h3, h4 {
            margin-top: 0;
        }
        img {
            max-height: 120px;
            margin: 0 auto;
            display: block;
        }
        @include responsive(small-max-screens) {
            img {
                max-height: 150px;
                margin-bottom: 1em;
                max-width: 60%;
            }
        }

        h2 {
            display: inline-block;
            font-size: 1.3em;
        }
        .fa {
            font-size: 1.3em;
            color: $akvoPurple;
        }
        a.org-link {
            &:hover {
                i, h2 {
                    color: rgb(255, 85, 0);
                }
            }
        }
        ul {
            margin: 0;
            padding: 0;
        }
        li {
            list-style: none;
        }
    }
    @include responsive(small-max-screens) {
        .container {
            padding-left: 0;
            padding-right: 0;
        }
        &.projectPartners {
            max-width: 95%;
            display: block;
            margin-left: auto;
            margin-right: auto;
        }
    }
}

/* Display currency totals right-aligned */
.currencyAmount {
    text-align: right;
}

dd {
    &.currencyAmount {
        margin-left: auto;
    }
}

/* Project report page */

.projectReport {
    @include responsive(small-max-screens) {
        max-width: 95%;
        margin-left: auto;
        margin-right: auto;
    }

    @media only screen and (min-width: $width-medium) {
        table {
            table-layout: fixed;
            th {
                @media only screen and (max-width: $width-large) {
                    width: 90px;
                }
                @media only screen and (min-width: $width-large) {
                    width: 120px;
                }
                word-break: break-word;
            }
        }
    }
}

/* Project update page */

.updateText {
    white-space: pre-line;
    li {
        padding: initial;
        margin: initial;
        white-space: initial;
    }
    li p {
        margin: 0;
        padding: 0;
        display: initial;
    }
}

a.addUpdateBtn {
    margin-top: 10px;
    color: white;
    background-color: $rsrGreen;
    border-color: $rsrGreen;
    &:hover {
        background-color: $anchorLinkHover;
        border-color: $anchorLinkHover;
    }
}

/* Google translation bar styles */

body {
    &.translationBarActive {
        .nav {
            padding-top: 39px;
        }
        .navbar-brand {
            margin-top: 39px;
        }
        article,
        .updateMain,
        .organisationDetail,
        #map {
            padding-top: 39px;
        }
        div.skiptranslate ~ article,
        div.skiptranslate ~ .updateMain,
        div.skiptranslate ~ .organisationDetail,
        div.skiptranslate ~ #map {
            padding-top: 0px;
        }
    }
}

/* Cookie */

#cookie-law {
    position: fixed;
    bottom: 0;
    z-index: 9999;
    @include box-shadow(0px -2px 3px rgba($akvoBlack, 0.55));
    width: 100%;
    background: darken($akvoPurple, 15%);
    p {
        padding: 15px 0;
        text-align: center;
        color: white;
        margin: 0;
        font-size: 1.1em;
        a {
            font-weight: bold;
        }
    }
}

/* Project Admin */

.progress {
    .progress-bar {
        &[data-completion='empty'] {
            background: rgba($progressWarning, 1);
        }
        &[data-completion='incomplete'] {
            background: rgba($progressNot, 1);
        }
        &[data-completion='complete'] {
            background: rgba($progressSuccess, 1);
        }
        .progress-percentage {
            display: none;
        }
    }
}

.formOverviewInfo {
    .progress {
        .progress-bar {
            .progress-percentage {
                display: initial;
            }
        }
    }
    .info-icon {
        padding-left: 0.5em;
        cursor: pointer;
        cursor: hand;
        color: $akvoPurple;
        &.activated {
            color: rgba(44, 42, 116, 0.3);
        }
    }
}

.formOverviewInfo {
    border: 1px solid rgba(52, 52, 56, 0.1);
    padding: 20px;
    margin-bottom: 15px;
    @include border-radius(5px);
}

.projectEdit {
    h2 {
        font-weight: normal;
        text-transform: uppercase;
        font-size: 1.5em;
        display: block;
    }
    .myPanel {
        overflow: hidden;
        cursor: pointer;
        line-height: 25px;
        position: relative;
        .formBlock {
            width: 99%;
            height: 0;
            display: block;
            overflow: hidden;
            box-sizing: border-box;
            transition: all .5s linear;
            padding: 5px 15px;
            margin: 0 auto;
            @include border-radius(5px);
        }
        input[type='radio']:checked ~ .formBlock {
            height: auto;
            overflow: auto;
            background: rgba($lightOrange, 0);
            box-shadow: 0 0 15px rgba($akvoPurple, 0.2);
        }
    }
    input[type='radio'] {
        display: none;
    }
    .formStep {
        position: relative;
        & > div > label {
            @include border-radius(5px);
            display: block;
            width: 100%;
            cursor: pointer;
            top: initial;
            padding: 5px 5px 5px 15px;
            transition: background 0.1s linear;
            background: rgba($akvoPurple, 0.1);
            &:hover {
                background: rgba($akvoBlack, 0.05);
            }
            .info-icon {
                padding-left: 0.5em;
                cursor: pointer;
                cursor: hand;
                font-size: 90%;
                &.activated {
                    color: rgba(44, 42, 116, 0.3);
                }
            }
        }
        .progress {
            position: absolute;
            width: 30%;
            top: 15px;
            right: 5px;
        }
        form {
            padding-top: 10px;
        }
        span.tab {
            padding-left: 5em;
        }
    }
    .borderBottom {
        padding-bottom: 10px;
        border-bottom: 1px solid rgba($akvoPurple, 0);
        &.myPanel {}
    }
    $padding: 10px;
    $label-font-size: 13px;
    *,
    *:before,
    *:after {
        box-sizing: border-box;
    }
    .control {
        position: relative;
        padding-top: $padding + $label-font-size;
        padding-bottom: $padding;
        // you proably want to replace these with your grid classes
        &.small {
            width: 30%;
        }
        &.medium {
            width: 70%;
            padding-left: $padding;
        }
        &:last-child {
            border: 0;
        }
    }
    .control-label {
        min-width: 90%;
    }
    a {
        &.btn {
            margin-top: 23px;
            &.btn-link {
                margin-top: 0;
            }
        }
    }
    .col-md-4 a.btn.btn-link, .col-md-3 a.btn.btn-link {
        margin-top: 23px;
    }
    .add-object-link {
        top: 8px;
    }
    hr {
        border: none;
        height: 1px;
        color: rgba($akvoPurple, 0.3);
        /* old IE */
        background-color: rgba($akvoPurple, 0.3);
        /* Modern Browsers */
    }
    input, textarea, select {
        & + label,
        & + span + label,
        & + ul + label {
            position: absolute;
            top: 10px;
            transition: top 0.7s ease, opacity 0.7s ease;
            opacity: 0;
            // Some nice styling
            font-size: $label-font-size;
            font-weight: 600;
        }
        &:valid + label,
        &:valid + span + label,
        &:valid + ul + label {
            opacity: 1;
            top: 0px;
        }
        &:focus + label,
        &:focus + span + label,
        &:focus + ul + label {
            color: $rsrBlue;
        }
    }
    div.input-group {
        & + label,
        & + span + label,
        & + ul + label {
            position: absolute;
            top: 0px;
            transition: top 0.7s ease, opacity 0.7s ease;
            opacity: 1;
            // Some nice styling
            font-size: $label-font-size;
            font-weight: 600;
        }
    }
    .delete-object-button {
        color: $progressWarning;
    }
    .delete-photo-button {
        color: $progressWarning;
    }
    .delete-document-button {
        color: $progressWarning;
    }
    .info-icon {
        padding-left: 0.5em;
        cursor: pointer;
        cursor: hand;
        font-size: 120%;
        &.activated {
            color: rgba(44, 42, 116, 0.3);
        }
    }
    .mandatory {
        color: $progressWarning;
        font-size: 125%;
        margin-left: 4px;
        margin-right: -4px;
    }
    label.progress-bar {
        &[aria-valuenow="0"] {
            background: rgba($progressWarning, 1);
            color: $progressWarning;
        }
        &[aria-valuenow="10"] {
            background: rgba($progressWarning, 1);
            color: white;
        }
        &[aria-valuenow="20"] {
            background: rgba($progressWarning, 1);
            color: white;
        }
        &[aria-valuenow="30"] {
            background: rgba($progressWarning, 1);
            color: white;
        }
        &[aria-valuenow="40"] {
            background: rgba($progressNot, 1);
            color: white;
        }
        &[aria-valuenow="50"] {
            background: rgba($progressNot, 1);
            color: white;
        }
        &[aria-valuenow="60"] {
            background: rgba($progressNot, 1);
            color: white;
        }
        &[aria-valuenow="70"] {
            background: rgba($progressSuccess, 1);
            color: white;
        }
        &[aria-valuenow="80"] {
            background: rgba($progressSuccess, 1);
            color: white;
        }
        &[aria-valuenow="90"] {
            background: rgba($progressSuccess, 1);
            color: white;
        }
        &[aria-valuenow="100"] {
            background: rgba($progressSuccess, 1);
            color: white;
        }
    }
    div.parent {
        background: rgba($progressNot, 0.15);
        -webkit-border-radius: 10px;
        border-radius: 10px;
        display: block;
        width: 100%;
        cursor: pointer;
        top: initial;
        padding: 5px 15px 5px 15px;
        margin-top: 10px;
        margin-bottom: 10px;
        transition: background 0.1s linear;
    }
    div.partial-header {
        font-family: 'Montserrat', "Helvetica Neue", Helvetica, Arial, sans-serif;
        font-weight: normal;
        color: #2c2a74;
        font-size: 12px;
        margin-top: 10px;
        margin-bottom: 10px;
    }
}

.legenda {
    border: 1px solid rgba($akvoPurple, 0.5);
    -webkit-border-radius: 5px;
    border-radius: 5px;
    padding: 5px 15px 5px 15px;
    margin: 15px 15px 15px 15px;
    .redLegenda {
        background: $progressWarning;
        color: $progressWarning;
    }
    .orangeLegenda {
        background: $progressNot;
        color: $progressNot;
    }
    .greenLegenda {
        background: $progressSuccess;
        color: $progressSuccess;
    }
    .mandatory {
        color: $progressWarning;
    }
}

.info-icon {
    padding-left: 0.5em;
    cursor: pointer;
    cursor: hand;
    &.activated {
        color: rgba(44, 42, 116, 0.3);
    }
}

#editor-feedback {
    a {
        display: block;
        position: fixed;
        top: 400px;
        right: -60px;
        padding: 10px 10px;
        border: 1px solid rgba($akvoPurple, 0.5);
        border-radius: 5px 5px 0px 0px;
        -webkit-border-radius: 5px 5px 0px 0px;
        -webkit-transform: rotate(-90deg);
        -moz-transform: rotate(-90deg);
        -ms-transform: rotate(-90deg);
        -o-transform: rotate(-90deg);
    }
}

#publishProject.btn {
    margin-top: -6px;
    @media only screen and (max-width: $width-large) {
        @media only screen and (min-width: $width-medium) {
            margin-left: -1.25em;
        }
    }
}

/* New concatenated project page */

.tab-menu {
    padding: 0.5em 1em 2em 1em;
    a {
        padding: 0.5em;
        margin: 0 1em;
        color: $anchorLink;
        &:hover, &.selected {
            border-bottom: 3px solid $newResultColor;
            color: $newResultColor;
        }
        &:active {
            opacity: 0.6;
        }
    }
}

/* Results framework display */

.results {
    position: relative;
    * {
        box-sizing: border-box;
    }
    article {
        margin: 0 1em;
        @include border-radius(3px);
        overflow: hidden;
    }
    .clickable {
        cursor: pointer;
        &:hover {
            opacity: 0.8;
        }
        &:active {
            opacity: 0.6;
        }
    }
    .bg-transition {
        @include transition(background-color 0.25s ease-in-out);
    }
    .border-transition {
        @include transition(border 0.25s ease-in-out);
    }
    .opacity-transition {
        @include transition(opacity 0.25s ease-in-out);
    }
    .results-container {
        @include display-flex;
    }
    .sidebar {
        width: 25%;
        min-width: 200px;
        overflow-y: auto;
        background-color: rgb(239, 239, 229);
        vertical-align: top;
        border: 1px solid rgb(224, 225, 226);
        .result-nav {
            padding: 1px 0.75em 1.75em 0.75em;
            &:before {
                height: 1px;
                background-color: rgb(224, 225, 226);
                width: 100%;
                display: block;
                content: '';
                margin: 0 auto;
                @include transition(background-color 0.25s ease-in-out);
            }
            &:last-child {
                padding-bottom: 1em;
            }
        }
        .result-nav-header {
            padding: 0.25em 0.75em 0 0.75em;
            h3 {
                color: rgba($akvoBlack, 0.4);
                font-size: 0.9em;
                text-transform: uppercase;
                margin-top: 5px;
            }
        }
        .result-nav {
            cursor: pointer;
            .fa-chevron-up {
                display: none;
            }
            h3 {
                font-size: 1.1em;
                color: $secondary6;
                @include noWrapTxt;
            }
            &.expanded {
                &:before {
                    background-color: transparent;
                }
                h3 {
                    color: $akvoBlack;
                }
                ~ .result-nav {
                    &:before {
                        background-color: transparent;
                    }
                }
            }
            .result-title {
                position: relative;
                .fa {
                    float: right;
                    font-size: 1.3em;
                    margin-right: 6px;
                    text-shadow: 0 1px 0 rgb(255, 255, 255);
                }
                > span {
                    max-width: 80%;
                    display: block;
                    text-overflow: ellipsis;
                    overflow: hidden;
                }
            }
            .result-indicator-count {
                color: rgb(188, 188, 166);
                margin-top: -10px;
                display: block;
            }
            .result-nav-full {
                display: none;
            }
            .indicator-text {
                display: none;
            }
            &.expanded {
                background: white;
                .fa-chevron-down {
                    display: none;
                }
                .fa-chevron-up {
                    display: block;
                }
                .indicator-text {
                    display: initial;
                }
                .indicator-count {
                    display: none;
                }
                .result-nav-full {
                    display: block;
                    cursor: pointer;
                    padding: 0.5em 0 0 5px;
                    background-color: white;
                    margin-top: 1em;
                    background-color: transparent;
                    .indicator-nav {
                        padding: 0.25em 0em 0.75em 0.5em;
                        /* Transparent border means text doesn't shift when
                        ** we add a colored border to active elements.
                        */
                        border-left: 4px solid rgba(0, 0, 0, 0);
                        &.active {
                            background-color: rgb(236, 236, 236);
                            border-left: 4px solid rgb(174, 9, 34);
                        }
                        &:last-child {
                            margin-bottom: 0;
                        }
                    }
                    a {
                        h4 {
                            font-size: 1.1em;
                            color: rgb(100, 100, 100);
                            margin-bottom: 1px;
                            @include noWrapTxt;
                        }
                        &.active {
                            h4 {
                                color: #ae0922;
                            }
                        }
                    }
                    .last-update {
                        font-size: 0.9em;
                        color: rgb(170, 170, 170);
                    }
                }
            }
        }
    }
    .indicator-container {
        vertical-align: top;
        overflow-y: scroll;
        padding: 0.25em 1em;
        background-color: rgb(255, 255, 255);
        border: 1px solid rgb(241, 241, 242);
        @include flex(1);
        .result-summary {
            display: none;
            opacity: 0;
            h4 {
                font-size: 0.9em;
                color: #aaaaaa;
                font-variant: small-caps;
                text-transform: lowercase;
            }
            h3 {
                font-size: 1.2em;
                color: #424c2b;
                margin-bottom: 4px;
            }
            .result-parent {
                font-size: 0.8em;
                color: #aaaaaa;
            }
            .indicator-link {
                cursor: pointer;
                &:hover {
                    opacity: 0.8;
                }
                &:active {
                    opacity: 0.6;
                }
            }
            .result-indicators {
                margin-top: 20px;
                ul {
                    list-style-type: none;
                    padding-left: 5px;
                    li {
                        color: $anchorLink;
                    }
                }
            }
        }
        .indicator-group {
            padding: 0;
            display: none;
            h4.indicator-title {
                color: rgb(174, 9, 34);
                font-size: 1em;
                .glyphicon {
                    float: left;
                    margin-right: 4px;
                }
            }
            .baseline {
                padding: 2em 0;
                .baseline-value, .baseline-year {
                    width: 30%;
                    display: inline-block;
                    padding: 0 0 0 5%;
                    dt {
                        color: rgb(129, 131, 134);
                    }
                    dd {
                        font-size: 1.5em;
                        font-weight: bold;
                        color: rgb(81, 80, 80);
                    }
                }
            }
            .indicator-periods-title {
                font-size: 1em;
                color: rgb(81, 80, 80);
            }
            .table {
                padding: 0.5em 0.25em;
                /*background-color: rgb(235,235,231);*/
                tbody {
                    &.indicator-period {
                        border-top: 1px solid #E7E8E8;
                    }
                    &.expanded {
                        background-color: white;
                    }
                }
                thead {
                    font-weight: normal;
                    color: rgb(192, 192, 192);
                    tr {
                        background-color: #ececec;
                    }
                }
                tr, td {
                    border: none;
                    color: rgb(172, 172, 172);
                }
                tr {
                    min-height: 125px;
                    .add-button {
                        display: none;
                    }
                    &.expanded ~ .add-button-tr td {
                        text-align: right;
                        .add-button {
                            border: none;
                            display: inline-block;
                            margin-right: 1.4em;
                        }
                    }
                }
                td {
                    vertical-align: middle;
                    &.fromTime, &.toTime, &.target-td, &.expand-td {
                        white-space: nowrap;
                    }
                    &.indicator-bar-td {
                        width: 55%;
                    }
                }
                .expand-indicator-period {
                    .fa-chevron-up {
                        display: none;
                    }
                    .fa-chevron-down {
                        display: initial;
                    }
                    &.expanded {
                        .fa-chevron-up {
                            display: initial;
                        }
                        .fa-chevron-down {
                            display: none;
                        }
                    }
                }
            }
            .indicator {
                display: none;
            }
        }
    }
    /* Styling for the indicator period progress bar */
    .indicator-bar-td,
    .target-td {
        height: 80px;
        padding: 0;
    }
    .indicator-bar-display-container {
        position: relative;
        height: 100%;
        margin-left: 15px;
        margin-right: 15px;
        .indicator-bar, .indicator-bar-progress-amount {
            position: absolute;
            top: 38px;
            bottom: 24px;
            left: 0px;
            height: 8px;
            @include border-radius(2px);
            border: 1px solid #CDDFEF;
        }
        .indicator-bar {
            background-color: #E2EBF5;
            right: 0px;
        }
        .indicator-bar-progress-amount {
            background-color: rgba(0, 0, 0, 0.2);
        }
        .indicator-bar-progress-container {
            /* The progress box has non-zero width, so add some
            ** padding to ensure it doesn't overflow the parent
            ** container.
            */
            position: relative;
            height: 100%;
            .indicator-bar-progress {
                position: absolute;
                width: 3px;
                height: 23px;
                top: 30px;
                background-color: #A3C7E3;
                text-align: center;
            }
        }
    }
    .target-td {
        vertical-align: middle;
    }
    .indicator-bar-progress-complete-container {
        .indicator-bar-progress-complete {
            padding-left: 15px;
            font-size: 1.1em;
            font-weight: normal;
            color: rgb(81, 80, 80);
            vertical-align: bottom;
        }
        .indicator-bar-progress-text {
            padding-left: 15px;
            font-size: 1.1em;
            font-weight: bold;
            color: #A3C7E3;
            vertical-align: bottom;
        }
<<<<<<< HEAD
    }
    .indicator-container .indicator-group .table tbody {
        background-color: white;
        border-bottom: none !important;
        .indicator-bar-td * {
            /*display: none;*/
=======
        &:last-child {
          margin-bottom: 0;
        }

        .edit-button {
          position: absolute;
          height: 20px;
          width: 20px;
          top: 15px;
          right: 10px;
          color: $akvoBlack;
          font-size: 1.5em;
          &.activated {
            display: none;
          }
        }

        .delete-button {
          position: absolute;
          height: 20px;
          width: 20px;
          top: 13px;
          right: 35px;
          font-size: 1.5em;
          color: $akvoBlack;
          &.activated {
            display: none;
          }
        }

        .delete-confirm {
            display: none;
            position: absolute;
            right: 0px;
            top: 40px;
            height: 90px;
            background-color: white;
            color: $akvoBlack;
            padding: 1em;
            z-index: 101;

            > div {
                height: 40px;
                position: relative;
            }

            .delete-confirm-no {
                position: absolute;
                left: 10px;
                top: 10px;
            }

            .delete-confirm-yes {
                background-color: #ae0922;
                border-color: #ae0922;
                margin-left: auto;
                position: absolute;
                right: 10px;
                top: 10px;

                &:hover {
                    background-color: #ff5500;
                    border-color: #ff5500;
                }
            }
        }

        .update-date {
          display: inline-block;
          text-align: left;
          width: 50%;
        }
        .update-name {
          display: inline-block;
          text-align: left;
          width: 30%;
          margin-right: 10%;
          color: $akvoBlack;

          &.delete-pending {
            margin-bottom: 90px;
          }
        }
        .update-timeline {
          display: inline-block;
          width: 75%;
          height: 80px;
          padding-top: 1em;
          z-index: 99;
          position: relative;
        }
        .update-target {
          position: absolute;
          margin-top: 45px;
          display: inline-block;
          width: 24%;
          height: 80px;
          text-align: center;
          span {
            font-size: 1.1em;
            color: rgb(81, 80, 80);
            vertical-align: text-top;
            &.update-target-actual {
              padding-left: 15px;
              font-size: 1.1em;
              font-weight: bold;
              color: #A3C7E3;
              vertical-align: bottom;
            }
          }
        }
        .update-description {
          padding: 0.5em;
          margin: 20px auto 30px;
          &.editable {
            background: whitesmoke;
            border: 1px solid #A3C7E3;
          }
          .update-photo {
            float: right;
            width: 150px;
            height: 100px;
            background-size: cover;
          }
        }
        .save-button {
          position: absolute;
          display: none;
          right: 10px;
          bottom: 10px;
          &.active {
            display: inline-block;
            padding: 3px 7px;
            color: white;
            background-color: $akvoBlack;
            @include border-radius(2px);
            text-align: center;
          }
        }
        .cancel-button {
          position: absolute;
          display: none;
          right: 60px;
          bottom: 10px;
          &.active {
            display: inline-block;
            padding: 3px 7px;
            color: $akvoBlack;
            @include border-radius(2px);
            text-align: center;
          }
>>>>>>> 75e28d8d
        }
    }
    .update-dialog-container {
        &.pending-new-update {
            .update-entry-container {
                background-color: #D1E6D1;
                &:first-child {
                    border-left: none;
                }
            }
        }
        td {
            padding: 8px 2em;
            .update-entry-container {
                padding: 2em;
                margin-bottom: 2em;
                position: relative;
                background-color: #ececec;
                &:first-child {
                    border-left: 4px solid #ae0922;
                }                    
                .update-exceed-target {
                    margin: 2em 0 0 0;
                    text-align: right;
                    input {
                        
                    }
                    label {
                        margin-right: 10px;
                        color: rgba($akvoBlack, 0.5);
                    }
                    .update-exceed-target-checkbox {
                        margin-right: 10px;
                    }
                }
                .indicator-bar-display-container {
                    position: relative;
                    height: 100%;
                    margin-left: 0;
                    margin-right: 0;
                    .indicator-bar-progress-text {
                        position: absolute;
                        bottom: -18px;
                        width: 30px;
                        margin-left: -15px;
                        text-align: center;
                        color: #B5B5B5;
                        &:last-child {
                            color: #A3C7E3;
                        }
                    }
                    .indicator-bar, .indicator-bar-progress-amount {
                        position: absolute;
                        top: 38px;
                        bottom: 24px;
                        left: 0px;
                        height: 14px;
                        @include border-radius(2px);
                        border: 1px solid #CDDFEF;
                    }
                    .indicator-bar {
                        background-color: #fff;
                        right: 0px;
                    }
                    .indicator-bar-progress-amount {
                        background-color: #fff;
                        border-right: none;
                    }
                    .indicator-bar-progress-container {
                        /* The progress box has non-zero width, so add some
                        ** padding to ensure it doesn't overflow the parent
                        ** container.
                        */
                        position: relative;
                        height: 100%;
                        .indicator-bar-progress {
                            position: absolute;
                            width: 3px;
                            height: 20px;
                            top: 35px;
                            background-color: #B5B5B5;
                            &:nth-last-child(2) {
                                background-color: #A3C7E3;
                            }
                            text-align: center;
                            &.update-dialog-timeline-marker {
                                border: none;
                            }
                        }
                    }
                }
                .target-td {
                    vertical-align: middle;
                }
                .indicator-bar-progress-complete-container {
                    .indicator-bar-progress-complete {
                        padding-left: 15px;
                        font-size: 1.5em;
                        font-weight: normal;
                        color: rgb(81, 80, 80);
                        vertical-align: bottom;
                    }
                    .indicator-bar-progress-text {
                        padding-left: 15px;
                        font-size: 1.5em;
                        font-weight: bold;
                        color: #A3C7E3;
                        vertical-align: bottom;
                        z-index: 19999;
                    }
                }
                &:last-child {
                    margin-bottom: 0;
                }
                .edit-button {
                    position: absolute;
                    height: 20px;
                    width: 20px;
                    top: 15px;
                    right: 10px;
                    color: $akvoBlack;
                    font-size: 1.5em;
                    &.activated {
                        display: none;
                    }
                }
                .delete-button {
                    position: absolute;
                    height: 20px;
                    width: 20px;
                    top: 13px;
                    right: 35px;
                    font-size: 1.5em;
                    color: $akvoBlack;
                    &.activated {
                        display: none;
                    }
                }
                .update-date {
                    display: inline-block;
                    text-align: left;
                    width: 50%;
                }
                .update-name {
                    display: inline-block;
                    text-align: left;
                    width: 30%;
                    margin-right: 10%;
                    color: $akvoBlack;
                }
                .update-timeline {
                    display: inline-block;
                    width: 84%;
                    height: 80px;
                    padding-top: 1em;
                    z-index: 99;
                    position: relative;
                }
                .update-target {
                    position: absolute;
                    margin-top: 49px;
                    display: inline-block;
                    width: 15%;
                    height: 80px;
                    text-align: right;
                    span {
                        font-size: 1.1em;
                        color: rgb(81, 80, 80);
                        vertical-align: text-top;
                        &.update-target-actual {
                            padding-left: 15px;
                            font-size: 1.1em;
                            font-weight: bold;
                            color: #A3C7E3;
                            vertical-align: bottom;
                        }
                    }
                }
                .update-description {
                    padding: 0.5em;
                    margin: 20px auto 30px;
                    &.editable {
                        background: whitesmoke;
                        border: 1px solid #A3C7E3;
                    }
                    .update-photo {
                        float: right;
                        width: 150px;
                        height: 100px;
                        background-size: cover;
                    }
                }
                .save-button {
                    position: absolute;
                    display: none;
                    right: 10px;
                    bottom: 10px;
                    &.active {
                        display: inline-block;
                        padding: 3px 7px;
                        color: white;
                        background-color: $akvoBlack;
                        @include border-radius(2px);
                        text-align: center;
                    }
                }
                .cancel-button {
                    position: absolute;
                    display: none;
                    right: 60px;
                    bottom: 10px;
                    &.active {
                        display: inline-block;
                        padding: 3px 7px;
                        color: $akvoBlack;
                        @include border-radius(2px);
                        text-align: center;
                    }
                }
                .edit-slider {
                    z-index: 9999;
                    .noUi-base, &.noUi-horizontal {
                        height: 5px;
                        border: 0;
                        background-color: rgba(white, 0);
                        margin-top: -28px;
                        z-index: 99999;
                        @include border-radius(4px);
                        box-shadow: none;
                        .noUi-origin {
                            background-color: rgba(white, 0);
                            @include border-radius(4px);
                        }
                        .noUi-handle {
                            width: 28px;
                            height: 28px;
                            z-index: 9999;
                            background-color: rgb(0, 122, 184);
                            cursor: pointer;
                            left: -14px;
                            box-shadow: none;
                            top: -7px;
                            color: white;
                            &:after {
                                display: block;
                                content: '|||';
                                color: white;
                                width: 26px;
                                height: 26px;
                                line-height: 23px;
                                text-align: center;
                                letter-spacing: -2px;
                                color: white;
                                background-color: transparent;
                                top: 0;
                                left: -1px;
                            }
                            &:before {
                                display: none;
                            }
                            &:hover {
                                background-color: lighten(rgb(0, 122, 184), 10%);
                            }
                            &:active {
                                background-color: $flowOrange;
                            }
                        }
                    }
                    &.active {
                        display: initial;
                    }
                }
            }
        }
    }
}

/* Modal dialog stuff for the Project Editor */

div.inactive {
    .addOrg {
        display: none;
    }
}

div.active {
    .addOrg {
        display: block;
        padding: 0.5em;
        background-color: white;
        border: 1px solid rgb(200, 200, 200);
        border-radius: 0 0 4px 4px;
        margin-top: -3px;
        cursor: pointer;
        color: rgba($progressSuccess, 1);
        &:hover {
            font-weight: bold;
        }
        &:active {
            opacity: 0.8;
        }
    }
}

.modalBackground {
    position: fixed;
    top: 0;
    right: 0;
    bottom: 0;
    left: 0;
    z-index: 1031;
    background-color: rgba(0, 0, 0, 0.7);
}

.modalContainer {
    position: fixed;
    top: 20%;
    right: 100px;
    bottom: 20%;
    left: 100px;
    z-index: 1032;
    @media only screen and (max-width: $width-small) {
        right: 25px;
        left: 25px;
    }
    @media only screen and (max-width: $xtra-small) {
        right: 5px;
        left: 5px;
    }
    @media only screen and (max-height: 900px) {
        top: 10%;
        bottom: 10%;
    }
    @media only screen and (max-height: 700px) {
        top: 5%;
        bottom: 5%;
    }
    .orgModal {
        width: 100%;
        max-width: 800px;
        max-height: 100%;
        margin: auto;
        background-color: white;
        overflow-y: scroll;
        position: relative;
        @include border-radius(5px);
        .modalContents {
            min-width: 100px;
            position: relative;
            padding: 1em 2em 5em 2em;
            .inputContainer {
                margin-top: 2.75em;
                margin-bottom: 1em;
                input, select, textarea {
                    & + label {
                        position: absolute;
                        top: -25px;
                        transition: top 0.7s ease, opacity 0.7s ease;
                        opacity: 0;
                        font-size: 13px;
                        font-weight: 600;
                    }
                    &:valid + label {
                        opacity: 1;
                    }
                    &:focus + label {
                        color: $rsrBlue;
                    }
                }
            }
        }
        .controls {
            position: absolute;
            bottom: 0;
            left: 0;
            right: 0;
            height: 3.5em;
            text-align: right;
            button {
                margin: 0 0.5em;
                &.modal-cancel {
                    margin-right: 1em;
                }
                &.modal-save {
                    margin-right: 1.5em;
                }
            }
        }
    }
}<|MERGE_RESOLUTION|>--- conflicted
+++ resolved
@@ -2910,14 +2910,11 @@
             color: #A3C7E3;
             vertical-align: bottom;
         }
-<<<<<<< HEAD
     }
     .indicator-container .indicator-group .table tbody {
         background-color: white;
         border-bottom: none !important;
-        .indicator-bar-td * {
-            /*display: none;*/
-=======
+
         &:last-child {
           margin-bottom: 0;
         }
@@ -3069,7 +3066,6 @@
             @include border-radius(2px);
             text-align: center;
           }
->>>>>>> 75e28d8d
         }
     }
     .update-dialog-container {
