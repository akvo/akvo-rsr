--- conflicted
+++ resolved
@@ -3678,11 +3678,8 @@
 
 label.imageUpload,
 label.fileUpload {
-<<<<<<< HEAD
-=======
     padding-left: 5px;
 
->>>>>>> 97a00992
     input[type="file"] {
         position: fixed;
         top: -1000px;
@@ -3714,8 +3711,6 @@
 
         &:active {
             opacity: 0.8;
-<<<<<<< HEAD
-=======
         }
     }
 }
@@ -3805,7 +3800,6 @@
                     }
                 }
             }
->>>>>>> 97a00992
         }
 
         .controls {
@@ -3831,145 +3825,6 @@
     }
 }
 
-<<<<<<< HEAD
-.modal-backdrop.in {
-    z-index: 1030;
-}
-
-.modalBackground {
-    position: fixed;
-    top: 0;
-    right: 0;
-    bottom: 0;
-    left: 0;
-    z-index: 1031;
-    background-color: rgba(0, 0, 0, 0.7);
-}
-
-.modalContainer {
-    position: fixed;
-    top: 20%;
-    right: 100px;
-    bottom: 20%;
-    left: 100px;
-    z-index: 1032;
-
-    @include responsive(small-max-screens) {
-        right: 25px;
-        left: 25px;
-    }
-
-
-    @include responsive(xtra-small-max-screens) {
-        right: 5px;
-        left: 5px;
-    }
-
-
-    @media only screen and (max-height: 900px) {
-        top: 10%;
-        bottom: 10%;
-    }
-
-    @media only screen and (max-height: 700px) {
-        top: 5%;
-        bottom: 5%;
-    }
-
-    .orgModal {
-        width: 100%;
-        max-width: 800px;
-        max-height: 100%;
-        margin: auto;
-        background-color: white;
-        overflow-y: scroll;
-        position: relative;
-
-        @include border-radius(5px);
-
-        .modalContents {
-            min-width: 100px;
-            position: relative;
-            padding: 1em 2em 5em 2em;
-
-            .inputContainer {
-                margin-top: 2.75em;
-                margin-bottom: 1em;
-
-                input,
-                select,
-                textarea {
-                    & + label {
-                        position: absolute;
-                        top: -35px;
-                        transition: top 0.7s ease, opacity 0.7s ease;
-                        opacity: 0;
-                        font-size: 13px;
-                        font-weight: 600;
-                    }
-
-                    &:valid + label {
-                        opacity: 1;
-                    }
-
-                    &:focus + label {
-                        color: $rsrBlue;
-                    }
-                }
-            }
-        }
-
-        .controls {
-            position: absolute;
-            bottom: 0;
-            left: 0;
-            right: 0;
-            height: 3.5em;
-            text-align: right;
-
-            button {
-                margin: 0 0.5em;
-
-                &.modal-cancel {
-                    margin-right: 1em;
-                }
-
-                &.modal-save {
-                    margin-right: 1.5em;
-                }
-            }
-        }
-    }
-}
-
-/* My reports section */
-
-div#my-reports {
-    label {
-        font-size: 13px;
-        font-weight: 600;
-    }
-
-    .dropdown {
-        .dropdown-toggle {
-            text-align: left;
-            width: 100%;
-            margin-bottom: 10px;
-
-            .not-selected {
-                color: grey;
-            }
-
-            .caret-indicator {
-                float: right;
-            }
-        }
-
-        .dropdown-menu {
-            text-align: left;
-            width: 100%;
-            top: 35px;
-=======
 /* My reports section */
 
 div#my-reports {
@@ -4171,181 +4026,6 @@
         &:hover {
             background: $rsrBlue;
             color: white;
->>>>>>> 97a00992
-        }
-    }
-
-<<<<<<< HEAD
-    .input-group {
-        min-height: 100px;
-        margin-bottom: 10px;
-        cursor: pointer;
-
-        .form-control {
-            display: flex;
-            justify-content: center;
-            align-items: center;
-            min-height: 100px;
-
-            .fa {
-                font-size: 75px;
-            }
-
-            &:hover {
-                background: rgba($akvoBlack, 0.05);
-            }
-        }
-    }
-
-    .report-title {
-        font-weight: bold;
-    }
-
-    .report-description {
-        white-space: pre-wrap;
-        white-space: -moz-pre-wrap;
-        //white-space: -pre-wrap;
-        white-space: -o-pre-wrap;
-        word-wrap: break-word;
-    }
-
-    .my-reports-download-error {
-        margin: 1em 0;
-    }
-
-    /* Override pointer events for disabled items that show help text */
-    .pointerEvents {
-        pointer-events: initial;
-    }
-}
-
-.results-list {
-    div {
-        &:last-child {
-            .result-nav {
-                border-bottom: none;
-            }
-        }
-    }
-}
-
-.period-td {
-    position: relative;
-
-    .badge {
-        background-color: $akvoBlack;
-
-        @include transition(all 0.1s linear);
-
-        margin-top: -5px;
-        padding: 5px 9px;
-
-        @include border-radius(15px);
-
-        font-family: $scriptFont;
-
-        &:hover {
-            background-color: $akvoPurple;
-            cursor: pointer;
-        }
-    }
-
-    .result-tooltip {
-        position: absolute;
-        top: 55px;
-        left: 0;
-        background: rgba(white, 1);
-        border: 1px solid rgba($primary4, 0.8);
-        color: $akvoBlack;
-
-        @include border-radius(4px);
-
-        .tooltip-inner {
-            background: rgba(white, 1);
-            color: $akvoBlack;
-
-            @include box-shadow(1px 1px 2px rgba($akvoBlack, 0.5));
-        }
-
-        .tooltip-arrow {
-            position: absolute;
-            background: rgba(white, 1);
-            border: 1px solid rgba($primary4, 0.8);
-            right: 8px;
-            top: -2px;
-
-            &:after,
-            &:before {
-                bottom: 100%;
-                left: 50%;
-                border: solid transparent;
-                content: " ";
-                height: 0;
-                width: 0;
-                position: absolute;
-                pointer-events: none;
-            }
-
-            &:after {
-                border-color: rgba(136, 183, 213, 0);
-                border-bottom-color: rgba($primary4, 0.5);
-                border-width: 7px;
-                margin-left: -7px;
-            }
-
-            &:before {
-                border-color: rgba(194, 225, 245, 0);
-                border-bottom-color: rgba($primary4, 0.5);
-                border-width: 8px;
-                margin-left: -8px;
-            }
-        }
-    }
-}
-
-// My IATI
-button#createIATIExport {
-    margin: -5px 0 0 25px;
-    background: $akvoBlack;
-    color: white;
-    border: none;
-
-    &:hover {
-        background: $rsrBlue;
-    }
-}
-
-div#exportsOverview, div#newIATIExport {
-    tr {
-        &.success {
-            background: rgba($progressSuccess, 0.1) !important;
-            color: $progressSuccess !important;
-        }
-
-        &.warning {
-            background: rgba($flowOrange, 0.1) !important;
-            color: $flowOrange !important;
-        }
-
-        &.error {
-            background: rgba($akvoTvRed, 0.1) !important;
-            color: $akvoTvRed !important;
-        }
-    }
-
-    .IATIfilters {
-        button.btn-default {
-            margin-top: 10px;
-        }
-    }
-
-    button.btn-default {
-        border: none;
-        margin-left: 3px;
-
-        &:hover {
-            background: $rsrBlue;
-            color: white;
         }
     }
 }
@@ -4396,53 +4076,6 @@
         &:hover {
             background: $rsrBlue;
         }
-=======
-div.iatiFilters {
-    background: rgba($akvoBlack, 0);
-    padding-top: 15px;
-    padding-bottom: 15px;
-    margin-top: 25px;
-
-    .filterGroup {
-        p {
-            margin-top: 10px;
-        }
-    }
-
-    @include box-shadow(0 0 2px rgba($akvoBlack, 0.3));
-
-    @include responsive(small-max-screens) {
-        margin-top: 20px;
-        margin-bottom: 20px;
-
-        .btn {
-            margin: 10px auto;
-        }
-    }
-
-
-    h3 {
-        margin-top: 0;
-        display: block;
-    }
-
-    .newIatiExport {
-        .btn {
-            display: inline-block;
-            margin-left: auto;
-            margin-right: auto;
-            background-color: $akvoBlack;
-            color: white;
-        }
-    }
-
-    .btn {
-        border: none;
-        margin-left: 3px;
-
-        &:hover {
-            background: $rsrBlue;
-        }
     }
 }
 
@@ -4486,60 +4119,11 @@
 
     > button {
         display: none;
->>>>>>> 97a00992
-    }
-
-<<<<<<< HEAD
-.iatiCheck {
-    span.noCheck {
-        color: $akvoBlack;
-    }
-
-    span.success {
-        color: $progressSuccess;
-    }
-
-    span.warning {
-        color: $flowOrange;
-    }
-
-    span.error {
-        color: $akvoTvRed;
-    }
-}
-
-/* User management */
-.employment-error {
-    color: $akvoTvRed;
-    font-size: 85%;
-}
-
-.fa-paperclip, .fa-camera {
-    margin-right: 0.3em;
-}
-
-/* Results Framework */
-.results {
-    background: white;
-    padding: 5px;
-    box-sizing: border-box;
-
-    * {
-        box-sizing: border-box;
-    }
-
-    > button {
-        display: none;
     }
 
     .rc-collapse {
         border-radius: 3px;
 
-=======
-    .rc-collapse {
-        border-radius: 3px;
-
->>>>>>> 97a00992
         .rc-collapse-anim-active {
             -webkit-transition: height 0.2s ease-out;
             transition: height 0.2s ease-out;
@@ -4554,7 +4138,6 @@
             margin-top: 5px;
             margin-bottom: 15px;
             cursor: pointer;
-<<<<<<< HEAD
 
             &:last-child {
                 margin-bottom: 0;
@@ -4668,121 +4251,6 @@
                         }
                     }
                 }
-=======
-
-            &:last-child {
-                margin-bottom: 0;
-            }
-
-            .rc-collapse-header {
-                padding: 5px 10px;
-                position: relative;
-
-                span {
-                    &.resultTitle {
-                        display: inline-block;
-                        width: calc(100% - 20px);
-                        color: rgba($akvoBlack, 0.5);
-                    }
-                }
-
-                &[aria-expanded="true"] {
-                    span {
-                        &.resultTitle {
-                            color: $akvoBlack;
-                        }
-                    }
-                }
-
-                .indicatorType {
-                    margin: 0px 0 0 10px;
-                    font-weight: 400;
-                    color: $akvoPurple;
-
-                    &::before {
-                        margin-right: 10px;
-                        color: rgba($akvoBlack, 0.5);
-                    }
-                }
-
-                .result-indicator-count {
-                    display: block;
-                    margin-top: 7px;
-                    color: rgba($akvoPurple, 0.5);
-                    font-size: 0.9em;
-
-                    .fa {
-                        display: none;
-                    }
-                }
-
-                .arrow {
-                    display: inline-block;
-                    width: 20px;
-                    height: 20px;
-                    vertical-align: middle;
-                    margin-right: 4px;
-                    color: black;
-                    position: absolute;
-                    right: 0;
-                    background: url(../images/arrowUpDown.png) no-repeat top center;
-                }
-            }
-
-            .rc-collapse-content.rc-collapse-content-inactive {
-                display: none;
-            }
-
-            &.rc-collapse-item-active {
-                background: rgba(240, 240, 240, 0.5);
-                border: 1px solid rgba(242, 240, 230, 1);
-
-                .rc-collapse-header {
-                    cursor: pointer;
-
-                    span {}
-
-                    &[aria-expanded="true"] {
-                        .arrow {
-                            background: url(../images/arrowUpDown.png) no-repeat bottom center !important;
-                        }
-                    }
-                }
-
-                .rc-collapse-content {
-                    padding: 5px 0;
-
-                    &.rc-collapse-content-inactive {
-                        background-color: rgba(242, 240, 230, 0.3);
-                        border: 1px solid rgba(242, 240, 230, 0.5);
-                    }
-
-                    &.rc-collapse-content-active {
-                        vertical-align: top;
-                        background-color: rgba(242, 240, 230, 0);
-                        border: 1px solid rgba(242, 240, 230, 0);
-                        -webkit-box-flex: 1;
-                        -moz-box-flex: 1;
-                        -webkit-flex: 1;
-                        -ms-flex: 1;
-                        flex: 1;
-                        position: relative;
-                        border: none;
-
-                        .rc-collapse-content-box {
-                            /*Indicators block*/
-                            .emptyData {
-                                padding: 10px;
-                                color: rgba($akvoBlack, 0.5);
-
-                                p {
-                                    text-align: center;
-                                }
-                            }
-                        }
-                    }
-                }
->>>>>>> 97a00992
             }
         }
     }
@@ -4881,11 +4349,6 @@
                         background: none;
 
                         .rc-collapse-content-box {
-<<<<<<< HEAD
-                            font-size: 90%;
-
-=======
->>>>>>> 97a00992
                             .baseline {
                                 margin-top: -17px;
                                 border-bottom: 1px solid rgba($akvoBlack, 0.1);
@@ -5110,10 +4573,6 @@
                             .updates {
                                 .arrow {
                                     margin-right: 8px !important;
-<<<<<<< HEAD
-                                    margin-top: -7px !important;
-=======
->>>>>>> 97a00992
                                 }
 
                                 .comments {
@@ -5132,16 +4591,6 @@
 
                                         .rc-collapse-header {
                                             background: rgba(white, 0.3);
-<<<<<<< HEAD
-                                            opacity: 0.5;
-
-                                            span {
-                                                padding-left: 5px;
-                                            }
-
-                                            &[aria-expanded="true"] {
-                                                opacity: 1;
-=======
 
                                             span {
                                                 padding-left: 5px;
@@ -5157,19 +4606,15 @@
                                                         pointer-events: none !important;
                                                     }
                                                 }
->>>>>>> 97a00992
                                             }
 
                                             .arrow {}
                                         }
 
                                         &.rc-collapse-item-active {
-<<<<<<< HEAD
-=======
                                             border: 1px solid rgba($rsrGreen, 0.5) !important;
                                             box-shadow: 0 0 10px rgba($rsrGreen, 0.5);
 
->>>>>>> 97a00992
                                             .rc-collapse-header {
                                                 background: rgba(white, 0.3);
 
@@ -5188,11 +4633,7 @@
                                                     -ms-flex: 1;
                                                     flex: 1;
                                                     position: relative;
-<<<<<<< HEAD
-                                                    background: rgba($primary5, 0.1);
-=======
                                                     background: rgba($secondary1, 0.1);
->>>>>>> 97a00992
 
                                                     .rc-collapse-content-box {}
                                                 }
@@ -5223,24 +4664,17 @@
         position: relative;
 
         &.edit-in-progress {
-<<<<<<< HEAD
-            /*             background: rgba($rsrGreen, 0.05);
-                        border: 1px solid rgba($rsrGreen, 0.3);
-                        box-shadow: 0 0 10px rgba($rsrGreen, 0.5); */
-=======
             background: rgba($rsrGreen, 0.05);
             border: 1px solid rgba($rsrGreen, 0.3);
             box-shadow: 0 0 10px rgba($rsrGreen, 0.5);
             padding-right: 5px;
             padding-left: 5px;
->>>>>>> 97a00992
 
             .update-entry-container-header {
                 background: rgba(white, 0.5);
                 margin-bottom: 10px;
                 display: none;
             }
-<<<<<<< HEAD
         }
 
         .update-entry-container-header {
@@ -5301,106 +4735,6 @@
             }
         }
 
-        .comments {
-            padding: 10px 5px 5px 5px;
-            margin-top: 20px;
-            background: rgba($primary5, 0.1);
-
-            @include border-radius(3px);
-
-            .input-group {
-                /* button {
-                           background: $akvoBlack;
-                           color:white;
-                           &:hover {
-                               background: $akvoPurple;
-                           }
-                       }*/
-            }
-
-            .comment {
-                margin-top: 0px;
-                margin-bottom: 20px;
-
-                .comment-header {
-                    font-weight: bold;
-
-                    span {
-                        color: $akvoPurple;
-
-                        &:last-child {
-                            margin-left: 15px;
-                            color: rgba($akvoBlack, 0.5);
-                        }
-                    }
-                }
-
-                .comment-text {
-                    font-size: 90%;
-                    padding-left: 20px;
-                    padding-right: 20px;
-                }
-=======
-        }
-
-        .update-entry-container-header {
-            background: rgba($akvoBlack, 0);
-            border-bottom: 1px solid rgba($akvoBlack, 0.1);
-            padding: 0.75em 0;
-
-            .update-user {
-                color: $akvoPurple;
-                font-weight: bold;
-            }
-
-            .update-created-at {
-                margin-left: 15px;
-                color: rgba($akvoBlack, 0.7);
-            }
-
-            .update-status {
-                color: $primary5;
-
-                &.pending {
-                    color: $progressNot;
-                }
-
-                &.revision {
-                    color: $progressWarning;
-                }
-
-                &.approved {
-                    color: $progressSuccess;
-                }
-            }
-        }
-
-        .image-container {
-            position: relative;
-            margin-top: 5px;
-
-            @include transition(all 0.2s ease-in-out);
-
-            .image-overlay {
-                display: none;
-                position: absolute;
-                padding-top: 35%;
-                top: 0;
-                left: 0;
-                width: 100%;
-                height: calc(100%);
-                color: $progressWarning;
-                vertical-align: middle;
-                text-transform: uppercase;
-                font-weight: bold;
-            }
-
-            &:hover .image-overlay {
-                display: block;
-                background: rgba(255, 255, 255, 0.9);
-            }
-        }
-
         .menuAction {
             position: relative;
             margin-top: 30px;
@@ -5471,66 +4805,11 @@
             .update-relative-value {
                 margin-left: 5px;
                 font-weight: bold;
->>>>>>> 97a00992
-            }
-        }
-
-<<<<<<< HEAD
-        .menuAction {
-            position: relative;
-
-            .removeUpdate {
-                position: absolute;
-                top: 30px;
-                left: 0;
-
-                .btn {
-                    background: $akvoTvRed;
-                    color: white;
-                    border-color: $akvoTvRed;
-
-                    &:hover {
-                        background: rgba($akvoTvRed, 0.5);
-                    }
-                }
-            }
-
-            .bottomRow {
-                margin-top: 20px;
-                padding: 0.75em;
-                position: relative;
-                list-style-type: none;
-
-                .btn {
-                    padding: 2px 7px;
-
-                    &.btn-default {
-                        background: $akvoBlack;
-                        color: white;
-
-                        .editUpdate & {
-                            background: initial;
-                            color: initial;
-                        }
-
-                        &:hover {
-                            background: $akvoPurple;
-                        }
-                    }
-                }
-
-                .cancelUpdate {
-                    margin-right: 25px;
-                }
-
-                .saveUpdate {}
-
-                .returnUpdate {}
-
-                .submitUpdate {}
-
-                .approveUpdate {}
-=======
+            }
+        }
+    }
+}
+
 .comments {
     padding: 10px 5px;
     margin-top: 30px;
@@ -5570,31 +4849,13 @@
                         color: rgba($akvoBlack, 0.5);
                     }
                 }
->>>>>>> 97a00992
             }
 
             .comment-text {}
         }
-
-<<<<<<< HEAD
-        .upActualValue {
-            display: none;
-            margin: 15px 0 0 0px;
-
-            .update-actual-value-text {
-                color: rgba($primary5, 1);
-            }
-
-            .update-actual-value-data {
-                font-weight: bold;
-            }
-
-            .update-relative-value {
-                margin-left: 5px;
-                font-weight: bold;
-            }
-        }
-=======
+    }
+}
+
 .periodMenuBar {
     box-sizing: border-box;
 
@@ -5608,29 +4869,8 @@
 
     .btn {
         margin-right: 10px;
->>>>>>> 97a00992
-    }
-
-<<<<<<< HEAD
-.periodMenuBar {
-    .results-bar-titles {
-        padding-left: 5px;
-    }
-
-    .periodBtns {
-        padding-left: 5px;
-
-        .periodBulkAct {
-            padding-top: 10px;
-            padding-bottom: 10px;
-            background: red;
-        }
-
-        .periodFilter {
-            padding-top: 10px;
-            padding-bottom: 10px;
-            background: blue;
-=======
+    }
+
     .periodBtns {
         padding-left: 5px;
 
@@ -5650,7 +4890,6 @@
 
             padding-top: 10px;
             padding-bottom: 10px;
->>>>>>> 97a00992
         }
     }
 }
