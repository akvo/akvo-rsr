--- conflicted
+++ resolved
@@ -3198,7 +3198,6 @@
             }
         }
     }
-<<<<<<< HEAD
     label.imageUpload, label.fileUpload {
         input[type="file"] {
             position: fixed;
@@ -3218,8 +3217,6 @@
             border-left: none;
         }
     }
-=======
->>>>>>> ae1f2659
     .update-dialog-container {
         &.pending-new-update {
             .update-entry-container {
