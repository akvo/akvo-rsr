--- conflicted
+++ resolved
@@ -36,13 +36,9 @@
     LanguageStoreNotAvailable, get_formatted_messages
 )
 
-<<<<<<< HEAD
 from akvo.rsr.iso3166 import COUNTRY_CONTINENTS, ISO_3166_COUNTRIES, CONTINENTS
 #from akvo.rsr.models import Country
 
-
-=======
->>>>>>> f778ccec
 RSR_LIMITED_CHANGE          = u'rsr_limited_change'
 GROUP_RSR_PARTNER_ADMINS    = u'RSR partner admins'#can edit organisation info
 GROUP_RSR_PARTNER_EDITORS   = u'RSR partner editors' #can edit an org's projects
@@ -426,7 +422,6 @@
     return dt.replace(tzinfo=gmt).astimezone(gmt)
 
 
-<<<<<<< HEAD
 def custom_get_or_create_country(iso_code, country=None):
     """ add the missing fields to a skeleton country object from the admin
         or create a new one with the given iso_code if it doesn't already exist
@@ -447,7 +442,8 @@
     country.continent_code = continent_code
     country.save()
     return country
-=======
+
+
 def right_now_in_akvo():
     """ Calculate the numbers used in the Right now in akvo box on the home page
     This is also used by the api in RightNowInAkvoResource
@@ -464,4 +460,3 @@
         'people_served': people_served,
         'projects_budget_millions': round(projects.budget_sum() / 100000) / 10.0,
     }
->>>>>>> f778ccec
