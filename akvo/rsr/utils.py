# utility functions for RSR
from django.core.mail import send_mail
from django.template import loader, Context

<<<<<<< HEAD
from paypal.standard.models import PayPalIPN

RSR_LIMITED_CHANGE          = u'rsr_limited_change'
GROUP_RSR_PARTNER_ADMINS    = u'RSR partner admins'#can edit organisation info
GROUP_RSR_PARTNER_EDITORS   = u'RSR partner editors' #can edit an org's projects
GROUP_RSR_EDITORS           = u'RSR editors'
GROUP_RSR_USERS             = u'RSR users'
=======
RSR_LIMITED_CHANGE          = u'rsr_limited_change'
GROUP_RSR_PARTNER_ADMINS    = 'RSR partner admins'#can edit organisation info
GROUP_RSR_PARTNER_EDITORS   = 'RSR partner editors' #can edit an org's projects
GROUP_RSR_EDITORS           = 'RSR editors'
GROUP_RSR_USERS             = 'RSR users'
>>>>>>> 3411a2e6


def groups_from_user(user):
    """
    Return a list with the groups the current user belongs to.
    """
    return [group.name for group in user.groups.all()]
        
#Modeled on Options method get_change_permission in django/db/models/options.py
def get_rsr_limited_change_permission(obj):
    return '%s_%s' % (RSR_LIMITED_CHANGE, obj.object_name.lower())<|MERGE_RESOLUTION|>--- conflicted
+++ resolved
@@ -1,8 +1,8 @@
 # utility functions for RSR
+
 from django.core.mail import send_mail
 from django.template import loader, Context
 
-<<<<<<< HEAD
 from paypal.standard.models import PayPalIPN
 
 RSR_LIMITED_CHANGE          = u'rsr_limited_change'
@@ -10,14 +10,6 @@
 GROUP_RSR_PARTNER_EDITORS   = u'RSR partner editors' #can edit an org's projects
 GROUP_RSR_EDITORS           = u'RSR editors'
 GROUP_RSR_USERS             = u'RSR users'
-=======
-RSR_LIMITED_CHANGE          = u'rsr_limited_change'
-GROUP_RSR_PARTNER_ADMINS    = 'RSR partner admins'#can edit organisation info
-GROUP_RSR_PARTNER_EDITORS   = 'RSR partner editors' #can edit an org's projects
-GROUP_RSR_EDITORS           = 'RSR editors'
-GROUP_RSR_USERS             = 'RSR users'
->>>>>>> 3411a2e6
-
 
 def groups_from_user(user):
     """
