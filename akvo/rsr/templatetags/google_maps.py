--- conflicted
+++ resolved
@@ -37,13 +37,13 @@
     data_url = reverse('global_project_map_json')
     marker_icon = PROJECT_MARKER_ICON
     template_context = dict(
-        MEDIA_URL=settings.MEDIA_URL,
         data_url=data_url,
         map_type=map_type,
         marker_icon=marker_icon,
         width=width,
         height=height,
-        zoom=zoom)
+        zoom=zoom,
+        MEDIA_URL=settings.MEDIA_URL)
     return template_context
 
 
@@ -57,7 +57,8 @@
         marker_icon=marker_icon,
         width=width,
         height=height,
-        zoom=zoom)
+        zoom=zoom,
+        MEDIA_URL=settings.MEDIA_URL)
     return template_context
 
 
@@ -71,22 +72,9 @@
         marker_icon=marker_icon,
         width=width,
         height=height,
-        zoom=zoom)
+        zoom=zoom,
+        MEDIA_URL=settings.MEDIA_URL)
     return template_context
-
-<<<<<<< HEAD
-@register.inclusion_tag('inclusion_tags/google_global_project_map.html')
-def google_queryset_projects_map(queryset, map_type, width, height, zoom):
-    data_url = reverse('global_queryset_projects_map_json', args=[queryset])
-    marker_icon = PROJECT_MARKER_ICON
-    template_context = dict(
-        data_url=data_url,
-        map_type=map_type,
-        marker_icon=marker_icon,
-        width=width,
-        height=height,
-        zoom=zoom)
-=======
 
 @register.inclusion_tag('inclusion_tags/google_global_project_map.html',
                         takes_context=True)
@@ -94,13 +82,12 @@
     data_url = reverse('api_projects_cordinates')
     marker_icon = PROJECT_MARKER_ICON
     template_context = dict(
-                            data_url=data_url,
-                            map_type=map_type,
-                            marker_icon=marker_icon,
-                            projects=queryset,
-                            width=width,
-                            height=height,
-                            zoom=zoom,
-                            MEDIA_URL=settings.MEDIA_URL)
->>>>>>> 7304355d
+        data_url=data_url,
+        map_type=map_type,
+        marker_icon=marker_icon,
+        projects=queryset,
+        width=width,
+        height=height,
+        zoom=zoom,
+        MEDIA_URL=settings.MEDIA_URL)
     return template_context