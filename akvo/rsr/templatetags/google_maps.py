# -*- coding: utf-8 -*-

# Akvo RSR is covered by the GNU Affero General Public License.
# See more details in the license.txt file located at the root folder of the Akvo RSR module. 
# For additional details on the GNU license please see < http://www.gnu.org/licenses/agpl.html >.

from django import template
from django.conf import settings

from akvo.rsr.models import Project, Organisation


register = template.Library()

<<<<<<< HEAD

_PROJECT_MARKER_ICON = getattr(settings,
                               'GOOGLE_MAPS_PROJECT_MARKER_ICON', '')
_ORGANISATION_MARKER_ICON = getattr(settings,
                                    'GOOGLE_MAPS_ORGANISATION_MARKER_ICON', '')
=======
try:
    _PROJECT_MARKER_ICON = settings.GOOGLE_MAPS_PROJECT_MARKER_ICON
except AttributeError, e:
    _PROJECT_MARKER_ICON = ''
    
try:
    _ORGANISATION_MARKER_ICON = settings.GOOGLE_MAPS_ORGANISATION_MARKER_ICON
except AttributeError, e:
    _ORGANISATION_MARKER_ICON = ''
>>>>>>> 52114e20


@register.inclusion_tag('inclusion_tags/google_map.html')
def google_map(object, width, height, zoom, marker_icon=None):
    is_project = isinstance(object, Project)
    is_organisation = isinstance(object, Organisation)
    if is_project:
        marker_icon = _PROJECT_MARKER_ICON
    elif is_organisation:
        marker_icon = _ORGANISATION_MARKER_ICON
    template_context = dict(object=object, width=width, height=height,
        zoom=zoom, marker_icon=marker_icon)
    return template_context


@register.inclusion_tag('inclusion_tags/google_global_project_map.html')
def google_global_project_map(map_type, width, height, zoom):
    projects = Project.objects.published().has_primary_location()
    marker_icon = _PROJECT_MARKER_ICON
    template_context = dict(map_type=map_type,
        marker_icon=marker_icon,
        projects=projects,
        width=width,
        height=height,
        zoom=zoom)
    return template_context


@register.inclusion_tag('inclusion_tags/google_global_organisation_map.html')
def google_global_organisation_map(map_type, width, height, zoom):
    organisations = Organisation.objects.has_primary_location()
    marker_icon = _ORGANISATION_MARKER_ICON
    template_context = dict(map_type=map_type,
        marker_icon=marker_icon,
        organisations=organisations,
        width=width,
        height=height,
        zoom=zoom)
    return template_context


@register.inclusion_tag('inclusion_tags/google_global_project_map.html')
def google_organisation_projects_map(org, map_type, width, height, zoom):
    projects = org.active_projects()
    marker_icon = _PROJECT_MARKER_ICON
    template_context = dict(map_type=map_type,
                            marker_icon=marker_icon,
                            projects=projects,
                            width=width,
                            height=height,
                            zoom=zoom)
    return template_context<|MERGE_RESOLUTION|>--- conflicted
+++ resolved
@@ -12,13 +12,6 @@
 
 register = template.Library()
 
-<<<<<<< HEAD
-
-_PROJECT_MARKER_ICON = getattr(settings,
-                               'GOOGLE_MAPS_PROJECT_MARKER_ICON', '')
-_ORGANISATION_MARKER_ICON = getattr(settings,
-                                    'GOOGLE_MAPS_ORGANISATION_MARKER_ICON', '')
-=======
 try:
     _PROJECT_MARKER_ICON = settings.GOOGLE_MAPS_PROJECT_MARKER_ICON
 except AttributeError, e:
@@ -28,7 +21,6 @@
     _ORGANISATION_MARKER_ICON = settings.GOOGLE_MAPS_ORGANISATION_MARKER_ICON
 except AttributeError, e:
     _ORGANISATION_MARKER_ICON = ''
->>>>>>> 52114e20
 
 
 @register.inclusion_tag('inclusion_tags/google_map.html')
