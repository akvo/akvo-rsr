# Akvo RSR is covered by the GNU Affero General Public License.
# See more details in the license.txt file located at the root folder of the Akvo RSR module. 
# For additional details on the GNU license please see < http://www.gnu.org/licenses/agpl.html >.
import os

from django import template
from django.conf import settings
from django.utils.translation import ugettext_lazy as _

register = template.Library()

@register.inclusion_tag('inclusion_tags/funding_bar.html')
def funding_bar(project):
    '''
    crete the bar graphic showing the total amount of money the project needs
    and how much is currently pledged
    '''
    return {'p': project}

@register.inclusion_tag('inclusion_tags/submit_button.html')
def submit_button(caption, css_class):
    '''
    form submit and cancel buttons, with caption for the submit button
    '''
    return {'caption': caption, 'css_class': css_class}

@register.inclusion_tag('inclusion_tags/funding_box.html', takes_context=True)
def funding_box(context, project):
    '''
	show the funding box used in the widgets. Css definition in widget_global.css   
    '''
    return {'MEDIA_URL': context['MEDIA_URL'], 'project': project}

@register.inclusion_tag('inclusion_tags/funding_table.html', takes_context=True)
def funding_table(context, project):
    '''
	show the funding box used in the widgets. Css definition in widget_global.css   
    '''
    return {'MEDIA_URL': context['MEDIA_URL'], 'project': project}

@register.inclusion_tag('inclusion_tags/funding_project.html', takes_context=True)
def funding_project(context, project):
    '''
	show the funding box used in the widgets. Css definition in widget_global.css   
    '''
<<<<<<< HEAD
    return {'MEDIA_URL': context['MEDIA_URL'], 'project': project}    
=======
    return {'MEDIA_URL': context['MEDIA_URL'], 'p': project}    
>>>>>>> 9de4e722
    
@register.inclusion_tag('inclusion_tags/funding_box_march.html', takes_context=True)
def funding_box_march(context, project):
    '''
	show the funding box used in the widgets. Css definition in widget_global.css   
    '''
    return {'MEDIA_URL': context['MEDIA_URL'], 'project': project}

@register.inclusion_tag('inclusion_tags/funding_box_march_directory.html', takes_context=True)
def funding_box_march_directory(context, project):
    '''
	show the funding box used in the widgets. Css definition in widget_global.css   
    '''
    return {'MEDIA_URL': context['MEDIA_URL'], 'project': project}

@register.inclusion_tag('inclusion_tags/funding_box_narrow.html', takes_context=True)
def funding_box_narrow(context, project):
    '''
	show the funding box used in the widgets. Css definition in widget_global.css   
    '''
    return {'MEDIA_URL': context['MEDIA_URL'], 'project': project}

@register.inclusion_tag('inclusion_tags/funding_box_narrow2.html', takes_context=True)
def funding_box_narrow2(context, project):
    '''
	show the funding box used in the widgets. Css definition in widget_global.css   
    '''
    return {'MEDIA_URL': context['MEDIA_URL'], 'project': project}

@register.inclusion_tag('inclusion_tags/individual_donate_button.html', takes_context=True)
def individual_donate_button(context, project):
    '''
	show the individual doante button. CSS definition in widget_global.css   
    '''
    return {'MEDIA_URL': context['MEDIA_URL'], 'project': project}

@register.inclusion_tag('inclusion_tags/institutions_sponsor.html', takes_context=True)
def institutions_sponsor(context, project):
    '''
	show the individual doante button. CSS definition in widget_global.css   
    '''
    return {'MEDIA_URL': context['MEDIA_URL'], 'project': project}

@register.inclusion_tag('inclusion_tags/project_budget.html', takes_context=True)
def project_budget(context, project):
    '''
	show the individual doante button. CSS definition in widget_global.css   
    '''
    return {'MEDIA_URL': context['MEDIA_URL'], 'project': project}

@register.inclusion_tag('inclusion_tags/funding_box_wide.html', takes_context=True)
def funding_box_wide(context, project):
    '''
	show the funding box used in the widgets. Css definition in widget_global.css   
    '''
    return {'MEDIA_URL': context['MEDIA_URL'], 'project': project}
    
@register.inclusion_tag('inclusion_tags/project_thumb.html', takes_context=True)
def project_thumb(context, project, width, height, style='',):
    '''
    '''
    return {
        'MEDIA_URL' : context['MEDIA_URL'],
        'project'   : project,
        'width'     : width,
        'height'    : height,
        'wxh'       : '%sx%s' % (width, height,),
        'style'     : style,
    }
    
@register.inclusion_tag('inclusion_tags/org_logo.html', takes_context=True)
def org_logo(context, org, width, height, style=''):
    '''
    '''
    return {
        'MEDIA_URL' : context['MEDIA_URL'],
        'org'       : org,
        'width'     : width,
        'height'    : height,
        'wxh'       : '%sx%s' % (width, height,),
        'style'     : style,
    }
    
@register.inclusion_tag('inclusion_tags/map_thumb.html', takes_context=True)
def map_thumb(context, object, width, height, style=''):
    '''
    '''
    return {
        'MEDIA_URL' : context['MEDIA_URL'],
        'object'    : object,
        'width'     : width,
        'height'    : height,
        'wxh'       : '%sx%s' % (width, height,),
        'div_style' : style,
    }

@register.inclusion_tag('inclusion_tags/update_thumb.html', takes_context=True)
def update_thumb(context, update, width, height, style=''):
    '''
    '''
    return {
        'MEDIA_URL' : context['MEDIA_URL'],
        'update'    : update,
        'width'     : width,
        'height'    : height,
        'wxh'       : '%sx%s' % (width, height,),
        'div_style' : style,
    }
    
@register.inclusion_tag('inclusion_tags/gallery_thumb.html', takes_context=True)
def gallery_thumb(context, image, width, height, caption='', style=''):
    '''
    '''
    return {
        'MEDIA_URL' : context['MEDIA_URL'],
        'image'    : image,
        'width'     : width,
        'height'    : height,
        'wxh'       : '%sx%s' % (width, height,),
        'caption'   : caption,
        'style'     : style,
    }
    
from akvo.scripts.asset_manager import map, asset_bundles
@register.inclusion_tag('inclusion_tags/asset_bundle.html', takes_context=True)
def asset_bundle(context, bundle):
    '''
    Uses the akvo/scripts/asset_manager/map.py to retrive a resource file
    '''
    cant_get_map = False
    script_import_string = ''
    include = ''
    try:
        bundle_hash = map.BUNDLE_MAP['%s' % str(bundle)]['hash']
        bundle_type = map.BUNDLE_MAP['%s' % str(bundle)]['type']
        bundle_path = map.BUNDLE_MAP['%s' % str(bundle)]['path']
    except Exception, e:
        print 'Got problems'
        bundle_hash = '000'
        cant_get_map = True

    try:
        dev_mode = settings.ASSET_MANAGER_DEV
    except:
        dev_mode = False
    

    if dev_mode or cant_get_map:
        if asset_bundles.ASSET_BUNDLES['%s' % str(bundle)]['type'] == 'css':
            url = '%s%sbuild/%s_raw.%s' % (settings.MEDIA_URL, bundle_path, bundle, bundle_type)
            script_string = '%s<link rel="stylesheet" href="%s" type="text/css" media="screen" title="main">\n' % (script_import_string, url)
            include = script_string
        else:
            script_import_string = ''
            for file_element in asset_bundles.ASSET_BUNDLES['%s' % str(bundle)]['files']:
                url = '%s%ssrc/%s' % (settings.MEDIA_URL, asset_bundles.ASSET_BUNDLES['%s' % str(bundle)]['path'], file_element)
                script_import_string = '%s<script src="%s" type="text/javascript" charset="utf-8"></script>\n\t' % (script_import_string, url)
            include = script_import_string
    else:
        url = '%s%sbuild/%s_min_%s.%s' % (settings.MEDIA_URL, bundle_path, bundle, bundle_hash, bundle_type)
        if bundle_type == 'css':
            script_string = '%s<link rel="stylesheet" href="%s" type="text/css" media="screen" title="main">\n' % (script_import_string, url)
        else:
            script_string = '%s<script src="%s" type="text/javascript" charset="utf-8"></script>\n' % (script_import_string, url)
        include = script_string

    return {
        'include': include,
    }

@register.inclusion_tag('inclusion_tags/project_list_pagination.html', takes_context=True)
def project_list_pagination(context, page, org=None):
    '''
    '''
    return {
        'request'   : context['request'],
        'page'      : page,
        'org'       : org,
        'focusarea' : context['focusarea'],
    }

@register.inclusion_tag('inclusion_tags/organisation_list_pagination.html', takes_context=True)
def organisation_list_pagination(context, page):
    '''
    '''
    return {
        'request'   : context['request'],
        'org_type'  : context['org_type'],
        'page'      : page,
    }

@register.inclusion_tag('inclusion_tags/updates.html', takes_context=True)
def updates(context, updates, width=480, height=360, show_permalinks=False):
    '''
    show_permalinks also controls if the update text is truncated
    '''
    return {
        'MEDIA_URL'         : context['MEDIA_URL'],
        'request'           : context['request'],
        'updates'           : updates,
        'width'             : width,
        'height'            : height,
        'show_permalinks'   : show_permalinks,
    }

@register.inclusion_tag('inclusion_tags/comments.html', takes_context=True)
def comments(context, comments, project):
    '''
    '''
    return {
        'MEDIA_URL'         : context['MEDIA_URL'],
        'comments'          : comments,
        'p'                 : project,
    }

from django.conf import settings
from django.contrib.sites.models import Site
@register.inclusion_tag('inclusion_tags/focus_area.html', takes_context=True)
def focus_area(context, focusarea, projects_link=True):
    '''
    '''
    TITLE, BG_COLOR, OUTER_DIV, INNER_DIV, MORE_URL = 0, 1, 2, 3,4 
    FOCUS_AREA_DATA = {
        'clean'         : (u'Clean water', '%spvw/img/base/focus_area/clean_water_bkgrd.jpg' % settings.MEDIA_URL, 'height:180px;', '','http://%s/web/areas/cleanwater' % Site.objects.get_current()),
        'safety'        : (u'Safety', '%spvw/img/base/focus_area/sharing_water_bkgrd.jpg' % settings.MEDIA_URL, 'height:180px; width:350px', '','http://%s/web/areas/safety' % Site.objects.get_current()),
        'sharing'       : (u'Sharing water', '%spvw/img/base/focus_area/governance_bkgrd.jpg' % settings.MEDIA_URL, 'height:180px;', 'text-align:right; padding-left:200px;','http://%s/web/areas/sharingwater' % Site.objects.get_current()),
        'governance'    : (u'Governance', '%spvw/img/base/focus_area/safety_bkgrd.jpg' % settings.MEDIA_URL, 'height:180px;', '','http://%s/web/areas/governance' % Site.objects.get_current()),
    }
    return {
        'MEDIA_URL'     : context['MEDIA_URL'],
        'focusarea'     : focusarea,
        'title'         : FOCUS_AREA_DATA[focusarea][TITLE],
        'bgrd'          : FOCUS_AREA_DATA[focusarea][BG_COLOR],
        'outer_div'     : FOCUS_AREA_DATA[focusarea][OUTER_DIV],
        'inner_div'     : FOCUS_AREA_DATA[focusarea][INNER_DIV],
        'more_link'     : FOCUS_AREA_DATA[focusarea][MORE_URL],
        'projects_link' : projects_link,
    }

# http://www.nitinh.com/2010/02/django-template-tag-to-protect-the-e-mail-address/
class EncryptEmail(template.Node): 
    def __init__(self, context_var): 
        self.context_var = template.Variable(context_var) # context_var 
    def render(self, context): 
        import random 
        email_address = self.context_var.resolve(context) 
        character_set = '+-.0123456789@ABCDEFGHIJKLMNOPQRSTUVWXYZ_abcdefghijklmnopqrstuvwxyz' 
        char_list = list(character_set) 
        random.shuffle(char_list)   
        
        key = ''.join(char_list)   
        
        cipher_text = '' 
        id = 'e' + str(random.randrange(1,999999999))   
        
        for a in email_address: 
            cipher_text += key[ character_set.find(a) ]
            
        script = 'var a="'+key+'";var b=a.split("").sort().join("");var c="'+cipher_text+'";var d="";'
        script += 'for(var e=0;e<c.length;e++)d+=b.charAt(a.indexOf(c.charAt(e)));'
        script += 'document.getElementById("'+id+'").innerHTML="<a href=\\"mailto:"+d+"\\">"+d+"</a>"'
        
        script = "eval(\""+ script.replace("\\","\\\\").replace('"','\\"') + "\")" 
        script = '<script type="text/javascript">/*<![CDATA[*/'+script+'/*]]>*/</script>'   
        
        return '<span id="'+ id + '">[javascript protected email address]</span>'+ script     
        
def encrypt_email(parser, token): 
    '''
    {% encrypt_email user.email %} 
    '''   
    tokens = token.contents.split() 
    if len(tokens)!=2: 
        raise template.TemplateSyntaxError("%r tag accept two argument" % tokens[0]) 
    return EncryptEmail(tokens[1])   
    
register.tag('encrypt_email', encrypt_email)

from django.template.defaulttags import WidthRatioNode

class WidthRatioTruncNode(WidthRatioNode):
    def render(self, context):
        try:
            value = self.val_expr.resolve(context)
            maxvalue = self.max_expr.resolve(context)
            max_width = int(self.max_width.resolve(context))
        except VariableDoesNotExist:
            return ''
        except ValueError:
            raise TemplateSyntaxError("widthratio final argument must be an number")
        try:
            value = float(value)
            maxvalue = float(maxvalue)
            ratio = (value / maxvalue) * max_width
        except (ValueError, ZeroDivisionError):
            return ''
        return str(int(ratio))

@register.tag
def widthratio_trunc(parser, token):
    """
    For creating bar charts and such, this tag calculates the ratio of a given
    value to a maximum value, and then applies that ratio to a constant.

    For example::

        <img src='bar.gif' height='10' width='{% widthratio this_value max_value 100 %}' />

    Above, if ``this_value`` is 175 and ``max_value`` is 200, the image in
    the above example will be 88 pixels wide (because 175/200 = .875;
    .875 * 100 = 87.5 which is rounded up to 88).
    """
    bits = token.contents.split()
    if len(bits) != 4:
        raise TemplateSyntaxError("widthratio takes three arguments")
    tag, this_value_expr, max_value_expr, max_width = bits

    return WidthRatioTruncNode(
        parser.compile_filter(this_value_expr),
        parser.compile_filter(max_value_expr),
        parser.compile_filter(max_width)
    )

<|MERGE_RESOLUTION|>--- conflicted
+++ resolved
@@ -1,11 +1,10 @@
 # Akvo RSR is covered by the GNU Affero General Public License.
 # See more details in the license.txt file located at the root folder of the Akvo RSR module. 
 # For additional details on the GNU license please see < http://www.gnu.org/licenses/agpl.html >.
-import os
 
 from django import template
 from django.conf import settings
-from django.utils.translation import ugettext_lazy as _
+#from django.utils.translation import ugettext_lazy as _
 
 register = template.Library()
 
@@ -43,11 +42,7 @@
     '''
 	show the funding box used in the widgets. Css definition in widget_global.css   
     '''
-<<<<<<< HEAD
     return {'MEDIA_URL': context['MEDIA_URL'], 'project': project}    
-=======
-    return {'MEDIA_URL': context['MEDIA_URL'], 'p': project}    
->>>>>>> 9de4e722
     
 @register.inclusion_tag('inclusion_tags/funding_box_march.html', takes_context=True)
 def funding_box_march(context, project):
@@ -263,7 +258,7 @@
         'p'                 : project,
     }
 
-from django.conf import settings
+#from django.conf import settings
 from django.contrib.sites.models import Site
 @register.inclusion_tag('inclusion_tags/focus_area.html', takes_context=True)
 def focus_area(context, focusarea, projects_link=True):
@@ -334,10 +329,10 @@
             value = self.val_expr.resolve(context)
             maxvalue = self.max_expr.resolve(context)
             max_width = int(self.max_width.resolve(context))
-        except VariableDoesNotExist:
+        except template.VariableDoesNotExist:
             return ''
         except ValueError:
-            raise TemplateSyntaxError("widthratio final argument must be an number")
+            raise template.TemplateSyntaxError("widthratio final argument must be an number")
         try:
             value = float(value)
             maxvalue = float(maxvalue)
@@ -362,7 +357,7 @@
     """
     bits = token.contents.split()
     if len(bits) != 4:
-        raise TemplateSyntaxError("widthratio takes three arguments")
+        raise template.TemplateSyntaxError("widthratio takes three arguments")
     tag, this_value_expr, max_value_expr, max_width = bits
 
     return WidthRatioTruncNode(
