# -*- coding: utf-8 -*-
"""
    Akvo RSR is covered by the GNU Affero General Public License.
    See more details in the license.txt file located at the root folder of the
    Akvo RSR module. For additional details on the GNU license please
    see < http://www.gnu.org/licenses/agpl.html >.
"""
from __future__ import absolute_import

from django import template
from django.conf import settings
from django.contrib.sites.models import Site
from django.template.defaulttags import WidthRatioNode
from django.template.base import TemplateSyntaxError
from django.utils.translation import ugettext as _

register = template.Library()


<<<<<<< HEAD
@register.inclusion_tag('inclusion_tags/more_partners.html', takes_context=True)
def more_link(context, project):
    """Return all partners except primary_organisation"""
=======
@register.inclusion_tag('inclusion_tags/more_partners.html',
                        takes_context=True)
def more_link(context, project, project_page=False):
    """Generate the more links."""
>>>>>>> d9b0704c
    partners = {}
    for partner in project.all_partners().exclude(pk=project.primary_organisation.pk):
        partners[partner] = partner.has_partner_types(project)
    return {
        'project': project,
        'partners': partners,
        'project_page': project_page
    }

@register.inclusion_tag('inclusion_tags/counter_badge.html',
                        takes_context=True)
def counter_badge(context, object):
    '''show the counter_badge'''
    return {'MEDIA_URL': context['MEDIA_URL'], 'object': object}


@register.inclusion_tag('inclusion_tags/funding_box.html', takes_context=True)
def funding_box(context, project):
    '''Show the funding box used in the widgets. Css definition in
    widget_global.css'''
    return {'MEDIA_URL': context['MEDIA_URL'], 'project': project}


@register.inclusion_tag('inclusion_tags/funding_table.html',
                        takes_context=True)
def funding_table(context, project):
    '''Show the funding box used in the widgets. Css definition in
    widget_global.css'''
    return {'MEDIA_URL': context['MEDIA_URL'], 'project': project}


@register.inclusion_tag('inclusion_tags/funding_project.html',
                        takes_context=True)
def funding_project(context, project):
    '''Show the funding box used in the widgets. Css definition in
    widget_global.css'''
    return {'MEDIA_URL': context['MEDIA_URL'], 'project': project}


@register.inclusion_tag('inclusion_tags/funding_box_narrow.html',
                        takes_context=True)
def funding_box_narrow(context, project):
    '''Show the funding box used in the widgets. Css definition in
    widget_global.css'''
    return {'MEDIA_URL': context['MEDIA_URL'], 'project': project}


@register.inclusion_tag('inclusion_tags/funding_box_narrow2.html',
                        takes_context=True)
def funding_box_narrow2(context, project):
    '''Show the funding box used in the widgets. Css definition in
    widget_global.css   '''
    return {'MEDIA_URL': context['MEDIA_URL'], 'project': project}


@register.inclusion_tag(
    'partner_sites/inclusion_tags/partner_sites_funding_box.html',
    takes_context=True)
def partner_sites_funding_box(context, project):
    '''Funding box used on partner sites'''
    return {
        'MEDIA_URL': context['MEDIA_URL'],
        'project': project,
        'request': context['request'],
        'domain_url': context['domain_url'],
        'akvoapp_root_url': context['akvoapp_root_url']
        }


@register.inclusion_tag('inclusion_tags/individual_donate_button.html',
                        takes_context=True)
def individual_donate_button(context, project):
    '''Show the individual doante button. CSS in widget_global.css'''
    return {'MEDIA_URL': context['MEDIA_URL'], 'project': project}


@register.inclusion_tag('inclusion_tags/institutions_sponsor.html',
                        takes_context=True)
def institutions_sponsor(context, project):
    '''Show the individual doante button. CSS in widget_global.css'''
    return {'MEDIA_URL': context['MEDIA_URL'], 'project': project}


@register.inclusion_tag('inclusion_tags/project_budget.html',
                        takes_context=True)
def project_budget(context, project):
    '''Show the individual doante button. CSS in widget_global.css'''
    return {'MEDIA_URL': context['MEDIA_URL'], 'project': project}


@register.inclusion_tag('inclusion_tags/funding_box_wide.html',
                        takes_context=True)
def funding_box_wide(context, project):
    '''Show the funding box used in the widgets. Css in widget_global.css'''
    return {'MEDIA_URL': context['MEDIA_URL'], 'project': project}


@register.inclusion_tag('inclusion_tags/project_thumb.html',
                        takes_context=True)
def project_thumb(context, project, width, height, style='',):
    return {
        'MEDIA_URL': context['MEDIA_URL'],
        'project': project,
        'width': width,
        'height': height,
        'wxh': '%sx%s' % (width, height,),
        'style': style,
    }

@register.inclusion_tag('inclusion_tags/org_logo.html', takes_context=True)
def org_logo(context, org, width, height, style=''):
    return {
        'MEDIA_URL': context['MEDIA_URL'],
        'org': org,
        'width': width,
        'height': height,
        'wxh': '%sx%s' % (width, height,),
        'style': style,
    }


@register.inclusion_tag('inclusion_tags/update_thumb.html',
                        takes_context=True)
def update_thumb(context, update, width, height, style=''):
    return {
        'MEDIA_URL': context['MEDIA_URL'],
        'update': update,
        'width': width,
        'height': height,
        'wxh': '%sx%s' % (width, height,),
        'div_style': style,
    }


@register.inclusion_tag('inclusion_tags/gallery_thumb.html', takes_context=True)
def gallery_thumb(context, image, width, height, caption='', style=''):
    '''
    '''
    return {
        'MEDIA_URL': context['MEDIA_URL'],
        'image': image,
        'width': width,
        'height': height,
        'wxh': '%sx%s' % (width, height,),
        'caption': caption,
        'style': style,
    }


@register.inclusion_tag('inclusion_tags/focus_area.html', takes_context=True)
def focus_area(context, focusarea, projects_link=True):
    '''
    '''
    TITLE, BG_COLOR, OUTER_DIV, INNER_DIV, MORE_URL = 0, 1, 2, 3, 4
    FOCUS_AREA_DATA = {
        'clean': (u'Clean water', '%spvw/img/base/focus_area/clean_water_bkgrd.jpg' % settings.MEDIA_URL, 'height:180px;', '', 'http://%s/web/areas/cleanwater' % Site.objects.get_current()),
        'safety': (u'Safety', '%spvw/img/base/focus_area/sharing_water_bkgrd.jpg' % settings.MEDIA_URL, 'height:180px; width:350px', '', 'http://%s/web/areas/safety' % Site.objects.get_current()),
        'sharing': (u'Sharing water', '%spvw/img/base/focus_area/governance_bkgrd.jpg' % settings.MEDIA_URL, 'height:180px;', 'text-align:right; padding-left:200px;', 'http://%s/web/areas/sharingwater' % Site.objects.get_current()),
        'governance': (u'Governance', '%spvw/img/base/focus_area/safety_bkgrd.jpg' % settings.MEDIA_URL, 'height:180px;', '', 'http://%s/web/areas/governance' % Site.objects.get_current()),
    }
    return {
        'MEDIA_URL': context['MEDIA_URL'],
        'focusarea': focusarea,
        'title': FOCUS_AREA_DATA[focusarea][TITLE],
        'bgrd': FOCUS_AREA_DATA[focusarea][BG_COLOR],
        'outer_div': FOCUS_AREA_DATA[focusarea][OUTER_DIV],
        'inner_div': FOCUS_AREA_DATA[focusarea][INNER_DIV],
        'more_link': FOCUS_AREA_DATA[focusarea][MORE_URL],
        'projects_link': projects_link,
    }


# http://www.nitinh.com/2010/02/django-template-tag-to-protect-the-e-mail-address/
class EncryptEmail(template.Node):
    def __init__(self, context_var):
        self.context_var = template.Variable(context_var)  # context_var

    def render(self, context):
        import random
        email_address = self.context_var.resolve(context)
        character_set = '+-.0123456789@ABCDEFGHIJKLMNOPQRSTUVWXYZ_abcdefghijklmnopqrstuvwxyz'
        char_list = list(character_set)
        random.shuffle(char_list)

        key = ''.join(char_list)

        cipher_text = ''
        id = 'e' + str(random.randrange(1, 999999999))

        for a in email_address:
            cipher_text += key[character_set.find(a)]

        script = 'var a="'+key+'";var b=a.split("").sort().join("");var c="'+cipher_text+'";var d="";'
        script += 'for(var e=0;e<c.length;e++)d+=b.charAt(a.indexOf(c.charAt(e)));'
        script += 'document.getElementById("'+id+'").innerHTML="<a href=\\"mailto:"+d+"\\">"+d+"</a>"'

        script = "eval(\""+ script.replace("\\","\\\\").replace('"','\\"') + "\")"
        script = '<script type="text/javascript">/*<![CDATA[*/'+script+'/*]]>*/</script>'

        return '<span id="'+ id + '">[javascript protected email address]</span>'+ script


def encrypt_email(parser, token):
    '''
    {% encrypt_email user.email %}
    '''
    tokens = token.contents.split()
    if len(tokens) != 2:
        raise template.TemplateSyntaxError("%r tag accept two argument" % tokens[0])
    return EncryptEmail(tokens[1])
register.tag('encrypt_email', encrypt_email)


class WidthRatioTruncNode(WidthRatioNode):
    def render(self, context):
        try:
            value = self.val_expr.resolve(context)
            maxvalue = self.max_expr.resolve(context)
            max_width = int(self.max_width.resolve(context))
        except template.VariableDoesNotExist:
            return ''
        except ValueError:
            raise template.TemplateSyntaxError("widthratio final argument must be an number")
        try:
            value = float(value)
            maxvalue = float(maxvalue)
            ratio = (value / maxvalue) * max_width
        except (ValueError, ZeroDivisionError):
            return ''
        return str(int(ratio))


@register.tag
def widthratio_trunc(parser, token):
    """
    For creating bar charts and such, this tag calculates the ratio of a given
    value to a maximum value, and then applies that ratio to a constant.

    For example::

        <img src='bar.gif' height='10' width='{% widthratio this_value max_value 100 %}' />

    Above, if ``this_value`` is 175 and ``max_value`` is 200, the image in
    the above example will be 88 pixels wide (because 175/200 = .875;
    .875 * 100 = 87.5 which is rounded up to 88).
    """
    bits = token.contents.split()
    if len(bits) != 4:
        raise template.TemplateSyntaxError("widthratio takes three arguments")
    tag, this_value_expr, max_value_expr, max_width = bits

    return WidthRatioTruncNode(
        parser.compile_filter(this_value_expr),
        parser.compile_filter(max_value_expr),
        parser.compile_filter(max_width)
    )


class QSHiddenInputNode(template.Node):
    def __init__(self, identifiers):
        self.identifiers = identifiers

    def render(self, context):
        get_values = context['request'].GET
        html = ''
        for ident in self.identifiers:
            if ident in get_values.keys():
                html += '<input type="hidden" name="%s" value="%s"/>' % (ident, get_values[ident])
        return html


@register.tag
def hidden_inputs_from_qs(parser, token):
    """
    Generate hidden input tags for query string params that we want to propagate in a form post
    Example: {% hidden_inputs_from_qs sort dir %} captures sort and dir query variables used by
    django-sorting. They can then be put into the form used by django-filter.
    """
    try:
        tag_name, identifiers = token.split_contents()[0], token.split_contents()[1:]
    except:
        raise template.TemplateSyntaxError("The %r tag requires at least one argument" % token.contents.split()[0])

    return QSHiddenInputNode(identifiers)

########################################################################################################################
# This bit originates at https://github.com/bradjasper/django-sorting/ which is a fork of django-sorting that adds a
# param to the anchor tag to determine sort order.
# On top of that is added translation of the anchor label
########################################################################################################################

DEFAULT_SORT_UP = getattr(settings, 'DEFAULT_SORT_UP' , '&uarr;')
DEFAULT_SORT_DOWN = getattr(settings, 'DEFAULT_SORT_DOWN' , '&darr;')
INVALID_FIELD_RAISES_404 = getattr(settings,
                                   'SORTING_INVALID_FIELD_RAISES_404' , False)

sort_directions = {
    'asc': {'icon':DEFAULT_SORT_UP, 'inverse': 'desc'},
    'desc': {'icon':DEFAULT_SORT_DOWN, 'inverse': 'asc'},
    '': {'icon':DEFAULT_SORT_DOWN, 'inverse': 'asc'},
    }

class SortAnchorNode(template.Node):
    """
    Renders an <a> HTML tag with a link which href attribute
    includes the field on which we sort and the direction.
    and adds an up or down arrow if the field is the one
    currently being sorted on.

    Eg.
        {% anchor name Name asc %} generates
        <a href="/the/current/path/?sort=name&dir=asc" title="Name">Name</a>

    """
    def __init__(self, field, title, sortdir):
        self.field = field
        self.title = title
        self.sortdir = sortdir

    def render(self, context):
        request = context['request']
        getvars = request.GET.copy()
        if 'sort' in getvars:
            sortby = getvars['sort']
            del getvars['sort']
        else:
            sortby = ''

        if 'dir' in getvars:
            sortdir = getvars['dir']
            del getvars['dir']
        else:
            sortdir = self.sortdir

        if sortby == self.field:
            getvars['dir'] = sort_directions[sortdir]['inverse']
            icon = sort_directions[sortdir]['icon']
        else:
            # If we're not on the current field, use the default sortdir
            # rather than the order
            if self.sortdir:
                getvars['dir'] = self.sortdir
            icon = ''

        if len(getvars.keys()) > 0:
            urlappend = "&%s" % getvars.urlencode()
        else:
            urlappend = ''

        if icon:
            title = "%s %s" % (self.title, icon)
        else:
            title = self.title

        url = '%s?sort=%s%s' % (request.path, self.field, urlappend)
        return '<a href="%s" title="%s">%s</a>' % (url, self.title, title)

@register.tag
def translated_anchor(parser, token):
    """
    Parses a tag that's supposed to be in this format: {% translated_anchor field title sortdir %}
    This is modified from django_sorting/templatetags/sorting_tags.py to handle translation of the anchor label
    """
    bits = [b.strip('"\'') for b in token.split_contents()]

    if len(bits) < 2:
        raise TemplateSyntaxError, "anchor tag takes at least 1 argument"

    field = bits[1].strip()
    title = field.capitalize()
    sortdir = ''

    if len(bits) >= 3:
        title = bits[2]

    if len(bits) == 4:
        sortdir = bits[3]

    return SortAnchorNode(field, _(title.strip()), sortdir)<|MERGE_RESOLUTION|>--- conflicted
+++ resolved
@@ -17,16 +17,10 @@
 register = template.Library()
 
 
-<<<<<<< HEAD
-@register.inclusion_tag('inclusion_tags/more_partners.html', takes_context=True)
-def more_link(context, project):
-    """Return all partners except primary_organisation"""
-=======
 @register.inclusion_tag('inclusion_tags/more_partners.html',
                         takes_context=True)
 def more_link(context, project, project_page=False):
     """Generate the more links."""
->>>>>>> d9b0704c
     partners = {}
     for partner in project.all_partners().exclude(pk=project.primary_organisation.pk):
         partners[partner] = partner.has_partner_types(project)
