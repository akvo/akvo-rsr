# Akvo RSR is covered by the GNU Affero General Public License.
# See more details in the license.txt file located at the root folder of the Akvo RSR module. 
# For additional details on the GNU license please see < http://www.gnu.org/licenses/agpl.html >.
import os

from django import template
from django.conf import settings
from django.utils.translation import ugettext_lazy as _
<<<<<<< HEAD
from django.utils.translation import ugettext as __
=======

>>>>>>> eef8f121
register = template.Library()

@register.inclusion_tag('inclusion_tags/funding_bar.html')
def funding_bar(project):
    '''
    crete the bar graphic showing the total amount of money the project needs
    and how much is currently pledged
    '''
    return {'p': project}

@register.inclusion_tag('inclusion_tags/category_icons.html', takes_context=True)
def category_icons(context, project):
    '''
    show icons for the categories the project entails
    '''
    return {'MEDIA_URL': context['MEDIA_URL'], 'p': project}

@register.inclusion_tag('inclusion_tags/category_icons_org.html', takes_context=True)
def category_icons_org(context, organisation):
    '''
    show icons for the categories the project entails
    '''
    return {'MEDIA_URL': context['MEDIA_URL'], 'o': organisation}

@register.inclusion_tag('inclusion_tags/submit_button.html')
def submit_button(caption, css_class):
    '''
    form submit and cancel buttons, with caption for the submit button
    '''
    return {'caption': caption, 'css_class': css_class}

@register.inclusion_tag('inclusion_tags/funding_box.html', takes_context=True)
def funding_box(context, project):
    '''
	show the funding box used in the widgets. Css definition in widget_global.css   
    '''
    return {'MEDIA_URL': context['MEDIA_URL'], 'p': project}

@register.inclusion_tag('inclusion_tags/funding_table.html', takes_context=True)
def funding_table(context, project):
    '''
	show the funding box used in the widgets. Css definition in widget_global.css   
    '''
    return {'MEDIA_URL': context['MEDIA_URL'], 'p': project}

@register.inclusion_tag('inclusion_tags/funding_box_march.html', takes_context=True)
def funding_box_march(context, project):
    '''
	show the funding box used in the widgets. Css definition in widget_global.css   
    '''
    return {'MEDIA_URL': context['MEDIA_URL'], 'p': project}

@register.inclusion_tag('inclusion_tags/funding_box_march_directory.html', takes_context=True)
def funding_box_march_directory(context, project):
    '''
	show the funding box used in the widgets. Css definition in widget_global.css   
    '''
    return {'MEDIA_URL': context['MEDIA_URL'], 'p': project}

@register.inclusion_tag('inclusion_tags/funding_box_narrow.html', takes_context=True)
def funding_box_narrow(context, project):
    '''
	show the funding box used in the widgets. Css definition in widget_global.css   
    '''
    return {'MEDIA_URL': context['MEDIA_URL'], 'p': project}

@register.inclusion_tag('inclusion_tags/funding_box_narrow2.html', takes_context=True)
def funding_box_narrow2(context, project):
    '''
	show the funding box used in the widgets. Css definition in widget_global.css   
    '''
    return {'MEDIA_URL': context['MEDIA_URL'], 'p': project}

@register.inclusion_tag('inclusion_tags/individual_donate_button.html', takes_context=True)
def individual_donate_button(context, project):
    '''
	show the individual doante button. CSS definition in widget_global.css   
    '''
    return {'MEDIA_URL': context['MEDIA_URL'], 'project': project}

@register.inclusion_tag('inclusion_tags/institutions_sponsor.html', takes_context=True)
def institutions_sponsor(context, project):
    '''
	show the individual doante button. CSS definition in widget_global.css   
    '''
    return {'MEDIA_URL': context['MEDIA_URL'], 'project': project}

@register.inclusion_tag('inclusion_tags/project_budget.html', takes_context=True)
def project_budget(context, project):
    '''
	show the individual doante button. CSS definition in widget_global.css   
    '''
    return {'MEDIA_URL': context['MEDIA_URL'], 'p': project}

@register.inclusion_tag('inclusion_tags/funding_box_wide.html', takes_context=True)
def funding_box_wide(context, project):
    '''
	show the funding box used in the widgets. Css definition in widget_global.css   
    '''
    return {'MEDIA_URL': context['MEDIA_URL'], 'p': project}
    
@register.inclusion_tag('inclusion_tags/project_thumb.html', takes_context=True)
def project_thumb(context, project, width, height, style=''):
    '''
    '''
    return {
        'MEDIA_URL' : context['MEDIA_URL'],
        'project'   : project,
        'width'     : width,
        'height'    : height,
        'wxh'       : '%sx%s' % (width, height,),
        'div_style' : style,
    }
    
@register.inclusion_tag('inclusion_tags/org_logo.html', takes_context=True)
def org_logo(context, org, width, height, style=''):
    '''
    '''
    return {
        'MEDIA_URL' : context['MEDIA_URL'],
        'org'       : org,
        'width'     : width,
        'height'    : height,
        'wxh'       : '%sx%s' % (width, height,),
        'div_style' : style,
    }
    
@register.inclusion_tag('inclusion_tags/map_thumb.html', takes_context=True)
def map_thumb(context, object, width, height, style=''):
    '''
    '''
    return {
        'MEDIA_URL' : context['MEDIA_URL'],
        'object'    : object,
        'width'     : width,
        'height'    : height,
        'wxh'       : '%sx%s' % (width, height,),
        'div_style' : style,
    }

@register.inclusion_tag('inclusion_tags/update_thumb.html', takes_context=True)
def update_thumb(context, update, width, height, style=''):
    '''
    '''
    return {
        'MEDIA_URL' : context['MEDIA_URL'],
        'update'    : update,
        'width'     : width,
        'height'    : height,
        'wxh'       : '%sx%s' % (width, height,),
        'div_style' : style,
    }

from akvo.scripts.media_packer import map, media_bundles
@register.inclusion_tag('inclusion_tags/media_bundle.html', takes_context=True)
def media_bundle(context, bundle):
    '''
    Uses the akvo/scripts/media_packer/map.py to retrive a resource file
    '''
    cant_get_map = False
    script_import_string = ''
    include = ''
    try:
        bundle_hash = map.BUNDLE_MAP['%s' % str(bundle)]['hash']
        bundle_type = map.BUNDLE_MAP['%s' % str(bundle)]['type']
        bundle_path = map.BUNDLE_MAP['%s' % str(bundle)]['path']
    except Exception, e:
        print 'Got problems'
        bundle_hash = '000'
        cant_get_map = True
    
    if settings.DEV_MEDIA_BUNDLES or cant_get_map:
        if media_bundles.MEDIA_BUNDLES['%s' % str(bundle)]['type'] == 'css':
            url = '%s%s%s_raw.%s' % (settings.MEDIA_URL, bundle_path, bundle, bundle_type)
            script_string = '%s<link rel="stylesheet" href="%s" type="text/css" media="screen" title="main">\n' % (script_import_string, url)
            include = script_string
        else:
            script_import_string = ''
            for file_element in media_bundles.MEDIA_BUNDLES['%s' % str(bundle)]['files']:
                url = '%s%s%s' % (settings.MEDIA_URL, media_bundles.MEDIA_BUNDLES['%s' % str(bundle)]['path'], file_element)
                script_import_string = '%s<script src="%s" type="text/javascript" charset="utf-8"></script>\n\t' % (script_import_string, url)
            include = script_import_string
    else:
        url = '%s%s%s_min_%s.%s' % (settings.MEDIA_URL, bundle_path, bundle, bundle_hash, bundle_type)
        if bundle_type == 'css':
            script_string = '%s<link rel="stylesheet" href="%s" type="text/css" media="screen" title="main">\n' % (script_import_string, url)
        else:
            script_string = '%s<script src="%s" type="text/javascript" charset="utf-8"></script>\n' % (script_import_string, url)
        include = script_string
    
    return {
        'MEDIA_URL' : context['MEDIA_URL'], 'raw': settings.DEV_MEDIA_BUNDLES, 'include': include, 'bundle_type': bundle_type,
    }
<<<<<<< HEAD

@register.inclusion_tag('inclusion_tags/project_list_pagination.html', takes_context=True)
def project_list_pagination(context, page, org=None):
    '''
    '''
    return {
        'request'   : context['request'],
        'page'      : page,
        'org'       : org,
        'focusarea' : context['focusarea'],
    }

@register.inclusion_tag('inclusion_tags/organisation_list_pagination.html', takes_context=True)
def organisation_list_pagination(context, page):
    '''
    '''
    return {
        'request'   : context['request'],
        'org_type'  : context['org_type'],
        'page'      : page,
    }

@register.inclusion_tag('inclusion_tags/updates.html', takes_context=True)
def updates(context, updates, width=480, height=360, show_permalinks=False):
    '''
    show_permalinks also controls if the update text is truncated
    '''
    return {
        'MEDIA_URL'         : context['MEDIA_URL'],
        'request'           : context['request'],
        'updates'           : updates,
        'width'             : width,
        'height'            : height,
        'show_permalinks'   : show_permalinks,
    }

@register.inclusion_tag('inclusion_tags/comments.html', takes_context=True)
def comments(context, comments, project):
    '''
    '''
    return {
        'MEDIA_URL'         : context['MEDIA_URL'],
        'comments'          : comments,
        'p'                 : project,
    }

from django.conf import settings
from django.contrib.sites.models import Site
@register.inclusion_tag('inclusion_tags/focus_area.html', takes_context=True)
def focus_area(context, focusarea, projects_link=True):
    '''
    '''
    TITLE, BG_COLOR, OUTER_DIV, INNER_DIV, MORE_URL = 0, 1, 2, 3,4 
    FOCUS_AREA_DATA = {
        'clean'         : (u'Clean water', '%spvw/img/base/focus_area/clean_water_bkgrd.jpg' % settings.MEDIA_URL, 'height:180px;', '','http://%s/web/areas/cleanwater' % Site.objects.get_current()),
        'safety'        : (u'Safety', '%spvw/img/base/focus_area/sharing_water_bkgrd.jpg' % settings.MEDIA_URL, 'height:180px; width:350px', '','http://%s/web/areas/safety' % Site.objects.get_current()),
        'sharing'       : (u'Sharing water', '%spvw/img/base/focus_area/governance_bkgrd.jpg' % settings.MEDIA_URL, 'height:180px;', 'text-align:right; padding-left:200px;','http://%s/web/areas/sharingwater' % Site.objects.get_current()),
        'governance'    : (u'Governance', '%spvw/img/base/focus_area/safety_bkgrd.jpg' % settings.MEDIA_URL, 'height:180px;', '','http://%s/web/areas/governance' % Site.objects.get_current()),
    }
    return {
        'MEDIA_URL'     : context['MEDIA_URL'],
        'focusarea'     : focusarea,
        'title'         : FOCUS_AREA_DATA[focusarea][TITLE],
        'bgrd'          : FOCUS_AREA_DATA[focusarea][BG_COLOR],
        'outer_div'     : FOCUS_AREA_DATA[focusarea][OUTER_DIV],
        'inner_div'     : FOCUS_AREA_DATA[focusarea][INNER_DIV],
        'more_link'     : FOCUS_AREA_DATA[focusarea][MORE_URL],
        'projects_link' : projects_link,
    }


@register.inclusion_tag('inclusion_tags/styles.html', takes_context=True)
def page_styles(context,):
    '''
    '''
    return {
        'MEDIA_URL' : context['MEDIA_URL'], 'debug': settings.DEBUG,
    }

# http://www.nitinh.com/2010/02/django-template-tag-to-protect-the-e-mail-address/
class EncryptEmail(template.Node): 
    def __init__(self, context_var): 
        self.context_var = template.Variable(context_var) # context_var 
    def render(self, context): 
        import random 
        email_address = self.context_var.resolve(context) 
        character_set = '+-.0123456789@ABCDEFGHIJKLMNOPQRSTUVWXYZ_abcdefghijklmnopqrstuvwxyz' 
        char_list = list(character_set) 
        random.shuffle(char_list)   
        
        key = ''.join(char_list)   
        
        cipher_text = '' 
        id = 'e' + str(random.randrange(1,999999999))   
        
        for a in email_address: 
            cipher_text += key[ character_set.find(a) ]
            
        script = 'var a="'+key+'";var b=a.split("").sort().join("");var c="'+cipher_text+'";var d="";'
        script += 'for(var e=0;e<c.length;e++)d+=b.charAt(a.indexOf(c.charAt(e)));'
        script += 'document.getElementById("'+id+'").innerHTML="<a href=\\"mailto:"+d+"\\">"+d+"</a>"'
        
        script = "eval(\""+ script.replace("\\","\\\\").replace('"','\\"') + "\")" 
        script = '<script type="text/javascript">/*<![CDATA[*/'+script+'/*]]>*/</script>'   
        
        return '<span id="'+ id + '">[javascript protected email address]</span>'+ script     
        
def encrypt_email(parser, token): 
    '''
    {% encrypt_email user.email %} 
    '''   
    tokens = token.contents.split() 
    if len(tokens)!=2: 
        raise template.TemplateSyntaxError("%r tag accept two argument" % tokens[0]) 
    return EncryptEmail(tokens[1])   
    
register.tag('encrypt_email', encrypt_email)

 
=======
>>>>>>> eef8f121
<|MERGE_RESOLUTION|>--- conflicted
+++ resolved
@@ -6,11 +6,7 @@
 from django import template
 from django.conf import settings
 from django.utils.translation import ugettext_lazy as _
-<<<<<<< HEAD
-from django.utils.translation import ugettext as __
-=======
-
->>>>>>> eef8f121
+
 register = template.Library()
 
 @register.inclusion_tag('inclusion_tags/funding_bar.html')
@@ -204,7 +200,7 @@
     return {
         'MEDIA_URL' : context['MEDIA_URL'], 'raw': settings.DEV_MEDIA_BUNDLES, 'include': include, 'bundle_type': bundle_type,
     }
-<<<<<<< HEAD
+
 
 @register.inclusion_tag('inclusion_tags/project_list_pagination.html', takes_context=True)
 def project_list_pagination(context, page, org=None):
@@ -323,6 +319,4 @@
     
 register.tag('encrypt_email', encrypt_email)
 
- 
-=======
->>>>>>> eef8f121
+ 