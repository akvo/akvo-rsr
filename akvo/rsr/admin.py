# -*- coding: utf-8 -*-

from django import forms
from django.conf import settings
from django.contrib import admin
from django.contrib.admin import helpers, widgets
from django.contrib.admin.util import flatten_fieldsets
from django.contrib.auth import get_permission_codename
from django.contrib.auth.admin import GroupAdmin
from django.contrib.auth.models import Group
from django.core.exceptions import PermissionDenied
from django.db import models, transaction
from django.db.models import get_model
from django.forms.formsets import all_valid
from django.forms.util import ErrorList
from django.utils.decorators import method_decorator
from django.utils.encoding import force_unicode
from django.utils.translation import ugettext_lazy as _
from django.views.decorators.csrf import csrf_protect

from sorl.thumbnail.fields import ImageWithThumbnailsField
import os.path

from akvo.rsr.forms import PartnerSiteAdminForm
from akvo.rsr.mixins import TimestampsAdminDisplayMixin
from akvo.utils import permissions, custom_get_or_create_country, RSR_LIMITED_CHANGE

NON_FIELD_ERRORS = '__all__'
csrf_protect_m = method_decorator(csrf_protect)

admin.site.unregister(Group)


class RSRGroupAdmin(GroupAdmin):
    list_display = GroupAdmin.list_display + (permissions,)

admin.site.register(Group, RSRGroupAdmin)


class PermissionAdmin(admin.ModelAdmin):
    list_display = (u'__unicode__', u'content_type', )
    list_filter = (u'content_type', )
    ordering = (u'content_type', )

admin.site.register(get_model('auth', 'permission'), PermissionAdmin)


class CountryAdmin(admin.ModelAdmin):
    list_display = (u'name', u'iso_code', u'continent', u'continent_code', )
    list_filter = (u'continent', )
    readonly_fields = (u'name', u'continent', u'continent_code')

    def get_actions(self, request):
        """ Remove delete admin action for "non certified" users"""
        actions = super(CountryAdmin, self).get_actions(request)
        opts = self.opts
        if not request.user.has_perm(opts.app_label + '.' + get_permission_codename('delete', opts)):
            del actions['delete_selected']
        return actions

    def save_model(self, request, obj, form, change):
        if obj.iso_code:
            custom_get_or_create_country(obj.iso_code, obj)

    def get_readonly_fields(self, request, obj=None):
        if obj:
            return u'name', u'continent', u'continent_code'
        else:
            return u'name', u'continent', u'continent_code'

admin.site.register(get_model('rsr', 'country'), CountryAdmin)


class RSR_LocationFormFormSet(forms.models.BaseInlineFormSet):
    def clean(self):
        if self.forms:
            # keep track of how many non-deleted forms we have and how many primary locations are ticked
            form_count = primary_count = 0
            for form in self.forms:
                if form.is_valid() and not form.cleaned_data.get('DELETE', False):
                    form_count += 1
                    try:
                        primary_count += 1 if form.cleaned_data['primary'] else 0
                    except:
                        pass
            # if we have any forms left there must be exactly 1 primary location
            if form_count > 0 and not primary_count == 1:
                self._non_form_errors = ErrorList([
                    _(u'The project must have exactly one filled in primary location if any locations at all are to be included')
                ])


class OrganisationLocationInline(admin.StackedInline):
    model = get_model('rsr', 'organisationlocation')
    extra = 0
    formset = RSR_LocationFormFormSet


class InternalOrganisationIDAdmin(admin.ModelAdmin):
    list_display = (u'identifier', u'recording_org', u'referenced_org',)
    search_fields = (u'identifier', u'recording_org__name', u'referenced_org__name',)

admin.site.register(get_model('rsr', 'internalorganisationid'), InternalOrganisationIDAdmin)


class OrganisationAdminForm(forms.ModelForm):
    def clean_iati_org_id(self):
        return self.cleaned_data['iati_org_id'] or None


class OrganisationAdmin(TimestampsAdminDisplayMixin, admin.ModelAdmin):
    # NOTE: The change_form.html template relies on the fieldsets to put the inline forms correctly.
    # If the fieldsets are changed, the template may need fixing too
    fieldsets = (
        (_(u'General information'), {'fields': ('name', 'long_name', 'partner_types', 'organisation_type',
                                                'new_organisation_type', 'logo', 'url', 'iati_org_id', 'language',
                                                'allow_edit',)}),
        (_(u'Contact information'), {'fields': ('phone', 'mobile', 'fax',  'contact_person',  'contact_email', ), }),
        (_(u'About the organisation'), {'fields': ('description', 'notes',)}),
    )
    form = OrganisationAdminForm
    inlines = (OrganisationLocationInline,)
    exclude = ('internal_org_ids',)
    # note that readonly_fields is changed by get_readonly_fields()
    # created_at and last_modified_at MUST be readonly since they have the auto_now/_add attributes
    readonly_fields = ('partner_types', 'created_at', 'last_modified_at',)
    list_display = ('name', 'long_name', 'website', 'language')
    search_fields = ('name', 'long_name')

    def get_actions(self, request):
        """ Remove delete admin action for "non certified" users"""
        actions = super(OrganisationAdmin, self).get_actions(request)
        opts = self.opts
        if not request.user.has_perm(opts.app_label + '.' + get_permission_codename('delete', opts)):
            del actions['delete_selected']
        return actions

    #Methods overridden from ModelAdmin (django/contrib/admin/options.py)
    def __init__(self, model, admin_site):
        """
        Override to add self.formfield_overrides.
        Needed to get the ImageWithThumbnailsField working in the admin.
        """
        self.formfield_overrides = {ImageWithThumbnailsField: {'widget': widgets.AdminFileWidget}, }
        super(OrganisationAdmin, self).__init__(model, admin_site)

    def allowed_partner_types(self, obj):
        return ', '.join([pt.label for pt in obj.partner_types.all()])

    def get_list_display(self, request):
        # see the notes fields in the change list if you have the right permissions
        if request.user.has_perm(self.opts.app_label + '.' + get_permission_codename('change', self.opts)):
            return list(self.list_display) + ['allowed_partner_types']
        return super(OrganisationAdmin, self).get_list_display(request)

    def get_readonly_fields(self, request, obj=None):
        # parter_types is read only unless you have change permission for organisations
        if not request.user.has_perm(self.opts.app_label + '.' + get_permission_codename('change', self.opts)):
            self.readonly_fields = ('partner_types', 'created_at', 'last_modified_at',)
        else:
            self.readonly_fields = ('created_at', 'last_modified_at',)
        return super(OrganisationAdmin, self).get_readonly_fields(request, obj=obj)

    def get_queryset(self, request):
        qs = super(OrganisationAdmin, self).get_queryset(request)
        opts = self.opts
        if request.user.has_perm(opts.app_label + '.' + get_permission_codename('change', opts)):
            return qs
        elif request.user.has_perm(opts.app_label + '.' + get_permission_codename(RSR_LIMITED_CHANGE, opts)):
            organisation = request.user.userprofile.organisation
            return qs.filter(pk=organisation.id)
        else:
            raise PermissionDenied

    def has_change_permission(self, request, obj=None):
        """
        Returns True if the given request has permission to change the given
        Django model instance.

        If `obj` is None, this should return True if the given request has
        permission to change *any* object of the given type.
        """
        opts = self.opts
        if request.user.has_perm(opts.app_label + '.' + get_permission_codename('change', opts)):
            return True
        # RSR Partner admins/editors: limit their listing and editing to "own" projects, organisation and user profiles
        if request.user.has_perm(opts.app_label + '.' + get_permission_codename(RSR_LIMITED_CHANGE, opts)):
            if obj:
                return obj == request.user.userprofile.organisation
            else:
                return True
        return False

admin.site.register(get_model('rsr', 'organisation'), OrganisationAdmin)


class OrganisationAccountAdmin(admin.ModelAdmin):
    list_display = (u'organisation', u'account_level', )

admin.site.register(get_model('rsr', 'organisationaccount'), OrganisationAccountAdmin)


class LinkInline(admin.TabularInline):
    model = get_model('rsr', 'link')
    extra = 3
    list_display = ('url', 'caption', 'show_link')


def partner_clean(obj, field_name='organisation'):
    """
    this function figures out if a given user's organisation is a partner in some function
    associated with the current project. This is to avoid the situation where a user
    who is a partner admin creates a project without the own org as a partner
    resulting in a project that can't be edited by that user or anyone else form the org.
    params:
        obj: a formset for one of the partner types
        field_name: the filed name of the foreign key field that points to the org
    """
    user_profile = obj.request.user.userprofile
    # superusers can do whatever they like!
    if obj.request.user.is_superuser:
        found = True
    # if the user is a partner org we try to avoid foot shooting
    elif user_profile.get_is_org_admin() or user_profile.get_is_org_editor():
        my_org = user_profile.organisation
        found = False
        for i in range(0, obj.total_form_count()):
            form = obj.forms[i]
            try:
                form_org = form.cleaned_data[field_name]
                if not form.cleaned_data.get('DELETE', False) and my_org == form_org:
                    # found our own org, all is well move on!
                    found = True
                    break
            except:
                pass
    else:
        found = True
    try:
        #obj instance is the Project instance. We use it to store the info about
        #wether we have found our own org in the found attribute.
        if not obj.instance.found:
            obj.instance.found = found
    except AttributeError:
        obj.instance.found = found
    try:
        # add the formset to attribute partner_formsets. This is to conveniently
        # be able to dig up these formsets later for error assignment
        obj.instance.partner_formsets
    except AttributeError:
        obj.instance.partner_formsets = []
    obj.instance.partner_formsets.append(obj)


class BudgetItemLabelAdmin(admin.ModelAdmin):
    list_display = (u'label',)

admin.site.register(get_model('rsr', 'budgetitemlabel'), BudgetItemLabelAdmin)


class BudgetItemAdminInLineFormSet(forms.models.BaseInlineFormSet):
    def clean(self):
        super(BudgetItemAdminInLineFormSet, self).clean()

        budget_item_count = 0
        including_total = False
        for form in self.forms:
            if not form.is_valid():
                return
            if form.cleaned_data and not form.cleaned_data.get('DELETE'):
                budget_item_count += 1
                if form.cleaned_data.get('label').label == 'total':
                    including_total = True

        if budget_item_count > 1 and including_total:
            raise forms.ValidationError(_("The 'total' budget item cannot be used in combination with other budget items."))


class BudgetItemAdminInLine(admin.TabularInline):
    model = get_model('rsr', 'budgetitem')
    extra = 1
    formset = BudgetItemAdminInLineFormSet

    class Media:
        css = {'all': (os.path.join(settings.MEDIA_URL, 'akvo/css/src/rsr_admin.css').replace('\\', '/'),)}
        js = (os.path.join(settings.MEDIA_URL, 'akvo/js/src/rsr_admin.js').replace('\\', '/'),)


class PublishingStatusAdmin(admin.ModelAdmin):
    list_display = (u'project', u'status', )
    search_fields = ('project__title', 'status', )
    list_filter = ('status', )

admin.site.register(get_model('rsr', 'publishingstatus'), PublishingStatusAdmin)


class FocusAreaAdmin(admin.ModelAdmin):
    model = get_model('rsr', 'FocusArea')
    list_display = ('name', 'slug', 'image',)

admin.site.register(get_model('rsr', 'FocusArea'), FocusAreaAdmin)


class BenchmarknameInline(admin.TabularInline):
    model = get_model('rsr', 'Category').benchmarknames.through
    extra = 3


class CategoryAdmin(admin.ModelAdmin):
    model = get_model('rsr', 'Category')
    list_display = ('name', 'focus_areas_html', 'category_benchmarks_html', )

admin.site.register(get_model('rsr', 'Category'), CategoryAdmin)


class BenchmarknameAdmin(admin.ModelAdmin):
    model = get_model('rsr', 'Benchmarkname')
    list_display = ('name', 'order',)

admin.site.register(get_model('rsr', 'Benchmarkname'), BenchmarknameAdmin)


class MiniCMSAdmin(admin.ModelAdmin):
    model = get_model('rsr', 'MiniCMS')
    list_display = ('__unicode__', 'active', )

admin.site.register(get_model('rsr', 'MiniCMS'), MiniCMSAdmin)


class BenchmarkInline(admin.TabularInline):
    model = get_model('rsr', 'benchmark')
    # only show the value, category and benchmark are not to be edited here
    fields = ('value',)
    extra = 0
    max_num = 0


class GoalInline(admin.TabularInline):
    model = get_model('rsr', 'goal')
    fields = ('text',)
    extra = 3
    max_num = 8


class RSR_PartnershipInlineFormFormSet(forms.models.BaseInlineFormSet):
    def clean(self):
        def duplicates_in_list(seq):
            "return True if the list contains duplicate items"
            seq_set = list(set(seq))
            # if the set isn't of the same length as the list there must be dupes in the list
            return len(seq) != len(seq_set)

        user = self.request.user
        user_profile = user.userprofile
        errors = []
        # superusers can do whatever they like!
        if user.is_superuser:
            my_org_found = True
        # if the user is a partner org we try to avoid foot shooting
        elif user_profile.get_is_org_admin() or user_profile.get_is_org_editor():
            my_org = user_profile.organisation
            my_org_found = False
            for form in self.forms:
                try:
                    form_org = form.cleaned_data['organisation']
                    if not form.cleaned_data.get('DELETE', False) and my_org == form_org:
                        # found our own org, all is well move on!
                        my_org_found = True
                        break
                except:
                    pass
        else:
            my_org_found = True
        if not my_org_found:
            errors += [_(u'Your organisation should be somewhere here.')]

        # now check that the same org isn't assigned the same partner_type more than once
        partner_types = {}
        for form in self.forms:
            # populate a dict with org names as keys and a list of partner_types as values
            try:
                if not form.cleaned_data.get('DELETE', False):
                    partner_types.setdefault(form.cleaned_data['organisation'], []).append(form.cleaned_data['partner_type'])
            except:
                pass
        for org, types in partner_types.items():
            # are there duplicates in the list of partner_types?
            if duplicates_in_list(types):
                errors += [_(u'{org} has duplicate partner types of the same kind.'.format(org=org))]

        self._non_form_errors = ErrorList(errors)


class RSR_PartnershipInlineForm(forms.ModelForm):
    def clean_partner_type(self):
        partner_types = get_model('rsr', 'PartnerType').objects.all()
        partner_types_dict = {partner_type.id: partner_type.label for partner_type in partner_types}
        allowed = [partner_type.pk for partner_type in self.cleaned_data['organisation'].partner_types.all()]
        data = self.cleaned_data['partner_type']
        if data not in allowed:
            raise forms.ValidationError("{org} is not allowed to be a {partner_type_label}".format(
                org=self.cleaned_data['organisation'],
                partner_type_label=partner_types_dict[data]
            ))
        return data


class PartnershipInline(admin.TabularInline):
    model = get_model('rsr', 'Partnership')
    extra = 1
    form = RSR_PartnershipInlineForm
    formset = RSR_PartnershipInlineFormFormSet

    def get_formset(self, request, *args, **kwargs):
        "Add the request to the formset for use in RSR_PartnershipInlineFormFormSet.clean()"
        formset = super(PartnershipInline, self).get_formset(request, *args, **kwargs)
        formset.request = request
        return formset


class ProjectLocationInline(admin.StackedInline):
    model = get_model('rsr', 'projectlocation')
    extra = 0
    formset = RSR_LocationFormFormSet


class ProjectAdmin(TimestampsAdminDisplayMixin, admin.ModelAdmin):
    model = get_model('rsr', 'project')
    inlines = (
        GoalInline, ProjectLocationInline, BudgetItemAdminInLine, BenchmarkInline, PartnershipInline, LinkInline,
    )
    save_as = True

    fieldsets = (
        (_(u'General Information'), {
            'description': u'<p style="margin-left:0; padding-left:0; margin-top:1em; width:75%%;">%s</p>' % _(
                u'This section should contain the top-level information about your project which will be publicly available and used within searches. Try to keep your Title and Subtitle short and snappy.'
            ),
            'fields': ('title', 'subtitle', 'status', 'language', 'date_request_posted', 'date_complete', 'donate_button'),
            }),
        (_(u'Description'), {
            'description': u'<p style="margin-left:0; padding-left:0; margin-top:1em; width:75%%;">%s</p>' % _(
                u'Here you can complete the in-depth descriptive details regarding your project, its history and plans for the future. Both The Project Plan and Sustainability fields are unlimited, so you can add additional details to your project there.'
            ),
            'fields': ('project_plan_summary', 'background', 'current_status', 'project_plan', 'sustainability', 'target_group',),
            }),
        (_(u'Goals'), {
            'description': u'<p style="margin-left:0; padding-left:0; margin-top:1em; width:75%%;">%s</p>' % _(
                u'Here you should be entering information about what your project intends to achieve through its implementation.'
            ),
            'fields': ('goals_overview',),
            }),
        (_(u'Photo'), {
            'description': u'<p style="margin-left:0; padding-left:0; margin-top:1em; width:75%%;">%s</p>' % _(
                u'Please upload a photo that displays an interesting part of your project, plan or implementation.'
            ),
            'fields': ('current_image', 'current_image_caption', 'current_image_credit'),
            }),
        (_(u'Locations'), {
            'description': u'<p style="margin-left:0; padding-left:0; margin-top:1em; width:75%%;">%s</p>' % _(
                u'Here you can add the physical locations where the project is being carried out. These will appear on the map on your project page. Use the link to iTouchMap.com to obtain the Coordinates for your locations, as these are the items that ensure the pin is in the correct place.'
            ),
            'fields': (),
            }),
        (_(u'Budget'), {
            'description': u'<p style="margin-left:0; padding-left:0; margin-top:1em; width:75%%;">%s</p>' % _(
                u'Please enter the details of what your project will be spending its available funds on.'
            ),
            'fields': ('currency', ),
            }),
        (_(u'Project Focus'), {
            'description': u'<p style="margin-left:0; padding-left:0; margin-top:1em; width:75%%;">%s</p>' % _(
                u'Here you can choose the Categories, & Focus Areas that your project is operating in. Once you have selected those, Save your project and you will then be presented with a list of Benchmarks applicable to your fields which you can define for measuring the success of your project.'
            ),
            'fields': ('categories',),
            }),
        (_(u'Partners'), {
            'description': u'<p style="margin-left:0; padding-left:0; margin-top:1em; width:75%%;">%s</p>' % _(
                u'Add each of the partners you are working with on your project. These organisations must be existing already in Akvo RSR. If you are working with a Partner that does not exist in the system, please send the details of the organisation including Name, Address, Logo, Contact Person and Website to support@akvo.org.'
            ),
            'fields': (),
            }),
        (_(u'Additional Information'), {
            'description': u'<p style="margin-left:0; padding-left:0; margin-top:1em; width:75%%;">%s</p>' % _(
                u'You can add links to your project such as Organisation Websites or Akvopedia articles containing relevant information to improve the information available to viewers of your project. You can also make notes on the project. These notes are only visible within this Admin so can be used to identify missing information, specific contact details or status changes that you do not want to be visible on your project page.'
            ),
            'fields': ('notes',),
            }),
    )

    list_display = ('id', 'title', 'status', 'project_plan_summary', 'latest_update', 'show_current_image', 'is_published',)
    search_fields = ('title', 'status', 'project_plan_summary', 'partnerships__internal_id')
    list_filter = ('currency', 'status', )
    # created_at and last_modified_at MUST be readonly since they have the auto_now/_add attributes
    readonly_fields = ('budget', 'funds',  'funds_needed', 'created_at', 'last_modified_at',)

    def get_actions(self, request):
        """ Remove delete admin action for "non certified" users"""
        actions = super(ProjectAdmin, self).get_actions(request)
        opts = self.opts
        if not request.user.has_perm(opts.app_label + '.' + get_permission_codename('delete', opts)):
            del actions['delete_selected']
        return actions

    #Methods overridden from ModelAdmin (django/contrib/admin/options.py)
    def __init__(self, model, admin_site):
        """
        Override to add self.formfield_overrides.
        Needed to get the ImageWithThumbnailsField working in the admin.
        """
        self.formfield_overrides = {ImageWithThumbnailsField: {'widget': widgets.AdminFileWidget}, }
        super(ProjectAdmin, self).__init__(model, admin_site)

    def get_queryset(self, request):
        """
        Return a queryset possibly filtered depending on current user's group(s)
        """
        qs = super(ProjectAdmin, self).get_queryset(request)
        opts = self.opts
        if request.user.has_perm(opts.app_label + '.' + get_permission_codename('change', opts)):
            return qs
        elif request.user.has_perm(opts.app_label + '.' + get_permission_codename(RSR_LIMITED_CHANGE, opts)):
            user_profile = request.user.userprofile
            projects = user_profile.organisation.all_projects()
            # Access to Partner users may be limited by Support partner "ownership"
            allowed_projects = [project.pk for project in projects if user_profile.allow_edit(project)]
            return qs.filter(pk__in=allowed_projects)
        else:
            raise PermissionDenied

    def has_change_permission(self, request, obj=None):
        """
        Returns True if the given request has permission to change the given
        Django model instance.

        If `obj` is None, this should return True if the given request has
        permission to change *any* object of the given type.
        """
        opts = self.opts
        user = request.user
        user_profile = user.userprofile

        # RSR editors/managers
        if user.has_perm(opts.app_label + '.' + get_permission_codename('change', opts)):
            return True

        # RSR Partner admins/editors: limit their listing and editing to "own" projects, organisation and user profiles
        if user.has_perm(opts.app_label + '.' + get_permission_codename(RSR_LIMITED_CHANGE, opts)):
            # On the Project form
            if obj:
                return user_profile.allow_edit(obj)
            return True

        return False


    @csrf_protect_m
    @transaction.commit_on_success
    def add_view(self, request, form_url='', extra_context=None):
        "The 'add' admin view for this model."
        model = self.model
        opts = model._meta

        if not self.has_add_permission(request):
            raise PermissionDenied

        ModelForm = self.get_form(request)
        formsets = []
        inline_instances = self.get_inline_instances(request)
        if request.method == 'POST':
            form = ModelForm(request.POST, request.FILES)
            if form.is_valid():
                new_object = self.save_form(request, form, change=False)
                form_validated = True
            else:
                form_validated = False
                new_object = self.model()
            prefixes = {}
            for FormSet, inline in zip(self.get_formsets(request), inline_instances):
                prefix = FormSet.get_default_prefix()
                # add to add_view() from django 1.4
                # check if we're trying to create a new project by copying an existing one. If so we ignore
                # location and benchmark inlines
                if not "_saveasnew" in request.POST or not prefix in ['benchmarks', 'rsr-location-content_type-object_id']:
                # end of add although the following block is indented as a result
                    prefixes[prefix] = prefixes.get(prefix, 0) + 1
                    if prefixes[prefix] != 1 or not prefix:
                        prefix = "%s-%s" % (prefix, prefixes[prefix])
                    formset = FormSet(data=request.POST, files=request.FILES,
                                      instance=new_object,
                                      save_as_new="_saveasnew" in request.POST,
                                      prefix=prefix, queryset=inline.get_queryset(request))
                    formsets.append(formset)
            if all_valid(formsets) and form_validated:
                self.save_model(request, new_object, form, False)
                self.save_related(request, form, formsets, False)
                self.log_addition(request, new_object)
                return self.response_add(request, new_object)
        else:
            # Prepare the dict of initial data from the request.
            # We have to special-case M2Ms as a list of comma-separated PKs.
            initial = dict(request.GET.items())
            for k in initial:
                try:
                    f = opts.get_field(k)
                except models.FieldDoesNotExist:
                    continue
                if isinstance(f, models.ManyToManyField):
                    initial[k] = initial[k].split(",")
            form = ModelForm(initial=initial)
            prefixes = {}
            for FormSet, inline in zip(self.get_formsets(request), inline_instances):
                prefix = FormSet.get_default_prefix()
                prefixes[prefix] = prefixes.get(prefix, 0) + 1
                if prefixes[prefix] != 1 or not prefix:
                    prefix = "%s-%s" % (prefix, prefixes[prefix])

                # hack by GvH to get user's organisation preset as partner when adding a new project
                if prefix == 'partnerships':
                    formset = FormSet(instance=self.model(), prefix=prefix,
<<<<<<< HEAD
                                      initial=[{'organisation': request.user.get_profile().organisation}],
                                      queryset=inline.get_queryset(request))
=======
                                      initial=[{'organisation': request.user.userprofile.organisation}],
                                      queryset=inline.queryset(request))
>>>>>>> 130f5725
                else:
                    formset = FormSet(instance=self.model(), prefix=prefix,
                                      queryset=inline.get_queryset(request))
                # end hack
                formsets.append(formset)

        adminForm = helpers.AdminForm(form, list(self.get_fieldsets(request)),
                                      self.get_prepopulated_fields(request),
                                      self.get_readonly_fields(request),
                                      model_admin=self)
        media = self.media + adminForm.media

        inline_admin_formsets = []
        for inline, formset in zip(inline_instances, formsets):
            fieldsets = list(inline.get_fieldsets(request))
            readonly = list(inline.get_readonly_fields(request))
            prepopulated = dict(inline.get_prepopulated_fields(request))
            inline_admin_formset = helpers.InlineAdminFormSet(inline, formset,
                                                              fieldsets, prepopulated, readonly, model_admin=self)
            inline_admin_formsets.append(inline_admin_formset)
            media = media + inline_admin_formset.media

        context = {
            'title': _('Add %s') % force_unicode(opts.verbose_name),
            'adminform': adminForm,
            'is_popup': "_popup" in request.REQUEST,
            'show_delete': False,
            'media': media,
            'inline_admin_formsets': inline_admin_formsets,
            'errors': helpers.AdminErrorList(form, formsets),
            'app_label': opts.app_label,
            }
        context.update(extra_context or {})
        return self.render_change_form(request, context, form_url=form_url, add=True)


admin.site.register(get_model('rsr', 'project'), ProjectAdmin)


class UserProfileAdminForm(forms.ModelForm):
    """
    This form displays two extra fields that show if the user belongs to the groups
    GROUP_RSR_PARTNER_ADMINS and/or GROUP_RSR_PARTNER_EDITORS.
    """
    is_active = forms.BooleanField(required=False, label=_(u'account is active'),)
    is_org_admin = forms.BooleanField(required=False, label=_(u'organisation administrator'),)
    is_org_editor = forms.BooleanField(required=False, label=_(u'organisation project editor'),)

    def __init__(self, *args, **kwargs):
        initial_data = {}
        instance = kwargs.get('instance', None)
        if instance:
            initial_data['is_active'] = instance.get_is_active()
            initial_data['is_org_admin'] = instance.get_is_org_admin()
            initial_data['is_org_editor'] = instance.get_is_org_editor()
            kwargs.update({'initial': initial_data})
        super(UserProfileAdminForm, self).__init__(*args, **kwargs)


class UserProfileAdmin(admin.ModelAdmin):
    list_display = ('user', 'organisation', 'get_is_active', 'get_is_org_admin', 'get_is_org_editor', 'latest_update_date',)
    search_fields = ('user__username', 'organisation__name', 'organisation__long_name',)
    list_filter = ('organisation',)
    ordering = ("user__username",)
    form = UserProfileAdminForm

    def get_actions(self, request):
        """ Remove delete admin action for "non certified" users"""
        actions = super(UserProfileAdmin, self).get_actions(request)
        opts = self.opts
        if not request.user.has_perm(opts.app_label + '.' + get_permission_codename('delete', opts)):
            del actions['delete_selected']
        return actions

    #Methods overridden from ModelAdmin (django/contrib/admin/options.py)
    def get_readonly_fields(self, request, obj=None):
        if not request.user.is_superuser:
            # user and org are only shown as text, not select widget
            return ['user', 'organisation', ]
        else:
            return []

    def get_queryset(self, request):
        """
        Return a queryset possibly filtered depending on current user's group(s)
        """
        qs = super(UserProfileAdmin, self).get_queryset(request)
        opts = self.opts
        if request.user.has_perm(opts.app_label + '.' + get_permission_codename('change', opts)):
            return qs
        elif request.user.has_perm(opts.app_label + '.' + get_permission_codename(RSR_LIMITED_CHANGE, opts)):
            organisation = request.user.userprofile.organisation
            return qs.filter(organisation=organisation)
        else:
            raise PermissionDenied

    def has_change_permission(self, request, obj=None):
        """
        Returns True if the given request has permission to change the given
        Django model instance.

        If `obj` is None, this should return True if the given request has
        permission to change *any* object of the given type.
        """
        opts = self.opts
        if request.user.has_perm(opts.app_label + '.' + get_permission_codename('change', opts)):
            return True
        # RSR Partner admins/editors: limit their listing and editing to "own" projects, organisation and user profiles
        if request.user.has_perm(opts.app_label + '.' + get_permission_codename(RSR_LIMITED_CHANGE, opts)):
            my_org = request.user.userprofile.organisation
            if obj:
                return obj.organisation == my_org
            else:
                return True
        return False

    def save_model(self, request, obj, form, change):
        """
        override of django.contrib.admin.options.save_model
        """
        # Act upon the checkboxes that fake admin settings for the partner users.
        is_active = form.cleaned_data['is_active']
        is_admin = form.cleaned_data['is_org_admin']
        is_editor = form.cleaned_data['is_org_editor']
        obj.set_is_active(is_active)  # master switch
        obj.set_is_org_admin(is_admin)  # can modify other users user profile and own organisation
        obj.set_is_org_editor(is_editor)  # can edit projects
        obj.set_is_staff(is_admin or is_editor or obj.user.is_superuser)  # implicitly needed to log in to admin
        obj.save()

admin.site.register(get_model('rsr', 'userprofile'), UserProfileAdmin)


class ProjectCommentAdmin(admin.ModelAdmin):
    list_display = ('project', 'user', 'comment', 'time', )
    list_filter = ('project', 'time', )
    search_fields = ('project__id', 'project__title', 'user__first_name', 'user__last_name',)

admin.site.register(get_model('rsr', 'projectcomment'), ProjectCommentAdmin)


class ProjectUpdateAdmin(TimestampsAdminDisplayMixin, admin.ModelAdmin):

    list_display = ('id', 'project', 'user', 'text', 'language', 'created_at', 'img',)
    list_filter = ('created_at', 'project', )
    search_fields = ('project__id', 'project__title', 'user__first_name', 'user__last_name',)
    # created_at and last_modified_at MUST be readonly since they have the auto_now/_add attributes
    readonly_fields = ('created_at', 'last_modified_at')

    fieldsets = (
        (_(u'General Information'), {
            'fields': ('project','user','update_method', ),
        }),
        (_(u'Content'), {
            'fields': ('title','text','language', ),
        }),
        (_(u'Image and video'), {
            'fields': ('photo', 'photo_caption', 'photo_credit', 'video', 'video_caption', 'video_credit',),
        }),
    )
    #Methods overridden from ModelAdmin (django/contrib/admin/options.py)
    def __init__(self, model, admin_site):
        """
        Override to add self.formfield_overrides.
        Needed to get the ImageWithThumbnailsField working in the admin.
        """
        self.formfield_overrides = {ImageWithThumbnailsField: {'widget': widgets.AdminFileWidget}, }
        super(ProjectUpdateAdmin, self).__init__(model, admin_site)
admin.site.register(get_model('rsr', 'projectupdate'), ProjectUpdateAdmin)


class InvoiceAdmin(admin.ModelAdmin):
    list_display = ('id', 'project', 'user', 'name', 'email', 'time', 'engine', 'status', 'test', 'is_anonymous')
    list_filter = ('engine', 'status', 'test', 'is_anonymous')
    actions = ('void_invoices',)

    def void_invoices(self, request, queryset):
        """Manually void invoices with a status of 1 (Pending) or 4 (Stale)

        Checks for invalid invoice selections, refuses to operate on them
        and flags up a notification.

        Status codes:

            1 - Pending (valid for voiding)
            2 - Void (invalid)
            3 - Complete (invalid)
            4 - Stale (valid)
        """
        valid_invoices = queryset.filter(status__in=[1, 4])
        invalid_invoices = queryset.filter(status__in=[2, 3])
        if invalid_invoices:
            if valid_invoices:
                for invoice in valid_invoices:
                    self.message_user(request, 'Invoice %d successfully voided.' % int(invoice.pk))
                valid_invoices.update(status=2)
            for invoice in invalid_invoices:
                # beth: put proper translation tag back in later--ugettext removed
                # Translators: invoice_status can be
                msg = u'Invoice %(invoice_id)d could not be voided. It is already %(invoice_status)s.' % dict(
                    invoice_id=invoice.pk, invoice_status=invoice.get_status_display().lower()
                )
                self.message_user(request, msg)
        else:
            for invoice in queryset:
                self.message_user(request, 'Invoice %d successfully voided.' % int(invoice.pk))
                queryset.update(status=2)
    void_invoices.short_description = u'Mark selected invoices as void'

admin.site.register(get_model('rsr', 'invoice'), InvoiceAdmin)


class PayPalGatewayAdmin(admin.ModelAdmin):
    list_display = ('name', 'account_email', 'description', 'currency', 'locale', 'notification_email')

admin.site.register(get_model('rsr', 'paypalgateway'), PayPalGatewayAdmin)


class MollieGatewayAdmin(admin.ModelAdmin):
    list_display = ('name', 'partner_id', 'description', 'currency', 'notification_email')

admin.site.register(get_model('rsr', 'molliegateway'), MollieGatewayAdmin)


class PaymentGatewaySelectorAdmin(admin.ModelAdmin):
    list_display = ('__unicode__', 'paypal_gateway', 'mollie_gateway')
    list_filter = ('paypal_gateway', 'mollie_gateway')

admin.site.register(get_model('rsr', 'paymentgatewayselector'), PaymentGatewaySelectorAdmin)


class PartnerSiteAdmin(TimestampsAdminDisplayMixin, admin.ModelAdmin):
    form = PartnerSiteAdminForm
    fieldsets = (
        # the 'notes' field is added in get_fieldsets() for eligible users
        (u'General', dict(fields=('organisation', 'enabled',))),
        (u'HTTP', dict(fields=('hostname', 'cname', 'custom_return_url', 'custom_return_url_text'))),
        (u'Style and content',
         dict(fields=('about_box', 'about_image', 'custom_css', 'custom_logo', 'custom_favicon',))),
        (u'Languages and translation', dict(fields=('default_language', 'ui_translation', 'google_translation',))),
        (u'Social', dict(fields=('twitter_button', 'facebook_button', 'facebook_app_id',))),
    )
    list_display = '__unicode__', 'full_domain', 'enabled',
    # created_at and last_modified_at MUST be readonly since they have the auto_now/_add attributes
    readonly_fields = ('created_at', 'last_modified_at',)

    def get_fieldsets(self, request, obj=None):
        # don't show the notes field unless you have "add" permission on the PartnerSite model
        # (currently means an Akvo staff user (or superuser))
        # note that this is somewhat fragile as it relies on adding/removing from the _first_ fieldset
        if request.user.has_perm(self.opts.app_label + '.' + get_permission_codename('add', self.opts)):
            self.fieldsets[0][1]['fields'] = ('organisation', 'enabled', 'notes',)
        else:
            self.fieldsets[0][1]['fields'] = ('organisation', 'enabled',)
        return super(PartnerSiteAdmin, self).get_fieldsets(request, obj)

    def get_form(self, request, obj=None, **kwargs):
        """ Workaround bug http://code.djangoproject.com/ticket/9360
        """
        return super(PartnerSiteAdmin, self).get_form(
            request, obj, fields=flatten_fieldsets(self.get_fieldsets(request, obj))
        )

    def get_list_display(self, request):
        # see the notes fields in the change list if you have the right permissions
        if request.user.has_perm(self.opts.app_label + '.' + get_permission_codename('add', self.opts)):
            return list(self.list_display) + ['notes']
        return super(PartnerSiteAdmin, self).get_list_display(request)

    def get_actions(self, request):
        """ Remove delete admin action for "non certified" users"""
        actions = super(PartnerSiteAdmin, self).get_actions(request)
        opts = self.opts
        if not request.user.has_perm(opts.app_label + '.' + get_permission_codename('delete', opts)):
            del actions['delete_selected']
        return actions

    def get_queryset(self, request):
        qs = super(PartnerSiteAdmin, self).get_queryset(request)
        opts = self.opts
        if request.user.has_perm(opts.app_label + '.' + get_permission_codename('change', opts)):
            return qs
        elif request.user.has_perm(opts.app_label + '.' + get_permission_codename(RSR_LIMITED_CHANGE, opts)):
            organisation = request.user.userprofile.organisation
            return qs.filter(organisation=organisation)
        else:
            raise PermissionDenied

    def has_change_permission(self, request, obj=None):
        """
        Returns True if the given request has permission to change the given
        Django model instance.

        If `obj` is None, this should return True if the given request has
        permission to change *any* object of the given type.
        """
        opts = self.opts
        if request.user.has_perm(opts.app_label + '.' + get_permission_codename('change', opts)):
            return True
        # RSR Partner admins/editors: limit their listing and editing to "own" projects, organisation and user profiles
        if request.user.has_perm(opts.app_label + '.' + get_permission_codename(RSR_LIMITED_CHANGE, opts)):
            if obj:
                return obj.organisation == request.user.userprofile.organisation
            else:
                return True
        return False

admin.site.register(get_model('rsr', 'partnersite'), PartnerSiteAdmin)<|MERGE_RESOLUTION|>--- conflicted
+++ resolved
@@ -618,13 +618,8 @@
                 # hack by GvH to get user's organisation preset as partner when adding a new project
                 if prefix == 'partnerships':
                     formset = FormSet(instance=self.model(), prefix=prefix,
-<<<<<<< HEAD
-                                      initial=[{'organisation': request.user.get_profile().organisation}],
+                                      initial=[{'organisation': request.user.userprofile.organisation}],
                                       queryset=inline.get_queryset(request))
-=======
-                                      initial=[{'organisation': request.user.userprofile.organisation}],
-                                      queryset=inline.queryset(request))
->>>>>>> 130f5725
                 else:
                     formset = FormSet(instance=self.model(), prefix=prefix,
                                       queryset=inline.get_queryset(request))
