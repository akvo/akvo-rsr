--- conflicted
+++ resolved
@@ -1499,11 +1499,7 @@
 
 class IndicatorPeriodDataAdmin(admin.ModelAdmin):
     model = get_model('rsr', 'IndicatorPeriodData')
-<<<<<<< HEAD
-    list_display = ('period', 'user', 'data', 'status')
-=======
-    list_display = ('period', 'user', 'value', 'relative_data', 'status')
->>>>>>> 5d2f687c
+    list_display = ('period', 'user', 'value', 'status')
     readonly_fields = ('created_at', 'last_modified_at')
     inlines = (IndicatorPeriodDataCommentInline, )
 
