# -*- coding: utf-8 -*-

from django import forms
from django.core.exceptions import PermissionDenied
from django.contrib import admin
from django.contrib import auth
from django.contrib.admin import helpers, widgets
from django.contrib.admin.util import unquote
from django.db import models, transaction
from django.db.models import get_model
from django.forms.formsets import all_valid
from django.forms.models import modelform_factory
from django.forms.util import ErrorList
from django.utils.encoding import force_unicode
from django.utils.functional import curry
from django.utils.safestring import mark_safe
from django.utils.translation import ugettext, ugettext_lazy as _

from sorl.thumbnail.fields import ImageWithThumbnailsField

from forms import ReadonlyFKAdminField

from utils import GROUP_RSR_PARTNER_ADMINS, GROUP_RSR_PARTNER_EDITORS
from utils import get_rsr_limited_change_permission
from utils import groups_from_user


NON_FIELD_ERRORS = '__all__'

#used by WYMeditor not in use right now
#from forms import ProjectAdminModelForm


class PermissionAdmin(admin.ModelAdmin):
    list_display = (u'__unicode__', u'content_type', )
    list_filter  = (u'content_type', )
    ordering = (u'content_type', )

admin.site.register(get_model('auth', 'permission'), PermissionAdmin)


class CountryAdmin(admin.ModelAdmin):
    list_display = (u'country_name', u'continent', )
    list_filter  = (u'continent', )

admin.site.register(get_model('rsr', 'country'), CountryAdmin)

class OrganisationAdminForm(forms.ModelForm):
    pass
    #def save(self, *args, **kwargs):
    #    from dbgp.client import brk
    #    brk(host="localhost", port=9000)
    #    foo = super(OrganisationAdminForm, self).save(commit=False, *args, **kwargs)
    #    pass        

    #def __init__(self, *args, **kwargs):
    #    # request is needed when validating
    #    super(OrganisationAdminForm, self).__init__(*args, **kwargs)

class OrganisationAdmin(admin.ModelAdmin):
    fieldsets = (
        (_(u'Partnership type(s)'), {'fields': (('field_partner', 'support_partner', 'funding_partner', 'sponsor_partner', ),)}),
        (_(u'General information'), {'fields': ('name', 'long_name', 'organisation_type', 'logo', 'city', 'state', 'country', 'url', 'map', )}),
        (_(u'Contact information'), {'fields': ('address_1', 'address_2', 'postcode', 'phone', 'mobile', 'fax',  'contact_person',  'contact_email',  ), }),
        (None, {'fields': ('description', )}),
    )    
    list_display = ('name', 'long_name', 'website', 'partner_types', )
    form = OrganisationAdminForm

    #Methods overridden from ModelAdmin (django/contrib/admin/options.py)
    def __init__(self, model, admin_site):
        """
        Override to add self.formfield_overrides.
        Needed to get the ImageWithThumbnailsField working in the admin.
        """
        self.formfield_overrides = {ImageWithThumbnailsField: {'widget': widgets.AdminFileWidget},}
        super(OrganisationAdmin, self).__init__(model, admin_site)

    def queryset(self, request):
        #from dbgp.client import brk
        #brk(host="localhost", port=9000)            
        qs = super(OrganisationAdmin, self).queryset(request)
        opts = self.opts
        if request.user.has_perm(opts.app_label + '.' + opts.get_change_permission()):
            return qs
        elif request.user.has_perm(opts.app_label + '.' + get_rsr_limited_change_permission(opts)):
            organisation = request.user.userprofile_set.all()[0].organisation
            return qs.filter(pk=organisation.id)
        else:
            raise PermissionDenied

    def has_change_permission(self, request, obj=None):
        """
        Returns True if the given request has permission to change the given
        Django model instance.
        
        If `obj` is None, this should return True if the given request has
        permission to change *any* object of the given type.

        get_rsr_limited_change_permission is used for  partner orgs to limit their listing and editing to
        "own" projects, organisation and user profiles
        """
        opts = self.opts
        if request.user.has_perm(opts.app_label + '.' + opts.get_change_permission()):
            return True
        if request.user.has_perm(opts.app_label + '.' + get_rsr_limited_change_permission(opts)):
            if obj:
                return obj == request.user.get_profile().organisation
            else:
                return True
        return False

    def add_view(self, request, form_url='', extra_context=None):
        "The 'add' admin view for this model."
        model = self.model
        opts = model._meta
        
        if not self.has_add_permission(request):
            raise PermissionDenied
        
        ModelForm = self.get_form(request)
        formsets = []
        if request.method == 'POST':
            form = ModelForm(request.POST, request.FILES)
            if form.is_valid():
                form_validated = True
                new_object = self.save_form(request, form, change=False)
            else:
                form_validated = False
                new_object = self.model()
            for FormSet in self.get_formsets(request):
                formset = FormSet(data=request.POST, files=request.FILES,
                                  instance=new_object,
                                  save_as_new=request.POST.has_key("_saveasnew"))
                formsets.append(formset)
            if all_valid(formsets) and form_validated:
                self.save_model(request, new_object, form, change=False)
                ##add by gvh:
                ##loop over all images and do a new save of them.
                ##this has to be done since the initial save puts the images in
                ##img/org/temp/ as we have no primary key to the org at that time
                #for field_name, uploaded_file in request.FILES.items():
                #    model_field = getattr(new_object, field_name)
                #    model_field.save(uploaded_file.name, uploaded_file)
                ##end add
                form.save_m2m()
                for formset in formsets:
                    self.save_formset(request, form, formset, change=False)
                
                self.log_addition(request, new_object)
                return self.response_add(request, new_object)
        else:
            # Prepare the dict of initial data from the request.
            # We have to special-case M2Ms as a list of comma-separated PKs.
            initial = dict(request.GET.items())
            for k in initial:
                try:
                    f = opts.get_field(k)
                except models.FieldDoesNotExist:
                    continue
                if isinstance(f, models.ManyToManyField):
                    initial[k] = initial[k].split(",")
            form = ModelForm(initial=initial)
            for FormSet in self.get_formsets(request):
                formset = FormSet(instance=self.model())
                formsets.append(formset)
        
        adminForm = helpers.AdminForm(form, list(self.get_fieldsets(request)), self.prepopulated_fields)
        media = self.media + adminForm.media
        
        inline_admin_formsets = []
        for inline, formset in zip(self.inline_instances, formsets):
            fieldsets = list(inline.get_fieldsets(request))
            inline_admin_formset = helpers.InlineAdminFormSet(inline, formset, fieldsets)
            inline_admin_formsets.append(inline_admin_formset)
            media = media + inline_admin_formset.media
        
        context = {
            'title': _('Add %s') % force_unicode(opts.verbose_name),
            'adminform': adminForm,
            'is_popup': request.REQUEST.has_key('_popup'),
            'show_delete': False,
            'media': mark_safe(media),
            'inline_admin_formsets': inline_admin_formsets,
            'errors': helpers.AdminErrorList(form, formsets),
            'root_path': self.admin_site.root_path,
            'app_label': opts.app_label,
        }
        context.update(extra_context or {})
        return self.render_change_form(request, context, add=True)
    add_view = transaction.commit_on_success(add_view)
    
admin.site.register(get_model('rsr', 'organisation'), OrganisationAdmin)


class OrganisationAccountAdmin(admin.ModelAdmin):
    list_display = (u'organisation', u'account_level', )
    
admin.site.register(get_model('rsr', 'organisationaccount'), OrganisationAccountAdmin)


#class LinkAdmin(admin.ModelAdmin):
#    list_display = ('url', 'caption', 'show_link', )

class LinkInline(admin.TabularInline):
    model = get_model('rsr', 'link')
    extra = 3
<<<<<<< HEAD
    list_display = ('url', 'caption', 'show_link')

=======
    list_display = ('url', 'caption', 'show_link', ) 
 
>>>>>>> d4d3c7f7

def partner_clean(obj, field_name):
    """
    this function firgures out if a given user's organisation is a partner in some function
    associated with the current project. This is to avoid the situation where a user
    who is a partner admin creates a project without the own org as a partner
    resulting in a project that can't be edited by that usur or anyone else form the org.
    params:
        obj: a formset for one of the partner types
        field_name: the filed name of the foreign key field that points to the org
    """
    user_profile = obj.request.user.get_profile()
    # if the user is a partner org we try to avoid foot shooting
    if user_profile.get_is_org_admin() or user_profile.get_is_org_editor():
        my_org = user_profile.organisation
        found = False
        for i in range(0, obj.total_form_count()):
            form = obj.forms[i]
            try:
                form_org = form.cleaned_data[field_name]
                if my_org == form_org:
                    # found our own org, all is well move on!
                    found = True
                    break
            except:
                pass
    else:
        found = True
    try:
        #obj instance is the Project instance. We use it to store the info about
        #wether we have found our own org in the found attribute.
        if not obj.instance.found:
            obj.instance.found = found
    except AttributeError:    
        obj.instance.found = found
    try:
        # add the formset to attribute partner_formsets. This is to conveniently
        # be able to dig up these formsets later for error assignment
        obj.instance.partner_formsets
    except AttributeError:
        obj.instance.partner_formsets = []
    obj.instance.partner_formsets.append(obj)
    

class RSR_FundingPartnerInlineFormFormSet(forms.models.BaseInlineFormSet):
    # do cleaning looking for the user's org in the funding partner forms
    def clean(self):
        partner_clean(self, 'funding_organisation')  
            
class FundingPartnerInline(admin.TabularInline):
    model = get_model('rsr', 'fundingpartner')
    extra = 1
    # put custom formset in chain of inheritance. the formset creation ends up
    # returning a formset of type FundingPartnerFormForm (I think...) but the
    # RSR_FundingPartnerInlineFormFormSet is a parent to it and thus we can access
    # the custom clean()
    formset = RSR_FundingPartnerInlineFormFormSet

#see above
class RSR_FieldPartnerInlineFormFormSet(forms.models.BaseInlineFormSet):
    def clean(self):
        partner_clean(self, 'field_organisation')  

class FieldPartnerInline(admin.TabularInline):
    model = get_model('rsr', 'fieldpartner')
    extra = 1
    formset = RSR_FieldPartnerInlineFormFormSet

#see above
class RSR_SupportPartnerInlineFormFormSet(forms.models.BaseInlineFormSet):
    def clean(self):
        partner_clean(self, 'support_organisation')  

class SupportPartnerInline(admin.TabularInline):
    model = get_model('rsr', 'supportpartner')
    extra = 1
    formset = RSR_SupportPartnerInlineFormFormSet

#see above
class RSR_SponsorPartnerInlineFormFormSet(forms.models.BaseInlineFormSet):
    def clean(self):
        partner_clean(self, 'sponsor_organisation')  

class SponsorPartnerInline(admin.TabularInline):
    model = get_model('rsr', 'sponsorpartner')
    extra = 1
    formset = RSR_SponsorPartnerInlineFormFormSet


class BudgetItemAdminInLine(admin.TabularInline):
    model = get_model('rsr', 'budgetitem')
    extra = 5
    max_num = 5

#admin.site.register(get_model('rsr', 'budgetitem'), BudgetItemAdminInLine)


class BudgetAdminInLine(admin.TabularInline):
    model = get_model('rsr', 'budget')


class PublishingStatusAdmin(admin.ModelAdmin):
    list_display = (u'project_info', u'status', )
    
admin.site.register(get_model('rsr', 'publishingstatus'), PublishingStatusAdmin)


class ProjectAdminForm(forms.ModelForm):
    def __init__(self, request, *args, **kwargs):
        # request is needed when validating
        self.request = request
        super(ProjectAdminForm, self).__init__(*args, **kwargs)

    class Meta:
        model = get_model('rsr', 'project')

    def clean(self):
        return self.cleaned_data
    
class RSR_FormSet(forms.formsets.BaseFormSet):
    pass

class ProjectAdmin(admin.ModelAdmin):
    model = get_model('rsr', 'project')
    inlines = (BudgetItemAdminInLine, FundingPartnerInline, SponsorPartnerInline, 
               FieldPartnerInline, SupportPartnerInline, LinkInline)
    fieldsets = (
        (_(u'Project description'), {
            'description': _(u'<p style="margin-left:0; padding-left:0; margin-top:1em; width:75%;">Give your project a short name and subtitle in RSR. These fields are the newspaper headline for your project: use them to attract attention to what you are doing.</p>'),
            'fields': (
                'name',
                'subtitle',
                'status',),
        }),
        
        (_(u'Categories'), {
			'description': _(u'<p style="margin-left:0; padding-left:0; margin-top:1em; width:75%;">Please select all categories applicable to your project.</p>'),
        	'fields': (('category_water', 'category_sanitation', 'category_maintenance'), 
                    ('category_training', 'category_education', 'category_product_development'), 'category_other',), 
        }),
        
        (_(u'Location'), {
			'description': _(u'<p style="margin-left:0; padding-left:0; margin-top:1em; width:75%;">Enter the name of the city, village, town, etc where the project will be carried out. If the country is not yet on the drop-down list, you may use the + to add it.</p>'),
            'fields': ('city', 'state', 'country',)
        }),
        
        (_(u'Location extra'), {
			'description': _(u'<p style="margin-left:0; padding-left:0; margin-top:1em; width:75%;">Enter more specific information you might have about the project location, for example a street address or a map image.</p>'),
            'fields': (('location_1', 'location_2', 'postcode'), ('longitude', 'latitude'), 'map',),
        }),
        
        (_(u'Project info'), {
        	'description': _(u'<p style="margin-left:0; padding-left:0; margin-top:1em; width:75%;">The summary should <em>briefly</em> explain why the project is being carried out, where it is taking place, who will benefit and/or participate, what it specifically hopes to accomplish and how those specific goals will be accomplished.</p>'),
            'fields': ('project_plan_summary', 'current_image', 'current_image_caption', )
        }),
        (_(u'Goals'), {
            'description': _(u'<p style="margin-left:0; padding-left:0; margin-top:1em; width:75%;">Describe what the project hopes to accomplish. Keep in mind the SMART criteria: Specific, Measurable, Agreed upon, Realistic and Time-specific. The numbered fields can be used to list specific goals whose accomplishment will be used to measure overall project success.</p>'),
            'fields': ('goals_overview', 'goal_1', 'goal_2', 'goal_3', 'goal_4', 'goal_5', )
        }),
        (_(u'Project target benchmarks'), {
			'description': _(u'<p style="margin-left:0; padding-left:0; margin-top:1em; width:75%;">The benchmarks fields can be used to further show the measurable impact of the project in terms of number of systems installed, households improved, people trained, expected duration of impact, etc.</p>'),
            'fields': (('water_systems', 'sanitation_systems', 'hygiene_facilities'), ('improved_water', 
            'improved_water_years'), ('improved_sanitation', 'improved_sanitation_years'), 'trainees', )#'mdg_count_water', 'mdg_count_sanitation', )
        }),
        (_(u'Project details'), {
            'description': _(u'<p style="margin-left:0; padding-left:0; margin-top:1em; width:75%;">In-depth information about your project should be put in this section. Use the Context, Plan Detail, Status Detail and Sustainability fields to tell people more about the project.</p>'),
            'fields': ('context', 'project_plan_detail', 'current_status_detail', 'sustainability', ),
        }),
        (_(u'Project meta info'), {
			'description': _(u'<p style="margin-left:0; padding-left:0; margin-top:1em; width:75%;">The project meta information fields are not public. They allow you to make notes to other members of your organisation or partners with access to your projects on the RSR Admin pages.</p>'),
            'fields': ('project_rating', 'notes', ),
        }),
        (_(u'Project budget'), {
<<<<<<< HEAD
            'fields': ('currency', 'date_request_posted', 'date_complete', ), #'classes': 'collapse'
        }),
=======
        	'description': _(u'<p style="margin-left:0; padding-left:0; margin-top:1em; width:75%;">The request posted date is filled in for you automatically when you create a project. When the project implementation phase is complete, enter the <em>Date complete</em> here.</p>'),
            'fields': ('date_request_posted', 'date_complete', ),
        }),        
>>>>>>> d4d3c7f7
    )
    list_display = ('id', 'name', 'project_type', 'status', 'country', 'state',
                    'city', 'project_plan_summary', 'show_current_image',
                    'show_map', 'is_published')
    list_filter = ('currency',)
    
    #form = ProjectAdminModelForm
    form = ProjectAdminForm
    
    #Methods overridden from ModelAdmin (django/contrib/admin/options.py)
    def __init__(self, model, admin_site):
        """
        Override to add self.formfield_overrides.
        Needed to get the ImageWithThumbnailsField working in the admin.
        """
        self.formfield_overrides = {ImageWithThumbnailsField: {'widget': widgets.AdminFileWidget},}
        super(ProjectAdmin, self).__init__(model, admin_site)

    def queryset(self, request):
        """
        Return a queryset possibly filtered depending on current user's group(s)
        """
        qs = super(ProjectAdmin, self).queryset(request)
        opts = self.opts
        if request.user.has_perm(opts.app_label + '.' + opts.get_change_permission()):
            return qs
        elif request.user.has_perm(opts.app_label + '.' + get_rsr_limited_change_permission(opts)):
            projects = request.user.get_profile().organisation.all_projects()
            #projects = get_model('rsr', 'organisation').projects.filter(pk__in=[request.user.get_profile().organisation.pk])
            return qs.filter(pk__in=projects)
        else:
            raise PermissionDenied

    def has_change_permission(self, request, obj=None):
        """
        Returns True if the given request has permission to change the given
        Django model instance.
        
        If `obj` is None, this should return True if the given request has
        permission to change *any* object of the given type.

        get_rsr_limited_change_permission is used for  partner orgs to limit their listing and editing to
        "own" projects, organisation and user profiles
        """
        opts = self.opts
        if request.user.has_perm(opts.app_label + '.' + opts.get_change_permission()):
            return True
        if request.user.has_perm(opts.app_label + '.' + get_rsr_limited_change_permission(opts)):
            projects = request.user.get_profile().organisation.all_projects()
            #projects = get_model('rsr', 'organisation').projects.filter(pk__in=[request.user.get_profile().organisation.pk])
            if obj:
                return obj in projects
            else:
                return True
        return False

    def add_view(self, request, form_url='', extra_context=None):
        "The 'add' admin view for this model."
        model = self.model
        opts = model._meta
        
        if not self.has_add_permission(request):
            raise PermissionDenied
        
        ModelForm = self.get_form(request)
        formsets = []
        if request.method == 'POST':
            form = ModelForm(request, request.POST, request.FILES)
            if form.is_valid():
                form_validated = True
                new_object = self.save_form(request, form, change=False)
            else:
                form_validated = False
                new_object = self.model()
            for FormSet in self.get_formsets(request):
                formset = FormSet(data=request.POST, files=request.FILES,
                                  instance=new_object,
                                  save_as_new=request.POST.has_key("_saveasnew"))
                #added to make request available for formset.clean()
                formset.request = request
                formsets.append(formset)
            #from dbgp.client import brk
            #brk(host="localhost", port=9000)            
            if all_valid(formsets) and form_validated:
                if not new_object.found:
                    form._errors[NON_FIELD_ERRORS] = ErrorList([u'Your org should be apart the partner orgs!'])
                    for fs in new_object.partner_formsets:
                        fs._non_form_errors = ErrorList([u'Your org should be somewhere here!'])
                else:
                    self.save_model(request, new_object, form, change=False)
                    form.save_m2m()
                    for formset in formsets:
                        self.save_formset(request, form, formset, change=False)
                    
                    self.log_addition(request, new_object)
                    return self.response_add(request, new_object)
        else:
            # Prepare the dict of initial data from the request.
            # We have to special-case M2Ms as a list of comma-separated PKs.
            initial = dict(request.GET.items())
            for k in initial:
                try:
                    f = opts.get_field(k)
                except models.FieldDoesNotExist:
                    continue
                if isinstance(f, models.ManyToManyField):
                    initial[k] = initial[k].split(",")
            form = ModelForm(request, initial=initial)
            for FormSet in self.get_formsets(request):
                formset = FormSet(instance=self.model())
                formsets.append(formset)
        
        adminForm = helpers.AdminForm(form, list(self.get_fieldsets(request)), self.prepopulated_fields)
        media = self.media + adminForm.media
        
        inline_admin_formsets = []
        for inline, formset in zip(self.inline_instances, formsets):
            fieldsets = list(inline.get_fieldsets(request))
            inline_admin_formset = helpers.InlineAdminFormSet(inline, formset, fieldsets)
            inline_admin_formsets.append(inline_admin_formset)
            media = media + inline_admin_formset.media
        
        context = {
            'title': _('Add %s') % force_unicode(opts.verbose_name),
            'adminform': adminForm,
            'is_popup': request.REQUEST.has_key('_popup'),
            'show_delete': False,
            'media': mark_safe(media),
            'inline_admin_formsets': inline_admin_formsets,
            'errors': helpers.AdminErrorList(form, formsets),
            'root_path': self.admin_site.root_path,
            'app_label': opts.app_label,
        }
        context.update(extra_context or {})
        return self.render_change_form(request, context, add=True)
    add_view = transaction.commit_on_success(add_view)
    
    def change_view(self, request, object_id, extra_context=None):
        "The 'change' admin view for this model."
        model = self.model
        opts = model._meta
        
        try:
            obj = model._default_manager.get(pk=unquote(object_id))
        except model.DoesNotExist:
            # Don't raise Http404 just yet, because we haven't checked
            # permissions yet. We don't want an unauthenticated user to be able
            # to determine whether a given object exists.
            obj = None
        
        if not self.has_change_permission(request, obj):
            raise PermissionDenied
        
        if obj is None:
            raise Http404(_('%(name)s object with primary key %(key)r does not exist.') % {'name': force_unicode(opts.verbose_name), 'key': escape(object_id)})
        
        if request.method == 'POST' and request.POST.has_key("_saveasnew"):
            return self.add_view(request, form_url='../../add/')
        
        ModelForm = self.get_form(request, obj)
        formsets = []
        if request.method == 'POST':
            form = ModelForm(request, request.POST, request.FILES, instance=obj)
            if form.is_valid():
                form_validated = True
                new_object = self.save_form(request, form, change=True)
            else:
                form_validated = False
                new_object = obj
            for FormSet in self.get_formsets(request, new_object):
                formset = FormSet(request.POST, request.FILES,
                                  instance=new_object)
                #added to make request available for formset.clean()
                formset.request = request
                formsets.append(formset)
            
            if all_valid(formsets) and form_validated:
                if not new_object.found:
                    form._errors[NON_FIELD_ERRORS] = ErrorList([u'Your org should be apart the partner orgs!'])
                    for fs in new_object.partner_formsets:
                        fs._non_form_errors = ErrorList([u'Your org should be somewhere here!'])
                else:
                    self.save_model(request, new_object, form, change=True)
                    form.save_m2m()
                    for formset in formsets:
                        self.save_formset(request, form, formset, change=True)
                    
                    change_message = self.construct_change_message(request, form, formsets)
                    self.log_change(request, new_object, change_message)
                    return self.response_change(request, new_object)
        
        else:
            form = ModelForm(request, instance=obj)
            for FormSet in self.get_formsets(request, obj):
                formset = FormSet(instance=obj)
                formsets.append(formset)
        
        adminForm = helpers.AdminForm(form, self.get_fieldsets(request, obj), self.prepopulated_fields)
        media = self.media + adminForm.media
        
        inline_admin_formsets = []
        for inline, formset in zip(self.inline_instances, formsets):
            fieldsets = list(inline.get_fieldsets(request, obj))
            inline_admin_formset = helpers.InlineAdminFormSet(inline, formset, fieldsets)
            inline_admin_formsets.append(inline_admin_formset)
            media = media + inline_admin_formset.media
        
        context = {
            'title': _('Change %s') % force_unicode(opts.verbose_name),
            'adminform': adminForm,
            'object_id': object_id,
            'original': obj,
            'is_popup': request.REQUEST.has_key('_popup'),
            'media': mark_safe(media),
            'inline_admin_formsets': inline_admin_formsets,
            'errors': helpers.AdminErrorList(form, formsets),
            'root_path': self.admin_site.root_path,
            'app_label': opts.app_label,
        }
        context.update(extra_context or {})
        return self.render_change_form(request, context, change=True, obj=obj)
    change_view = transaction.commit_on_success(change_view)

admin.site.register(get_model('rsr', 'project'), ProjectAdmin)


class UserProfileAdminForm(forms.ModelForm):
    """
    This form dispalys two extra fields that show if the ser belongs to the groups
    GROUP_RSR_PARTNER_ADMINS and/or GROUP_RSR_PARTNER_EDITORS.
    """
    class Meta:
        model = get_model('rsr', 'userprofile')

    #user            = ReadOnlyField(label=_(u'Username'))
    is_active       = forms.BooleanField(required=False, label=_(u'account is active'),)
    is_org_admin    = forms.BooleanField(required=False, label=_(u'organisation administrator'),)
    is_org_editor   = forms.BooleanField(required=False, label=_(u'organisation project editor'),)

    def __init__(self, *args, **kwargs):
        #request is needed to populate is_org_admin and is_org_editor
        initial_data = {}
        instance = kwargs.get('instance', None)
        if instance:
            initial_data['is_active']       = instance.get_is_active()
            initial_data['is_org_admin']    = instance.get_is_org_admin()
            initial_data['is_org_editor']   = instance.get_is_org_editor()
            kwargs.update({'initial': initial_data})
        super(UserProfileAdminForm, self).__init__(*args, **kwargs)

class UserProfileAdmin(ReadonlyFKAdminField, admin.ModelAdmin):
    list_display = ('user_name', 'organisation', 'get_is_active', 'get_is_org_admin', 'get_is_org_editor',)
    list_filter  = ('organisation', )
    form = UserProfileAdminForm

    #Methods overridden from ModelAdmin (django/contrib/admin/options.py)
    def get_form(self, request, obj=None, **kwargs):
        # non-superusers don't get to see it all
        if not request.user.is_superuser:
            # hide sms-realted stuff
            self.exclude =  ('phone_number', 'project', )
            # user and org are only shown as text, not select widget
            self.readonly_fk = ('user', 'organisation',)
        # this is needed to remove some kind of caching on exclude and readonly_fk,
        # resulting in the above fields being hidden/changed from superusers after
        # a vanilla user has accessed the form!
        else:
            self.exclude =  None
            self.readonly_fk = ()
        form = super(UserProfileAdmin, self).get_form(request, obj, **kwargs)
        return form

    def queryset(self, request):
        """
        Return a queryset possibly filtered depending on current user's group(s)
        """
        qs = super(UserProfileAdmin, self).queryset(request)
        opts = self.opts
        if request.user.has_perm(opts.app_label + '.' + opts.get_change_permission()):
            return qs
        elif request.user.has_perm(opts.app_label + '.' + get_rsr_limited_change_permission(opts)):
            organisation = request.user.get_profile().organisation
            return qs.filter(organisation=organisation)
        else:
            raise PermissionDenied

    def has_change_permission(self, request, obj=None):
        """
        Returns True if the given request has permission to change the given
        Django model instance.
        
        If `obj` is None, this should return True if the given request has
        permission to change *any* object of the given type.
        
        get_rsr_limited_change_permission is used for  partner orgs to limit their listing and editing to
        "own" projects, organisation and user profiles
        """
        opts = self.opts
        if request.user.has_perm(opts.app_label + '.' + opts.get_change_permission()):
            return True
        if request.user.has_perm(opts.app_label + '.' + get_rsr_limited_change_permission(opts)):
            my_org = request.user.get_profile().organisation
            if obj:
                return obj.organisation == my_org
            else:
                return True
        return False

    def save_form(self, request, form, change):
        """
        Given a ModelForm return an unsaved instance. ``change`` is True if
        the object is being changed, and False if it's being added.
        
        Act upon the checkboxes that fake admin settings for the partner users.
        """
        userprofile = form.save(commit=False) #returns a user profile
        is_active = form.cleaned_data['is_active']
        is_admin =  form.cleaned_data['is_org_admin']
        is_editor = form.cleaned_data['is_org_editor']
        userprofile.set_is_active(is_active) #master switch
        userprofile.set_is_org_admin(is_admin) #can modify other users user profile and own organisation
        userprofile.set_is_org_editor(is_editor) #can edit projects
        userprofile.set_is_staff(is_admin or is_editor) #implicitly needed to log in to admin
        return form.save(commit=False)

admin.site.register(get_model('rsr', 'userprofile'), UserProfileAdmin)


class MoMmsFileInline(admin.TabularInline):
    model = get_model('rsr', 'mommsfile')
    extra = 1

class MoMmsRawAdmin(admin.ModelAdmin):
    inlines = [MoMmsFileInline,]    
    list_display = ('subject', 'sender', 'to', 'time', 'mmsid', 'filecount',)

admin.site.register(get_model('rsr', 'mommsraw'), MoMmsRawAdmin)


class MoSmsRawAdmin(admin.ModelAdmin):
    list_display = ('text', 'sender', 'to', 'delivered', 'incsmsid', )

admin.site.register(get_model('rsr', 'mosmsraw'), MoSmsRawAdmin)


class ProjectUpdateAdmin(admin.ModelAdmin):

    #Methods overridden from ModelAdmin (django/contrib/admin/options.py)
    def __init__(self, model, admin_site):
        """
        Override to add self.formfield_overrides.
        Needed to get the ImageWithThumbnailsField working in the admin.
        """
        self.formfield_overrides = {ImageWithThumbnailsField: {'widget': widgets.AdminFileWidget},}
        super(ProjectUpdateAdmin, self).__init__(model, admin_site)

    list_display    = ('project', 'user', 'text', 'time', 'img',)    
    list_filter     = ('project', 'time', )

admin.site.register(get_model('rsr', 'projectupdate'), ProjectUpdateAdmin)


class ProjectCommentAdmin(admin.ModelAdmin):
    list_display    = ('project', 'user', 'comment', 'time', )    
    list_filter     = ('project', 'time', )

admin.site.register(get_model('rsr', 'projectcomment'), ProjectCommentAdmin)


# PayPal

class PayPalInvoiceAdmin(admin.ModelAdmin):
    list_display = ('id', 'project', 'user', 'name', 'email', 'time', 'status',)
    list_filter = ('status',)  
    actions = ('void_invoices',)
    
    def void_invoices(self, request, queryset):
        """Manually voids invoices with a status of 1 (Pending) or 4 (Stale)
        
        Checks for invalid invoice selections, refuses to operate on them
        and flags up a notification.
        
        Status codes:
        
        1 - Pending (valid for voiding)
        2 - Void (invalid)
        3 - Complete (invalid)
        4 - Stale (valid)
        
        """
        valid_invoices = queryset.filter(status__in=[1,4])
        invalid_invoices = queryset.filter(status__in=[2,3])
        if invalid_invoices:
            if valid_invoices:
                for invoice in valid_invoices:
                    self.message_user(request, ugettext('Invoice %d successfully voided.' % invoice.pk))
                valid_invoices.update(status=2)
            for invoice in invalid_invoices:
                msg = ugettext('Invoice %d could not be voided. It is already %s.' % (invoice.pk, invoice.get_status_display().lower()))
                self.message_user(request, msg)
        else:
            for invoice in queryset:
                self.message_user(request, ugettext('Invoice %d successfully voided.' % invoice.pk))
            queryset.update(status=2)
    void_invoices.short_description = _('Mark selected invoices as void')

admin.site.register(get_model('rsr', 'paypalinvoice'), PayPalInvoiceAdmin)

class PayPalGatewayAdmin(admin.ModelAdmin):
    list_display = ('name', 'account_email', 'description', 'currency', 'locale', 'notification_email')

admin.site.register(get_model('rsr', 'paypalgateway'), PayPalGatewayAdmin)

class PayPalGatewaySelectorAdmin(admin.ModelAdmin):
    list_display = ('__unicode__', 'gateway')
    list_filter = ('gateway',)

admin.site.register(get_model('rsr', 'paypalgatewayselector'), PayPalGatewaySelectorAdmin)
<|MERGE_RESOLUTION|>--- conflicted
+++ resolved
@@ -205,13 +205,7 @@
 class LinkInline(admin.TabularInline):
     model = get_model('rsr', 'link')
     extra = 3
-<<<<<<< HEAD
     list_display = ('url', 'caption', 'show_link')
-
-=======
-    list_display = ('url', 'caption', 'show_link', ) 
- 
->>>>>>> d4d3c7f7
 
 def partner_clean(obj, field_name):
     """
@@ -385,14 +379,9 @@
             'fields': ('project_rating', 'notes', ),
         }),
         (_(u'Project budget'), {
-<<<<<<< HEAD
-            'fields': ('currency', 'date_request_posted', 'date_complete', ), #'classes': 'collapse'
-        }),
-=======
         	'description': _(u'<p style="margin-left:0; padding-left:0; margin-top:1em; width:75%;">The request posted date is filled in for you automatically when you create a project. When the project implementation phase is complete, enter the <em>Date complete</em> here.</p>'),
-            'fields': ('date_request_posted', 'date_complete', ),
+            'fields': ('currency', 'date_request_posted', 'date_complete', ),
         }),        
->>>>>>> d4d3c7f7
     )
     list_display = ('id', 'name', 'project_type', 'status', 'country', 'state',
                     'city', 'project_plan_summary', 'show_current_image',
