# -*- coding: utf-8 -*-

from django import forms
from django.conf import settings
from django.contrib import admin
from django.contrib.admin import helpers, widgets
from django.contrib.admin.util import unquote
from django.contrib.auth.admin import GroupAdmin
from django.contrib.auth.models import Group
from django.contrib.contenttypes import generic
from django.core.exceptions import PermissionDenied
from django.db import models, transaction
from django.db.models import get_model
from django.forms.formsets import all_valid
from django.forms.util import ErrorList
from django.http import Http404
from django.utils.decorators import method_decorator
from django.utils.encoding import force_unicode
from django.utils.html import escape
from django.utils.safestring import mark_safe
from django.utils.translation import ugettext, ugettext_lazy as _
from django.views.decorators.csrf import csrf_protect

from sorl.thumbnail.fields import ImageWithThumbnailsField
import os.path

from permissions.models import Role

from akvo.rsr.forms import PartnerSiteAdminForm
from akvo.rsr.iso3166 import ISO_3166_COUNTRIES, COUNTRY_CONTINENTS, CONTINENTS
from akvo.rsr.utils import get_rsr_limited_change_permission, permissions


NON_FIELD_ERRORS = '__all__'

csrf_protect_m = method_decorator(csrf_protect)


admin.site.unregister(Group)
class RSRGroupAdmin(GroupAdmin):

    list_display = GroupAdmin.list_display + (permissions,)

admin.site.register(Group, RSRGroupAdmin)


class PermissionAdmin(admin.ModelAdmin):
    list_display = (u'__unicode__', u'content_type', )
    list_filter  = (u'content_type', )
    ordering = (u'content_type', )

admin.site.register(get_model('auth', 'permission'), PermissionAdmin)


class CountryAdmin(admin.ModelAdmin):
    list_display = (u'name', u'iso_code', u'continent', u'continent_code', )
    list_filter  = (u'continent', )
    readonly_fields = (u'name', u'continent', u'continent_code')

    def get_actions(self, request):
        """ Remove delete admin action for "non certified" users"""
        actions = super(CountryAdmin, self).get_actions(request)
        opts = self.opts
        if not request.user.has_perm(opts.app_label + '.' + opts.get_delete_permission()):
            del actions['delete_selected']
        return actions

    def save_model(self, request, obj, form, change):
        if obj.iso_code:
            iso_code = obj.iso_code
            continent_code = COUNTRY_CONTINENTS[iso_code]

            obj.name = dict(ISO_3166_COUNTRIES)[iso_code]
            obj.continent = dict(CONTINENTS)[continent_code]
            obj.continent_code =continent_code
        obj.save()

    def get_readonly_fields(self, request, obj=None):
        if obj:
#            return u'iso_code', u'name', u'continent', u'continent_code'
            return u'name', u'continent', u'continent_code'
        else:
            return u'name', u'continent', u'continent_code'

admin.site.register(get_model('rsr', 'country'), CountryAdmin)


class LocationInline(generic.GenericStackedInline):
    model = get_model('rsr', 'location')
    extra = 0

class OrganisationAdmin(admin.ModelAdmin):
    fieldsets = (
        (_(u'General information'), {'fields': ('name', 'long_name', 'organisation_type', 'logo', 'url', )}),
        (_(u'Contact information'), {'fields': ('phone', 'mobile', 'fax',  'contact_person',  'contact_email', ), }),
        (_(u'About the organisation'), {'fields': ('description', )}),
    )
    inlines = (LocationInline,)
    list_display = ('name', 'long_name', 'website', )

    def get_actions(self, request):
        """ Remove delete admin action for "non certified" users"""
        actions = super(OrganisationAdmin, self).get_actions(request)
        opts = self.opts
        if not request.user.has_perm(opts.app_label + '.' + opts.get_delete_permission()):
            del actions['delete_selected']
        return actions

    #Methods overridden from ModelAdmin (django/contrib/admin/options.py)
    def __init__(self, model, admin_site):
        """
        Override to add self.formfield_overrides.
        Needed to get the ImageWithThumbnailsField working in the admin.
        """
        self.formfield_overrides = {ImageWithThumbnailsField: {'widget': widgets.AdminFileWidget},}
        super(OrganisationAdmin, self).__init__(model, admin_site)

    def queryset(self, request):
        qs = super(OrganisationAdmin, self).queryset(request)
        opts = self.opts
        if request.user.has_perm(opts.app_label + '.' + opts.get_change_permission()):
            return qs
        elif request.user.has_perm(opts.app_label + '.' + get_rsr_limited_change_permission(opts)):
            organisation = request.user.get_profile().organisation
            return qs.filter(pk=organisation.id)
        else:
            raise PermissionDenied

    def has_change_permission(self, request, obj=None):
        """
        Returns True if the given request has permission to change the given
        Django model instance.

        If `obj` is None, this should return True if the given request has
        permission to change *any* object of the given type.

        get_rsr_limited_change_permission is used for  partner orgs to limit their listing and editing to
        "own" projects, organisation and user profiles
        """
        opts = self.opts
        if request.user.has_perm(opts.app_label + '.' + opts.get_change_permission()):
            return True
        if request.user.has_perm(opts.app_label + '.' + get_rsr_limited_change_permission(opts)):
            if obj:
                return obj == request.user.get_profile().organisation
            else:
                return True
        return False

admin.site.register(get_model('rsr', 'organisation'), OrganisationAdmin)


class OrganisationAccountAdmin(admin.ModelAdmin):
    list_display = (u'organisation', u'account_level', )

admin.site.register(get_model('rsr', 'organisationaccount'), OrganisationAccountAdmin)


#class LinkAdmin(admin.ModelAdmin):
#    list_display = ('url', 'caption', 'show_link', )

class LinkInline(admin.TabularInline):
    model = get_model('rsr', 'link')
    extra = 3
    list_display = ('url', 'caption', 'show_link')

def partner_clean(obj, field_name='organisation'):
    """
    this function figures out if a given user's organisation is a partner in some function
    associated with the current project. This is to avoid the situation where a user
    who is a partner admin creates a project without the own org as a partner
    resulting in a project that can't be edited by that user or anyone else form the org.
    params:
        obj: a formset for one of the partner types
        field_name: the filed name of the foreign key field that points to the org
    """
    user_profile = obj.request.user.get_profile()
    # superusers can do whatever they like!
    if obj.request.user.is_superuser:
        found = True
    # if the user is a partner org we try to avoid foot shooting
    elif user_profile.get_is_org_admin() or user_profile.get_is_org_editor():
        my_org = user_profile.organisation
        found = False
        for i in range(0, obj.total_form_count()):
            form = obj.forms[i]
            try:
                form_org = form.cleaned_data[field_name]
                if not form.cleaned_data.get('DELETE', False) and my_org == form_org:
                    # found our own org, all is well move on!
                    found = True
                    break
            except:
                pass
    else:
        found = True
    try:
        #obj instance is the Project instance. We use it to store the info about
        #wether we have found our own org in the found attribute.
        if not obj.instance.found:
            obj.instance.found = found
    except AttributeError:
        obj.instance.found = found
    try:
        # add the formset to attribute partner_formsets. This is to conveniently
        # be able to dig up these formsets later for error assignment
        obj.instance.partner_formsets
    except AttributeError:
        obj.instance.partner_formsets = []
    obj.instance.partner_formsets.append(obj)


#class RSR_FundingPartnerInlineFormFormSet(forms.models.BaseInlineFormSet):
#    # do cleaning looking for the user's org in the funding partner forms
#    def clean(self):
#        partner_clean(self, 'funding_organisation')
#
#class FundingPartnerInline(admin.TabularInline):
#    model = get_model('rsr', 'fundingpartner')
#    extra = 1
#    # put custom formset in chain of inheritance. the formset creation ends up
#    # returning a formset of type FundingPartnerFormForm (I think...) but the
#    # RSR_FundingPartnerInlineFormFormSet is a parent to it and thus we can access
#    # the custom clean()
#    formset = RSR_FundingPartnerInlineFormFormSet
#
#    def get_formset(self, request, *args, **kwargs):
#        formset = super(FundingPartnerInline, self).get_formset(request, *args, **kwargs)
#        formset.request = request
#        return formset

#see above
class RSR_FieldPartnerInlineFormFormSet(forms.models.BaseInlineFormSet):
    def clean(self):
        partner_clean(self, 'field_organisation')

class FieldPartnerInline(admin.TabularInline):
    model = get_model('rsr', 'fieldpartner')
    extra = 1
    formset = RSR_FieldPartnerInlineFormFormSet

    def get_formset(self, request, *args, **kwargs):
        formset = super(FieldPartnerInline, self).get_formset(request, *args, **kwargs)
        formset.request = request
        return formset

#see above
class RSR_SupportPartnerInlineFormFormSet(forms.models.BaseInlineFormSet):
    def clean(self):
        partner_clean(self, 'support_organisation')

class SupportPartnerInline(admin.TabularInline):
    model = get_model('rsr', 'supportpartner')
    extra = 1
    formset = RSR_SupportPartnerInlineFormFormSet

    def get_formset(self, request, *args, **kwargs):
        formset = super(SupportPartnerInline, self).get_formset(request, *args, **kwargs)
        formset.request = request
        return formset

#see above
class RSR_SponsorPartnerInlineFormFormSet(forms.models.BaseInlineFormSet):
    def clean(self):
        partner_clean(self, 'sponsor_organisation')

class SponsorPartnerInline(admin.TabularInline):
    model = get_model('rsr', 'sponsorpartner')
    extra = 1
    formset = RSR_SponsorPartnerInlineFormFormSet

    def get_formset(self, request, *args, **kwargs):
        formset = super(SponsorPartnerInline, self).get_formset(request, *args, **kwargs)
        formset.request = request
        return formset


class BudgetItemLabelAdmin(admin.ModelAdmin):
    list_display = (u'label',)

admin.site.register(get_model('rsr', 'budgetitemlabel'), BudgetItemLabelAdmin)


class BudgetItemAdminInLine(admin.TabularInline):
    model = get_model('rsr', 'budgetitem')
    extra = 1
    class Media:
        css = {'all': (os.path.join(settings.MEDIA_URL, 'akvo/css/src/rsr_admin.css').replace('\\','/'),)}
        js = (os.path.join(settings.MEDIA_URL, 'akvo/js/src/rsr_admin.js').replace('\\','/'),)

#admin.site.register(get_model('rsr', 'budgetitem'), BudgetItemAdminInLine)

class BudgetAdminInLine(admin.TabularInline):
    model = get_model('rsr', 'budget')


class PublishingStatusAdmin(admin.ModelAdmin):
    list_display = (u'project_info', u'status', )

admin.site.register(get_model('rsr', 'publishingstatus'), PublishingStatusAdmin)


#class ProjectAdminForm(forms.ModelForm):
#    class Meta:
#        model = get_model('rsr', 'project')
#
#    def clean(self):
#        return self.cleaned_data
#
#admin.site.register(get_model('rsr', 'location'))


class FocusAreaAdmin(admin.ModelAdmin):
    model = get_model('rsr', 'FocusArea')
    list_display = ('name', 'slug', 'image',)

admin.site.register(get_model('rsr', 'FocusArea'), FocusAreaAdmin)


class BenchmarknameInline(admin.TabularInline):
    model = get_model('rsr', 'Category').benchmarknames.through
    extra = 3


class CategoryAdmin(admin.ModelAdmin):
    model = get_model('rsr', 'Category')
    list_display = ('name', 'focus_areas_html', 'category_benchmarks_html', )

admin.site.register(get_model('rsr', 'Category'), CategoryAdmin)


class BenchmarknameAdmin(admin.ModelAdmin):
    model = get_model('rsr', 'Benchmarkname')
    list_display = ('name', 'order',)

admin.site.register(get_model('rsr', 'Benchmarkname'), BenchmarknameAdmin)


class MiniCMSAdmin(admin.ModelAdmin):
    model = get_model('rsr', 'MiniCMS')
    list_display = ('__unicode__', 'active', )

admin.site.register(get_model('rsr', 'MiniCMS'), MiniCMSAdmin)


class BenchmarkInline(admin.TabularInline):
    model = get_model('rsr', 'benchmark')
    # only show the value, category and benchmark are not to be edited here
    fields = ('value',)
    extra = 0
    max_num = 0


class GoalInline(admin.TabularInline):
    model = get_model('rsr', 'goal')
    fields = ('text',)
    extra = 3
    max_num = 8


class RSR_PartnershipInlineFormFormSet(forms.models.BaseInlineFormSet):
    def clean(self):
        user = self.request.user
        user_profile = user.get_profile()
        # superusers can do whatever they like!
        if user.is_superuser:
            found = True
        # if the user is a partner org we try to avoid foot shooting
        elif user_profile.get_is_org_admin() or user_profile.get_is_org_editor():
            my_org = user_profile.organisation
            found = False
            for i in range(0, self.total_form_count()):
                form = self.forms[i]
                try:
                    form_org = form.cleaned_data['organisation']
                    if not form.cleaned_data.get('DELETE', False) and my_org == form_org:
                        # found our own org, all is well move on!
                        found = True
                        break
                except:
                    pass
        else:
            found = True
        if not found:
            self._non_form_errors = ErrorList([_(u'Your organisation should be somewhere here.')])

class PartnershipInline(admin.TabularInline):
    model = get_model('rsr', 'Partnership')
    extra = 1
    formset = RSR_PartnershipInlineFormFormSet

    def get_formset(self, request, *args, **kwargs):
        formset = super(PartnershipInline, self).get_formset(request, *args, **kwargs)
        formset.request = request
        return formset

class ProjectAdmin(admin.ModelAdmin):
    model = get_model('rsr', 'project')
    inlines = (
        GoalInline, BudgetItemAdminInLine, LinkInline, PartnershipInline,
        LocationInline, BenchmarkInline
    )
    save_as = True
    fieldsets = (
        (_(u'Project description'), {
            'description': u'<p style="margin-left:0; padding-left:0; margin-top:1em; width:75%%;">%s</p>' % _(
                u'Give your project a short title and subtitle in RSR. These fields are the '
                u'newspaper headline for your project: use them to attract attention to what you are doing.'
            ),
           'fields': (
               'title', 'subtitle', 'status',
           ),
        }),
        (_(u'Categories'), {
            'description': u'<p style="margin-left:0; padding-left:0; margin-top:1em; width:75%%;">%s</p>' % _(
                u'Please select all categories applicable to your project. '
                u'(The Focus area(s) of each category is shown in parenthesis after the category name)'
            ),
            'fields': (
                ('categories',)
            ),
        }),
        (_(u'Project info'), {
            'description': u'<p style="margin-left:0; padding-left:0; margin-top:1em; width:75%%;">%s</p>' % _(
                u'The summary should <em>briefly</em> explain why the project is being carried out, '
                u'where it is taking place, who will benefit and/or participate, what it specifically '
                u'hopes to accomplish and how those specific goals will be accomplished.'
            ),
            'fields': ('project_plan_summary', 'current_image', 'current_image_caption', )
        }),
        (_(u'Project details'), {
            'description': u'<p style="margin-left:0; padding-left:0; margin-top:1em; width:75%%;">%s</p>' % _(
                u'In-depth information about your project should be put in this section. '
                u'Use the Background, Project plan, Current status and Sustainability fields '
                u'to tell people more about the project.'
            ),
            'fields': ('background', 'project_plan', 'current_status', 'sustainability', ),
        }),
        (_(u'Project meta info'), {
            'description': u'<p style="margin-left:0; padding-left:0; margin-top:1em; width:75%%;">%s</p>' % _(
                u'The project meta information fields are not public. '
                u'They allow you to make notes to other members of your organisation or '
                u'partners with access to your projects on the RSR Admin pages.'
            ),
            'fields': ('project_rating', 'notes', ),
        }),
        (_(u'Project budget'), {
            'description': u'<p style="margin-left:0; padding-left:0; margin-top:1em; width:75%%;">%s</p>' % _(
                u'The request posted date is filled in for you automatically when you create a project. '
                u'When the project implementation phase is complete, enter the <em>Date complete</em> here.'
            ),
            'fields': ('currency', 'date_request_posted', 'date_complete', ),
        }),
        (_(u'Aggregates'), {
            'description': u'<p style="margin-left:0; padding-left:0; margin-top:1em; width:75%;">%s</p>' % _('Aggregate financial data'),
            'fields': (('funds',  'funds_needed',), ),
        }),
        (_(u'Goals'), {
            'description': u'<p style="margin-left:0; padding-left:0; margin-top:1em; width:75%%;">%s</p>' % _(
                u'Describe what the project hopes to accomplish. Keep in mind the SMART criteria: '
                u'Specific, Measurable, Agreed upon, Realistic and Time-specific. '
                u'The numbered fields can be used to list specific goals whose accomplishment '
                u'will be used to measure overall project success.'
            ),
            'fields': ('goals_overview', )
        }),
        )
    list_display = ('id', 'title', 'status', 'project_plan_summary', 'latest_update', 'show_current_image', 'is_published',)
    list_filter = ('currency', 'status', )
<<<<<<< HEAD
    readonly_fields = ('budget', 'funds',  'funds_needed',)
    form = ProjectAdminForm
=======
#    form = ProjectAdminForm
>>>>>>> 6a1b8854
    def get_actions(self, request):
        """ Remove delete admin action for "non certified" users"""
        actions = super(ProjectAdmin, self).get_actions(request)
        opts = self.opts
        if not request.user.has_perm(opts.app_label + '.' + opts.get_delete_permission()):
            del actions['delete_selected']
        return actions

    #Methods overridden from ModelAdmin (django/contrib/admin/options.py)
    def __init__(self, model, admin_site):
        """
        Override to add self.formfield_overrides.
        Needed to get the ImageWithThumbnailsField working in the admin.
        """
        self.formfield_overrides = {ImageWithThumbnailsField: {'widget': widgets.AdminFileWidget},}
        super(ProjectAdmin, self).__init__(model, admin_site)

    def queryset(self, request):
        """
        Return a queryset possibly filtered depending on current user's group(s)
        """
        qs = super(ProjectAdmin, self).queryset(request)
        opts = self.opts
        if request.user.has_perm(opts.app_label + '.' + opts.get_change_permission()):
            return qs
        elif request.user.has_perm(opts.app_label + '.' + get_rsr_limited_change_permission(opts)):
            projects = request.user.get_profile().organisation.all_projects()
            #projects = get_model('rsr', 'organisation').projects.filter(pk__in=[request.user.get_profile().organisation.pk])
            return qs.filter(pk__in=projects)
        else:
            raise PermissionDenied

    def has_change_permission(self, request, obj=None):
        """
        Returns True if the given request has permission to change the given
        Django model instance.

        If `obj` is None, this should return True if the given request has
        permission to change *any* object of the given type.

        get_rsr_limited_change_permission is used for  partner orgs to limit their listing and editing to
        "own" projects, organisation and user profiles
        """
        opts = self.opts
        if request.user.has_perm(opts.app_label + '.' + opts.get_change_permission()):
            return True
        if request.user.has_perm(opts.app_label + '.' + get_rsr_limited_change_permission(opts)):
            projects = request.user.get_profile().organisation.all_projects()
           #projects = get_model('rsr', 'organisation').projects.filter(pk__in=[request.user.get_profile().organisation.pk])
            if obj:
                return obj in projects
            else:
                return True
        return False

    @csrf_protect_m
    @transaction.commit_on_success
    def add_view(self, request, form_url='', extra_context=None):
        "The 'add' admin view for this model."
        model = self.model
        opts = model._meta

        if not self.has_add_permission(request):
            raise PermissionDenied

        ModelForm = self.get_form(request)
        formsets = []
        inline_instances = self.get_inline_instances(request)
        if request.method == 'POST':
            form = ModelForm(request.POST, request.FILES)
            if form.is_valid():
                new_object = self.save_form(request, form, change=False)
                form_validated = True
            else:
                form_validated = False
                new_object = self.model()
            prefixes = {}
            for FormSet, inline in zip(self.get_formsets(request), inline_instances):
                prefix = FormSet.get_default_prefix()
                # add to add_view() from jango 1.4
                # check if we're trying to create a new project by copying an existing one. If so we ignore
                # location and benchmark inlines
                if not "_saveasnew" in request.POST or not prefix in ['benchmarks', 'rsr-location-content_type-object_id']:
                # end of add although the following block is indented as a result
                    prefixes[prefix] = prefixes.get(prefix, 0) + 1
                    if prefixes[prefix] != 1 or not prefix:
                        prefix = "%s-%s" % (prefix, prefixes[prefix])
                    formset = FormSet(data=request.POST, files=request.FILES,
                                      instance=new_object,
                                      save_as_new="_saveasnew" in request.POST,
                                      prefix=prefix, queryset=inline.queryset(request))
                    formsets.append(formset)
            if all_valid(formsets) and form_validated:
                self.save_model(request, new_object, form, False)
                self.save_related(request, form, formsets, False)
                self.log_addition(request, new_object)
                return self.response_add(request, new_object)
        else:
            # Prepare the dict of initial data from the request.
            # We have to special-case M2Ms as a list of comma-separated PKs.
            initial = dict(request.GET.items())
            for k in initial:
                try:
                    f = opts.get_field(k)
                except models.FieldDoesNotExist:
                    continue
                if isinstance(f, models.ManyToManyField):
                    initial[k] = initial[k].split(",")
            form = ModelForm(initial=initial)
            prefixes = {}
            for FormSet, inline in zip(self.get_formsets(request), inline_instances):
                prefix = FormSet.get_default_prefix()
                prefixes[prefix] = prefixes.get(prefix, 0) + 1
                if prefixes[prefix] != 1 or not prefix:
                    prefix = "%s-%s" % (prefix, prefixes[prefix])

                # hack by GvH to get user's organisation preset as parter when adding a new project
                if prefix == 'partnership_set':
                    formset = FormSet(instance=self.model(), prefix=prefix, initial=[{'organisation': request.user.get_profile().organisation}],
                                      queryset=inline.queryset(request))
                else:
                    formset = FormSet(instance=self.model(), prefix=prefix,
                                      queryset=inline.queryset(request))
                # end hack
                formsets.append(formset)

        adminForm = helpers.AdminForm(form, list(self.get_fieldsets(request)),
                                      self.get_prepopulated_fields(request),
                                      self.get_readonly_fields(request),
                                      model_admin=self)
        media = self.media + adminForm.media

        inline_admin_formsets = []
        for inline, formset in zip(inline_instances, formsets):
            fieldsets = list(inline.get_fieldsets(request))
            readonly = list(inline.get_readonly_fields(request))
            prepopulated = dict(inline.get_prepopulated_fields(request))
            inline_admin_formset = helpers.InlineAdminFormSet(inline, formset,
                                                              fieldsets, prepopulated, readonly, model_admin=self)
            inline_admin_formsets.append(inline_admin_formset)
            media = media + inline_admin_formset.media

        context = {
            'title': _('Add %s') % force_unicode(opts.verbose_name),
            'adminform': adminForm,
            'is_popup': "_popup" in request.REQUEST,
            'show_delete': False,
            'media': media,
            'inline_admin_formsets': inline_admin_formsets,
            'errors': helpers.AdminErrorList(form, formsets),
            'app_label': opts.app_label,
            }
        context.update(extra_context or {})
        return self.render_change_form(request, context, form_url=form_url, add=True)

# benchmark change, budgetitem all, goal all, location all,



#    @csrf_protect_m
#    @transaction.commit_on_success
#    def change_view(self, request, object_id, extra_context=None):
#        "The 'change' admin view for this model."
#        model = self.model
#        opts = model._meta
#
#        obj = self.get_object(request, unquote(object_id))
#
#        if not self.has_change_permission(request, obj):
#            raise PermissionDenied
#
#        if obj is None:
#            raise Http404(_('%(name)s object with primary key %(key)r does not exist.') % {'name': force_unicode(opts.verbose_name), 'key': escape(object_id)})
#
#        if request.method == 'POST' and "_saveasnew" in request.POST:
#            return self.add_view(request, form_url='../add/')
#
#        ModelForm = self.get_form(request, obj)
#        formsets = []
#        if request.method == 'POST':
#            form = ModelForm(request.POST, request.FILES, instance=obj)
#            if form.is_valid():
#                form_validated = True
#                new_object = self.save_form(request, form, change=True)
#            else:
#                form_validated = False
#                new_object = obj
#            prefixes = {}
#            for FormSet, inline in zip(self.get_formsets(request, new_object),
#                                       self.inline_instances):
#                prefix = FormSet.get_default_prefix()
#                prefixes[prefix] = prefixes.get(prefix, 0) + 1
#                if prefixes[prefix] != 1:
#                    prefix = "%s-%s" % (prefix, prefixes[prefix])
#                formset = FormSet(request.POST, request.FILES,
#                                  instance=new_object, prefix=prefix,
#                                  queryset=inline.queryset(request))
#
#                formsets.append(formset)
#            if all_valid(formsets) and form_validated:
#                self.save_model(request, new_object, form, change=True)
#                form.save_m2m()
#                for formset in formsets:
#                    self.save_formset(request, form, formset, change=True)
#
#                change_message = self.construct_change_message(request, form, formsets)
#                self.log_change(request, new_object, change_message)
#                return self.response_change(request, new_object)
#
#        else:
#            form = ModelForm(instance=obj)
#            prefixes = {}
#            for FormSet, inline in zip(self.get_formsets(request, obj), self.inline_instances):
#                prefix = FormSet.get_default_prefix()
#                prefixes[prefix] = prefixes.get(prefix, 0) + 1
#                if prefixes[prefix] != 1:
#                    prefix = "%s-%s" % (prefix, prefixes[prefix])
#                formset = FormSet(instance=obj, prefix=prefix,
#                                  queryset=inline.queryset(request))
#                formsets.append(formset)
#
#        adminForm = helpers.AdminForm(form, self.get_fieldsets(request, obj),
#                                      self.prepopulated_fields, self.get_readonly_fields(request, obj),
#                                      model_admin=self)
#        media = self.media + adminForm.media
#
#        inline_admin_formsets = []
#        for inline, formset in zip(self.inline_instances, formsets):
#            fieldsets = list(inline.get_fieldsets(request, obj))
#            readonly = list(inline.get_readonly_fields(request, obj))
#            inline_admin_formset = helpers.InlineAdminFormSet(inline, formset, fieldsets, readonly, model_admin=self)
#            inline_admin_formsets.append(inline_admin_formset)
#            media = media + inline_admin_formset.media
#
#        context = {
#            'title': _(u'Change project'),
#            'adminform': adminForm,
#            'object_id': object_id,
#            'original': obj,
#            'is_popup': "_popup" in request.REQUEST,
#            'media': mark_safe(media),
#            'inline_admin_formsets': inline_admin_formsets,
#            'errors': helpers.AdminErrorList(form, formsets),
#            'root_path': self.admin_site.root_path,
#            'app_label': opts.app_label,
#        }
#        context.update(extra_context or {})
#        return self.render_change_form(request, context, change=True, obj=obj)

admin.site.register(get_model('rsr', 'project'), ProjectAdmin)


class SmsReporterInline(admin.TabularInline):
    model = get_model('rsr', 'smsreporter')
    extra = 1

    def get_readonly_fields(self, request, obj):
        """ Only allow viewing of gateway number and project for non-superusers
        """
        #opts = self.opts
        user = request.user
        if not user.is_superuser:
            self.readonly_fields = ('gw_number', 'project',)
        else:
            self.readonly_fields = ()
        return super(SmsReporterInline, self).get_readonly_fields(request, obj)

    def formfield_for_dbfield(self, db_field, **kwargs):
        """
        Hook for specifying the form Field instance for a given database Field
        instance.

        If kwargs are given, they're passed to the form Field's constructor.

        Added by GvH:
        Use hook to implement limits to project list select for org users.
        """
        request = kwargs.get("request", None)

        # Limit the choices of the project db_field to projects linked to user's org
        # if we have an org user
        if db_field.attname == 'project_id':
            opts = self.opts
            user = request.user
            if user.has_perm(opts.app_label + '.' + get_rsr_limited_change_permission(opts)):
                db_field.rel.limit_choices_to = {'pk__in': user.get_profile().organisation.all_projects()}

        return super(SmsReporterInline, self).formfield_for_dbfield(db_field, **kwargs)


class UserProfileAdminForm(forms.ModelForm):
    """
    This form dispalys two extra fields that show if the user belongs to the groups
    GROUP_RSR_PARTNER_ADMINS and/or GROUP_RSR_PARTNER_EDITORS.
    """
    class Meta:
        model = get_model('rsr', 'userprofile')

    is_active       = forms.BooleanField(required=False, label=_(u'account is active'),)
    is_org_admin    = forms.BooleanField(required=False, label=_(u'organisation administrator'),)
    is_org_editor   = forms.BooleanField(required=False, label=_(u'organisation project editor'),)
    is_sms_updater  = forms.BooleanField(required=False, label=_(u'can create sms updates',),)
    
    def __init__(self, *args, **kwargs):
        initial_data = {}
        instance = kwargs.get('instance', None)
        if instance:
            initial_data['is_active']       = instance.get_is_active()
            initial_data['is_org_admin']    = instance.get_is_org_admin()
            initial_data['is_org_editor']   = instance.get_is_org_editor()
            initial_data['is_sms_updater']  = instance.has_perm_add_sms_updates()
            kwargs.update({'initial': initial_data})
        super(UserProfileAdminForm, self).__init__(*args, **kwargs)

class UserProfileAdmin(admin.ModelAdmin):
    list_display = ('user', 'organisation', 'get_is_active', 'get_is_org_admin', 'get_is_org_editor', 'has_perm_add_sms_updates', 'latest_update_date',)
    search_fields = ('user__username', 'organisation__name', 'organisation__long_name',)
    list_filter  = ('organisation',)
    ordering = ("user__username",)
    inlines = [SmsReporterInline,]
    form = UserProfileAdminForm
    
    def get_actions(self, request):
        """ Remove delete admin action for "non certified" users"""
        actions = super(UserProfileAdmin, self).get_actions(request)
        opts = self.opts
        if not request.user.has_perm(opts.app_label + '.' + opts.get_delete_permission()):
            del actions['delete_selected']
        return actions

    #Methods overridden from ModelAdmin (django/contrib/admin/options.py)
    def get_form(self, request, obj=None, **kwargs):
        # non-superusers don't get to see it all
        if not request.user.is_superuser:
            # hide sms-related stuff
            self.exclude =  ('phone_number', 'validation',)
            # user and org are only shown as text, not select widget
            #self.readonly_fields = ('user', 'organisation',)
        # this is needed to remove some kind of caching on exclude and readonly_fk,
        # resulting in the above fields being hidden/changed from superusers after
        # a vanilla user has accessed the form!
        else:
            self.exclude =  None
            #self.readonly_fields = ()
        form = super(UserProfileAdmin, self).get_form(request, obj, **kwargs)
        if not request.user.is_superuser and obj.validation != obj.VALIDATED:
            self.inlines = []
            self.inline_instances = []
        #else:
        #    self.inlines = [SmsReporterInline,]
        return form

    def get_readonly_fields(self, request, obj=None):
        if not request.user.is_superuser:
            # only superusers are allowed to add/remove sms updaters in beta phase
            self.form.declared_fields['is_sms_updater'].widget.attrs['readonly'] = 'readonly'
            self.form.declared_fields['is_sms_updater'].widget.attrs['disabled'] = 'disabled'
            # user and org are only shown as text, not select widget
            return ['user', 'organisation',]
        else:
            self.form.declared_fields['is_sms_updater'].widget.attrs.pop('readonly', None)
            self.form.declared_fields['is_sms_updater'].widget.attrs.pop('disabled', None)
            return []


    def queryset(self, request):
        """
        Return a queryset possibly filtered depending on current user's group(s)
        """
        qs = super(UserProfileAdmin, self).queryset(request)
        opts = self.opts
        if request.user.has_perm(opts.app_label + '.' + opts.get_change_permission()):
            return qs
        elif request.user.has_perm(opts.app_label + '.' + get_rsr_limited_change_permission(opts)):
            organisation = request.user.get_profile().organisation
            return qs.filter(organisation=organisation)
        else:
            raise PermissionDenied

    def has_change_permission(self, request, obj=None):
        """
        Returns True if the given request has permission to change the given
        Django model instance.

        If `obj` is None, this should return True if the given request has
        permission to change *any* object of the given type.

        get_rsr_limited_change_permission is used for partner orgs to limit their listing and editing to
        "own" projects, organisation and user profiles
        """
        opts = self.opts
        if request.user.has_perm(opts.app_label + '.' + opts.get_change_permission()):
            return True
        if request.user.has_perm(opts.app_label + '.' + get_rsr_limited_change_permission(opts)):
            my_org = request.user.get_profile().organisation
            if obj:
                return obj.organisation == my_org
            else:
                return True
        return False

    def save_model(self, request, obj, form, change):
        """
        override of django.contrib.admin.options.save_model
        """
        # Act upon the checkboxes that fake admin settings for the partner users.
        is_active       = form.cleaned_data['is_active']
        is_admin        = form.cleaned_data['is_org_admin']
        is_editor       = form.cleaned_data['is_org_editor']
        is_sms_updater  = form.cleaned_data['is_sms_updater']
        obj.set_is_active(is_active) #master switch
        obj.set_is_org_admin(is_admin) #can modify other users user profile and own organisation
        obj.set_is_org_editor(is_editor) #can edit projects
        obj.set_is_staff(is_admin or is_editor or obj.user.is_superuser) #implicitly needed to log in to admin
        # TODO: fix "real" permissions, currently only superusers can change sms updter status
        if is_sms_updater:
            obj.add_role(obj.user, Role.objects.get(name=self.model.ROLE_SMS_UPDATER))
            obj.init_sms_update_workflow()
        else:
            obj.disable_sms_update_workflow(request.user)
            obj.remove_role(obj.user, Role.objects.get(name=self.model.ROLE_SMS_UPDATER))
        obj.save()

admin.site.register(get_model('rsr', 'userprofile'), UserProfileAdmin)


class ProjectCommentAdmin(admin.ModelAdmin):
    list_display    = ('project', 'user', 'comment', 'time', )    
    list_filter     = ('project', 'time', )

admin.site.register(get_model('rsr', 'projectcomment'), ProjectCommentAdmin)


class ProjectUpdateAdmin(admin.ModelAdmin):

    list_display    = ('id', 'project', 'user', 'text', 'time', 'get_is_featured', 'img',)    
    list_filter     = ('featured', 'time', 'project', )
    actions         = ['featured_on', 'featured_off']
    
    #Methods overridden from ModelAdmin (django/contrib/admin/options.py)
    def __init__(self, model, admin_site):
        """
        Override to add self.formfield_overrides.
        Needed to get the ImageWithThumbnailsField working in the admin.
        """
        self.formfield_overrides = {ImageWithThumbnailsField: {'widget': widgets.AdminFileWidget},}
        super(ProjectUpdateAdmin, self).__init__(model, admin_site)
    
    def featured_on(self, request, queryset):
        rows_updated = queryset.exclude(photo__exact='').update(featured=True)
        if rows_updated == 1:
            message_bit = _(u'1 update was')
        else:
            message_bit = _(u'%d updates were')  % rows_updated
        self.message_user(request, _(u'%s marked as featured.') % message_bit)
    featured_on.short_description = _(u'Mark selected updates as featured')
            
    def featured_off(self, request, queryset):
        rows_updated = queryset.update(featured=False)
        if rows_updated == 1:
            message_bit = _(u'1 update was')
        else:
            message_bit = _(u'%d updates were')  % rows_updated
        self.message_user(request, _(u'%s removed from featured.') % message_bit)
    featured_off.short_description = _(u'Remove selected updates from featured')
            
admin.site.register(get_model('rsr', 'projectupdate'), ProjectUpdateAdmin)
    

class InvoiceAdmin(admin.ModelAdmin):
    list_display = ('id', 'project', 'user', 'name', 'email', 'time', 'engine', 'status', 'test', 'is_anonymous')
    list_filter = ('engine', 'status', 'test', 'is_anonymous')  
    actions = ('void_invoices',)
        
    def void_invoices(self, request, queryset):
        """Manually void invoices with a status of 1 (Pending) or 4 (Stale)
            
        Checks for invalid invoice selections, refuses to operate on them
        and flags up a notification.
        
        Status codes:
       
            1 - Pending (valid for voiding)
            2 - Void (invalid)
            3 - Complete (invalid)
            4 - Stale (valid)     
        
        """
        valid_invoices = queryset.filter(status__in=[1,4])
        invalid_invoices = queryset.filter(status__in=[2,3])
        if invalid_invoices:
            if valid_invoices:
                for invoice in valid_invoices:
                    self.message_user(request, 'Invoice %d successfully voided.' % int(invoice.pk))
                valid_invoices.update(status=2)
            for invoice in invalid_invoices:
                # beth: put proper translation tag back in later--ugettext removed
                # Translators: invoice_status can be
                msg = u'Invoice %(invoice_id)d could not be voided. It is already %(invoice_status)s.' % dict(
                    invoice_id=invoice.pk, invoice_status=invoice.get_status_display().lower()
                )
                self.message_user(request, msg)
        else:
            for invoice in queryset:
                self.message_user(request, 'Invoice %d successfully voided.' % int(invoice.pk))
                queryset.update(status=2)
    void_invoices.short_description = u'Mark selected invoices as void'
    
admin.site.register(get_model('rsr', 'invoice'), InvoiceAdmin)
    

class PayPalGatewayAdmin(admin.ModelAdmin):
    list_display = ('name', 'account_email', 'description', 'currency', 'locale', 'notification_email')
    
admin.site.register(get_model('rsr', 'paypalgateway'), PayPalGatewayAdmin)
    
class MollieGatewayAdmin(admin.ModelAdmin):
    list_display = ('name', 'partner_id', 'description', 'currency', 'notification_email')
    
admin.site.register(get_model('rsr', 'molliegateway'), MollieGatewayAdmin)
    
class PaymentGatewaySelectorAdmin(admin.ModelAdmin):
    list_display = ('__unicode__', 'paypal_gateway', 'mollie_gateway')
    list_filter = ('paypal_gateway', 'mollie_gateway')
    
admin.site.register(get_model('rsr', 'paymentgatewayselector'), PaymentGatewaySelectorAdmin)


class PartnerSiteAdmin(admin.ModelAdmin):
    form = PartnerSiteAdminForm

    def get_actions(self, request):
        """ Remove delete admin action for "non certified" users"""
        actions = super(PartnerSiteAdmin, self).get_actions(request)
        opts = self.opts
        if not request.user.has_perm(opts.app_label + '.' + opts.get_delete_permission()):
            del actions['delete_selected']
        return actions

    def queryset(self, request):
        qs = super(PartnerSiteAdmin, self).queryset(request)
        opts = self.opts
        if request.user.has_perm(opts.app_label + '.' + opts.get_change_permission()):
            return qs
        elif request.user.has_perm(opts.app_label + '.' + get_rsr_limited_change_permission(opts)):
            organisation = request.user.get_profile().organisation
            return qs.filter(organisation=organisation)
        else:
            raise PermissionDenied

    def has_change_permission(self, request, obj=None):
        """
        Returns True if the given request has permission to change the given
        Django model instance.

        If `obj` is None, this should return True if the given request has
        permission to change *any* object of the given type.

        get_rsr_limited_change_permission is used for partner orgs to limit their listing and editing to
        "own" projects, organisation, patner_site and user profiles
        """
        opts = self.opts
        if request.user.has_perm(opts.app_label + '.' + opts.get_change_permission()):
            return True
        if request.user.has_perm(opts.app_label + '.' + get_rsr_limited_change_permission(opts)):
            if obj:
                return obj.organisation == request.user.get_profile().organisation
            else:
                return True
        return False

admin.site.register(get_model('rsr', 'partnersite'), PartnerSiteAdmin)<|MERGE_RESOLUTION|>--- conflicted
+++ resolved
@@ -467,12 +467,9 @@
         )
     list_display = ('id', 'title', 'status', 'project_plan_summary', 'latest_update', 'show_current_image', 'is_published',)
     list_filter = ('currency', 'status', )
-<<<<<<< HEAD
     readonly_fields = ('budget', 'funds',  'funds_needed',)
-    form = ProjectAdminForm
-=======
-#    form = ProjectAdminForm
->>>>>>> 6a1b8854
+    #form = ProjectAdminForm
+
     def get_actions(self, request):
         """ Remove delete admin action for "non certified" users"""
         actions = super(ProjectAdmin, self).get_actions(request)
