--- conflicted
+++ resolved
@@ -1187,23 +1187,15 @@
         super(UserProfileAdminForm, self).__init__(*args, **kwargs)
 
 class UserProfileAdmin(admin.ModelAdmin):
-<<<<<<< HEAD
-    list_display = ('user', 'organisation', 'get_is_active', 'get_is_org_admin', 'get_is_org_editor', 'has_perm_add_sms_updates', 'latest_update_date',)
+    if settings.PVW_RSR:
+        list_display = ('user_name', 'organisation', 'get_is_active', 'get_is_org_admin', 'get_is_org_editor', 'latest_update_date',)
+    else:
+        list_display = ('user', 'organisation', 'get_is_active', 'get_is_org_admin', 'get_is_org_editor', 'has_perm_add_sms_updates', 'latest_update_date',)
     search_fields = ('user__username', 'organisation__name', 'organisation__long_name',)
     list_filter  = ('organisation',)
     ordering = ("user__username",)
-    inlines = [SmsReporterInline,]
-=======
-    if settings.PVW_RSR:
-        list_display = ('user_name', 'organisation', 'get_is_active', 'get_is_org_admin', 'get_is_org_editor', 'latest_update_date',)
-    else:
-        list_display = ('user_name', 'organisation', 'get_is_active', 'get_is_org_admin', 'get_is_org_editor', 'has_perm_add_sms_updates', 'latest_update_date',)
-    search_fields = ('user', 'organisation',)
-    list_filter  = ('organisation',)
-    ordering = ('user__username',)
     if not settings.PVW_RSR:
         inlines = [SmsReporterInline,]
->>>>>>> dd2c78f4
     form = UserProfileAdminForm
     
     def get_actions(self, request):
