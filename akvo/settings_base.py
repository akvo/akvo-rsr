--- conflicted
+++ resolved
@@ -55,11 +55,8 @@
     #'feedjack', #maybe later...
     # not used here, used for GraphViz on the Mac 'extensions', #django-command-extensions see http://code.google.com/p/django-command-extensions
     'akvo.rsr',
-<<<<<<< HEAD
     'akvo.gateway',
-    'template_utils', #see http://code.google.com/p/django-template-utils/
-=======
->>>>>>> 52114e20
+    'template_utils',
     'registration', #see http://code.google.com/p/django-registration/
     #'django_granular_permissions',
     #'akvo.status',
