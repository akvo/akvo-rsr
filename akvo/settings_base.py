--- conflicted
+++ resolved
@@ -172,12 +172,9 @@
 # If you set this to False, Django will make some optimizations so as not
 # to load the internationalization machinery.
 USE_I18N = True
-<<<<<<< HEAD
 USE_L10N = True
 
-
 # Logging
-
 LOGGING = {
     'version': 1,
     'disable_existing_loggers': True,
@@ -257,7 +254,4 @@
             'propagate': False,
         },
     },
-}
-=======
-USE_L10N = True
->>>>>>> 547dc59b
+}