--- conflicted
+++ resolved
@@ -46,10 +46,7 @@
     'akvo.rsr',
     'template_utils', #see http://code.google.com/p/django-template-utils/
     'registration', #see http://code.google.com/p/django-registration/
-<<<<<<< HEAD
-=======
     #'django_granular_permissions',
->>>>>>> 29c999fd
 #    'akvo.status',
     # Added by Paul 09/02/2009
     'paypal.standard',
