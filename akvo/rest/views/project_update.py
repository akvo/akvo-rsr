--- conflicted
+++ resolved
@@ -17,12 +17,7 @@
     queryset = ProjectUpdate.objects.all()
     serializer_class = ProjectUpdateSerializer
 
-<<<<<<< HEAD
-
-def get_queryset(self):
-=======
     def get_queryset(self):
->>>>>>> 814b75d1
         """ Allow simple filtering on selected fields
         """
         queryset = self.queryset
