# -*- coding: utf-8 -*-
"""Akvo RSR is covered by the GNU Affero General Public License.

See more details in the license.txt file located at the root folder of the Akvo RSR module.
For additional details on the GNU license please see < http://www.gnu.org/licenses/agpl.html >.
"""

from akvo.rsr.models import Project
<<<<<<< HEAD
from ..filters import RSRGenericFilterBackend
from ..serializers import ProjectSerializer, ProjectExtraSerializer, ProjectUpSerializer
from ..viewsets import BaseRSRViewSet, PublicProjectViewSet
=======
from ..serializers import ProjectSerializer, ProjectExtraSerializer, ProjectIatiExportSerializer
from ..viewsets import PublicProjectViewSet
>>>>>>> 745859bb


class ProjectViewSet(PublicProjectViewSet):

    """
    Viewset providing Project data.

    Allowed parameters are:
    __limit__ (default 30, max 100),
    __title__ (exact or icontains),
    __subtitle__ (exact or icontains),
    __status__,
    __language__,
    __currency__,
    __date_start_planned__ (exact, gt, gte, lt or lte),
    __date_start_actual__ (exact, gt, gte, lt or lte),
    __date_end_planned__ (exact, gt, gte, lt or lte),
    __date_end_actual__ (exact, gt, gte, lt or lte),
    __created_at__ (exact, gt, gte, lt or lte),
    __last_modified_at__ (exact, gt, gte, lt or lte),
    __sync_owner__,
    __iati_activity_id__ (exact or icontains),
    __hierarchy__,
    __project_scope__,
    __collaboration_type__,
    __default_aid_type__,
    __default_finance_type__,
    __default_flow_type__,
    __default_tied_status__,
    __budget__ (exact, gt, gte, lt or lte),
    __funds__ (exact, gt, gte, lt or lte),
    __funds_needed__ (exact, gt, gte, lt or lte),
    __categories__ (exact, in),
    __partners__ (exact, in),
    __keywords__ (exact, in), and
    __publishingstatus\__status__.
    """
    queryset = Project.objects.select_related(
        'categories',
        'keywords',
        'partners',
    ).prefetch_related(
        'publishingstatus',
    )
    serializer_class = ProjectSerializer
    filter_fields = {
        'id': ['exact', 'gt', 'gte', 'lt', 'lte', ],
        'title': ['exact', 'icontains'],
        'subtitle': ['exact', 'icontains'],
        'status': ['exact', ],
        'language': ['exact', ],
        'currency': ['exact', ],
        'date_start_planned': ['exact', 'gt', 'gte', 'lt', 'lte', ],
        'date_start_actual': ['exact', 'gt', 'gte', 'lt', 'lte', ],
        'date_end_planned': ['exact', 'gt', 'gte', 'lt', 'lte', ],
        'date_end_actual': ['exact', 'gt', 'gte', 'lt', 'lte', ],
        'created_at': ['exact', 'gt', 'gte', 'lt', 'lte', ],
        'last_modified_at': ['exact', 'gt', 'gte', 'lt', 'lte', ],
        'iati_activity_id': ['exact', 'icontains', ],
        'hierarchy': ['exact', ],
        'project_scope': ['exact', ],
        'collaboration_type': ['exact', ],
        'default_aid_type': ['exact', ],
        'default_finance_type': ['exact', ],
        'default_flow_type': ['exact', ],
        'default_tied_status': ['exact', ],
        'budget': ['exact', 'gt', 'gte', 'lt', 'lte', ],
        'funds': ['exact', 'gt', 'gte', 'lt', 'lte', ],
        'funds_needed': ['exact', 'gt', 'gte', 'lt', 'lte', ],
        'categories': ['exact', 'in', ],
        'partners': ['exact', 'in', ],
        'keywords': ['exact', 'in', ],
        'publishingstatus__status': ['exact', ],
    }

    project_relation = ''

    def get_queryset(self):
        """
        Allow custom filter for sync_owner, since this field has been replaced by the
        reporting org partnership.
        """

        sync_owner = self.request.QUERY_PARAMS.get('sync_owner', None)
        reporting_org = self.request.QUERY_PARAMS.get('reporting_org', None)

        reporting_org = reporting_org or sync_owner
        if reporting_org:
            self.queryset = self.queryset.filter(
                partnerships__iati_organisation_role=101,
                partnerships__organisation__pk=reporting_org
            ).distinct()
        return super(ProjectViewSet, self).get_queryset()


class ProjectIatiExportViewSet(PublicProjectViewSet):
    """Lean viewset for project data, as used in the My IATI section of RSR."""
    queryset = Project.objects.only(
        'id',
        'title',
        'is_public',
        'status',
    ).select_related(
        'partners',
    ).prefetch_related(
        'iati_checks',
        'publishingstatus',
        'partnerships',
    )
    serializer_class = ProjectIatiExportSerializer
    project_relation = ''
    paginate_by_param = 'limit'
    max_paginate_by = 50

    def get_queryset(self):
        """
        Allow custom filter for sync_owner, since this field has been replaced by the
        reporting org partnership.
        """
        reporting_org = self.request.QUERY_PARAMS.get('reporting_org', None)
        if reporting_org:
            self.queryset = self.queryset.filter(
                partnerships__iati_organisation_role=101,
                partnerships__organisation__pk=reporting_org
            ).distinct()
        return super(ProjectIatiExportViewSet, self).get_queryset()


class ProjectExtraViewSet(ProjectViewSet):

    """
    Viewset providing extra Project data.

    Allowed parameters are:
    __limit__ (default 30, max 100),
    __partnerships\__organisation__ (filter on organisation ID), and
    __publishingstatus\__status__ (filter on publishing status)
    """

    queryset = Project.objects.prefetch_related(
        'publishingstatus',
        'sectors',
        'partnerships',
    )
    serializer_class = ProjectExtraSerializer
    paginate_by_param = 'limit'
    filter_fields = ('partnerships__organisation', 'publishingstatus__status')


class ProjectUpViewSet(ProjectViewSet):

    """
    Viewset providing extra data and limited filtering for Up in one go.

    Allowed parameters are:
    __limit__ (default 30, max 100),
    __partnerships\__organisation__ (filter on organisation ID), and
    __publishingstatus\__status__ (filter on publishing status)
    """

    queryset = Project.objects.select_related(
        'primary_location',
        'categories',
        'keywords',
        'partners',
    ).prefetch_related(
        'publishingstatus',
        'project_updates',
    )
    serializer_class = ProjectUpSerializer
    paginate_by_param = 'limit'
    max_paginate_by = 100
    filter_fields = ('partnerships__organisation', 'publishingstatus__status')<|MERGE_RESOLUTION|>--- conflicted
+++ resolved
@@ -6,14 +6,10 @@
 """
 
 from akvo.rsr.models import Project
-<<<<<<< HEAD
-from ..filters import RSRGenericFilterBackend
-from ..serializers import ProjectSerializer, ProjectExtraSerializer, ProjectUpSerializer
-from ..viewsets import BaseRSRViewSet, PublicProjectViewSet
-=======
-from ..serializers import ProjectSerializer, ProjectExtraSerializer, ProjectIatiExportSerializer
+
+from ..serializers import (ProjectSerializer, ProjectExtraSerializer, ProjectIatiExportSerializer,
+                           ProjectUpSerializer)
 from ..viewsets import PublicProjectViewSet
->>>>>>> 745859bb
 
 
 class ProjectViewSet(PublicProjectViewSet):
