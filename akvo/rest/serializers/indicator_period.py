# -*- coding: utf-8 -*-

# Akvo RSR is covered by the GNU Affero General Public License.
# See more details in the license.txt file located at the root folder of the Akvo RSR module.
# For additional details on the GNU license please see < http://www.gnu.org/licenses/agpl.html >.

from akvo.rest.serializers.rsr_serializer import BaseRSRSerializer
from akvo.rest.serializers.indicator_period_data import IndicatorPeriodDataFrameworkSerializer
from akvo.rest.serializers.indicator_period_disaggregation import IndicatorPeriodDisaggregationSerializer
from akvo.rsr.models import IndicatorPeriod, IndicatorPeriodData, DisaggregationTarget

from rest_framework import serializers


def serialize_disaggregation_targets(period):
    targets = DisaggregationTarget.objects.filter(period=period).prefetch_related(
        'dimension_value',
        'dimension_value__name',
    )
    return [
        {
            'id': t.id,
            'value': t.value,
<<<<<<< HEAD
            'dimension_value': {
                'id': t.dimension_value.id,
                'value': t.dimension_value.value
            },
            'dimension_name': {
                'id': t.dimension_value.name.id,
                'name': t.dimension_value.name.name
            },
=======
            'dimension_value': t.dimension_value.id,
            'period': period.id,
>>>>>>> 49e809e3
        }
        for t in targets
    ]


class IndicatorPeriodSerializer(BaseRSRSerializer):

    indicator_unicode = serializers.ReadOnlyField(source='indicator.__unicode__')
    percent_accomplishment = serializers.ReadOnlyField()
    can_add_update = serializers.ReadOnlyField(source='can_save_update')
    disaggregations = IndicatorPeriodDisaggregationSerializer(many=True, required=False)
    disaggregation_targets = serializers.SerializerMethodField()

    def get_disaggregation_targets(self, obj):
        return serialize_disaggregation_targets(obj)

    class Meta:
        model = IndicatorPeriod
        fields = '__all__'

    # TODO: add validation for parent_period


class IndicatorPeriodFrameworkSerializer(BaseRSRSerializer):

    data = serializers.SerializerMethodField('get_updates')
    parent_period = serializers.ReadOnlyField(source='parent_period_id')
    percent_accomplishment = serializers.ReadOnlyField()
    disaggregation_targets = serializers.SerializerMethodField()

    class Meta:
        model = IndicatorPeriod
        fields = '__all__'

    def get_disaggregation_targets(self, obj):
        return serialize_disaggregation_targets(obj)

    def get_updates(self, obj):
        user = self.context['request'].user
        updates = IndicatorPeriodData.objects.filter(period=obj).select_related(
            'period',
            'user',
            'approved_by',
        ).prefetch_related(
            'comments',
            'comments__user'
        )
        updates = IndicatorPeriodData.get_user_viewable_updates(updates, user)
        serializer = IndicatorPeriodDataFrameworkSerializer(updates, many=True)
        return serializer.data<|MERGE_RESOLUTION|>--- conflicted
+++ resolved
@@ -21,19 +21,8 @@
         {
             'id': t.id,
             'value': t.value,
-<<<<<<< HEAD
-            'dimension_value': {
-                'id': t.dimension_value.id,
-                'value': t.dimension_value.value
-            },
-            'dimension_name': {
-                'id': t.dimension_value.name.id,
-                'name': t.dimension_value.name.name
-            },
-=======
             'dimension_value': t.dimension_value.id,
             'period': period.id,
->>>>>>> 49e809e3
         }
         for t in targets
     ]
