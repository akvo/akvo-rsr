# -*- coding: utf-8 -*-

# Akvo RSR is covered by the GNU Affero General Public License.
# See more details in the license.txt file located at the root folder of the Akvo RSR module.
# For additional details on the GNU license please see < http://www.gnu.org/licenses/agpl.html >.


from django.contrib.auth import get_user_model

from rest_framework import serializers

from .rsr_serializer import BaseRSRSerializer
from .organisation import OrganisationExtraSerializer


class UserSerializer(BaseRSRSerializer):
    # Needed to show only the first organisation of the user
    organisation = OrganisationExtraSerializer(source='first_organisation', required=False)
    organisations = OrganisationExtraSerializer(source='organisations', many=True, required=False, allow_add_remove=True)

    class Meta:
        model = get_user_model()
        fields = (
            'id',
            'first_name',
            'last_name',
<<<<<<< HEAD
            'email'
=======
            'email',
            #'organisation',
            'organisations',
>>>>>>> 6dd16d78
        )
        exclude = ('absolute_url',)

    def __init__(self, *args, **kwargs):
        """ Delete the 'absolute_url' field added in BaseRSRSerializer.__init__().
        It's neither correct nor do we want this data to be visible.
        """
        super(UserSerializer, self).__init__(*args, **kwargs)
        del self.fields['absolute_url']


class UserPasswordSerializer(serializers.Serializer):
    """Change password serializer"""

    old_password = serializers.CharField(
        help_text='Current Password',
        max_length=100
    )
    new_password1 = serializers.CharField(
        help_text='New Password',
        max_length=100
    )
    new_password2 = serializers.CharField(
        help_text='New Password (confirmation)',
        max_length=100
    )

    def validate_old_password(self, attrs, source):
        """Check for current password"""
        if not self.object.check_password(attrs.get("old_password")):
            raise serializers.ValidationError('Old password is not correct.')

        return attrs

    def validate_new_password2(self, attrs, source):
        """Check if password1 and password2 match"""
        password_confirmation = attrs[source]
        password = attrs['new_password1']

        if password_confirmation != password:
            raise serializers.ValidationError('Passwords do not match.')

        return attrs

    def restore_object(self, attrs, instance=None):
        """Not needed, changing passwords happens in UserViewSet."""
        return attrs<|MERGE_RESOLUTION|>--- conflicted
+++ resolved
@@ -24,13 +24,9 @@
             'id',
             'first_name',
             'last_name',
-<<<<<<< HEAD
-            'email'
-=======
             'email',
             #'organisation',
             'organisations',
->>>>>>> 6dd16d78
         )
         exclude = ('absolute_url',)
 
@@ -47,15 +43,15 @@
 
     old_password = serializers.CharField(
         help_text='Current Password',
-        max_length=100
+        max_length=100,
     )
     new_password1 = serializers.CharField(
         help_text='New Password',
-        max_length=100
+        max_length=100,
     )
     new_password2 = serializers.CharField(
         help_text='New Password (confirmation)',
-        max_length=100
+        max_length=100,
     )
 
     def validate_old_password(self, attrs, source):
