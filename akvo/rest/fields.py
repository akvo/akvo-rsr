--- conflicted
+++ resolved
@@ -47,13 +47,10 @@
         'jpg',
         'png',
     )
-<<<<<<< HEAD
+
     def to_internal_value(self, base64_data):
-=======
-    def from_native(self, base64_data):
         if base64_data is None:
             data = base64_data
->>>>>>> 5d400cef
         # Check if this is a base64 string
         elif isinstance(base64_data, basestring):
             # Try to decode the file. Return validation error if it fails.
