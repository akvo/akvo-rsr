.w170px {
	width: 100%;
	height: 100%;
}
.w170px ul.basicInfo { padding: 0.5em 1.5%; }
.w170px ul.basicInfo li {
	margin: 0 auto 0.25em auto;
	display: table;
}
.w170px ul.basicInfo li .projectStatus {
	font-size: 0.9em;
	text-align: center;
	margin: 0.25em auto 0.5em;
}
.w170px #project_title {
	width: 98%;
	display: block;
	font-size: 1em;
	text-transform: uppercase;
	margin: 0.75em 0 0.25em 5px;
	color: rgb(255,255,255);
}
.w170px .photo_frame {
	float: none;
	margin: 0 2%;
}
.w170px .photo_frame img {
	width: 96%;
	height: auto;
}
.w170px #project_subtitle {
	margin: 5px 5px 10px 5px;
	float: none;
}
.w170px .projectBudget {
	display: inline-block;
	position: relative;
	float: none;
	width: 148px;
	margin: 10px 5px 0 0;
	max-height: none;
	padding: 15px 4px;
}
.w170px ul.fundingwrap {
	margin: 15px 0 0 0;
	padding: 5px 0;
}
.w170px ul.fundingwrap li {
	padding: 10px 0;
	margin: 5px 0;
}
.w170px ul.fundingwrap li:first-child {
	padding: 10px 0;
	margin: 0px 0;
}
.w170px .orangeAction {
	font-size: 0.9em;
	padding: 0.15em 2em;
	margin: 20px auto 0;
}

.w170px header span {
<<<<<<< HEAD
	display:none;
=======
    display: none;
>>>>>>> 5f2cc3d0
}<|MERGE_RESOLUTION|>--- conflicted
+++ resolved
@@ -60,9 +60,5 @@
 }
 
 .w170px header span {
-<<<<<<< HEAD
-	display:none;
-=======
-    display: none;
->>>>>>> 5f2cc3d0
+	display: none;
 }