# -*- coding: utf-8 -*-

# Akvo RSR is covered by the GNU Affero General Public License.
# See more details in the license.txt file located at the root folder of the Akvo RSR module. 
# For additional details on the GNU license please see < http://www.gnu.org/licenses/agpl.html >.

<<<<<<< HEAD
from copy import deepcopy
import datetime
import os
from django.contrib.auth.models import User
from django.core.exceptions import ObjectDoesNotExist, MultipleObjectsReturned
from django.core.urlresolvers import reverse
from django.forms.models import ModelForm
from django.http import HttpResponse
=======
from django.conf.urls import url
from django.contrib.auth.models import User
from django.core.exceptions import ObjectDoesNotExist, MultipleObjectsReturned
>>>>>>> f778ccec

from tastypie import fields
from tastypie import http

from tastypie.authentication import ApiKeyAuthentication
from tastypie.authorization import Authorization
from tastypie.serializers import Serializer
from tastypie.bundle import Bundle
from tastypie.constants import ALL, ALL_WITH_RELATIONS
<<<<<<< HEAD
from tastypie.exceptions import ApiFieldError
from tastypie.fields import ApiField, NOT_PROVIDED
from tastypie.resources import ModelResource
from tastypie.authentication import ApiKeyAuthentication
from akvo.api.authentication import ConditionalApiKeyAuthentication

from tastypie.utils.mime import build_content_type
=======
from tastypie.resources import ModelResource, Resource
>>>>>>> f778ccec

from cacheback.base import Job

from akvo.api.fields import ConditionalFullToManyField, ConditionalFullToOneField, bundle_related_data_info_factory
from akvo.api.serializers import IATISerializer
from akvo.api.validation import ModelFormValidation

from akvo.rsr.models import (
    Benchmark, Benchmarkname, BudgetItem, BudgetItemLabel, Category, Country, FocusArea, Goal, Link,
    Organisation, OrganisationLocation, Partnership, Project, ProjectLocation, ProjectUpdate,
<<<<<<< HEAD
    ProjectComment, UserProfile, Invoice,
    InternalOrganisationID)
from akvo.rsr.utils import PAYPAL_INVOICE_STATUS_COMPLETE, custom_get_or_create_country
=======
    ProjectComment, UserProfile, Invoice
)

from akvo.rsr.utils import PAYPAL_INVOICE_STATUS_COMPLETE, right_now_in_akvo
>>>>>>> f778ccec

__all__ = [
    'BenchmarkResource',
    'BenchmarknameResource',
    'BudgetItemResource',
    'BudgetItemLabelResource',
    'CategoryResource',
    'CountryResource',
    'FocusAreaResource',
    'GoalResource',
    'IATIBudgetItemResource',
    'IATIGoalResource',
    'IATIProjectLocationResource',
    'IATIProjectResource',
    'InvoiceResource',
    'LinkResource',
    'OrganisationResource',
    'OrganisationLocationResource',
    'OrganisationMapResource',
    'PartnershipResource',
    'ProjectResource',
    'ProjectCommentResource',
    'ProjectLocationResource',
    'ProjectMapResource',
    'ProjectUpdateResource',
    'RightNowInAkvoResource',
    'UserResource',
    'UserProfileResource',
]

def get_extra_thumbnails(image_field):
    try:
        thumbs = image_field.extra_thumbnails
        return {key: thumbs[key].absolute_url for key in thumbs.keys()}
    except:
        return None


class CachedResourceJob(Job):

    def __init__(self, resource, request, kwargs):
        self.resource = resource
        self.request = request
        self.kwargs = kwargs
        super(CachedResourceJob, self).__init__()

    def fetch(self, url):
        """
        emulates most of Resource.get_list() but stops before calling create_response()
        """
        resource = self.resource
        request = self.request
        kwargs = self.kwargs
        # code of Resource.get_list()

        base_bundle = resource.build_bundle(request=request)
        objects = resource.obj_get_list(bundle=base_bundle, **resource.remove_api_resource_names(kwargs))
        sorted_objects = resource.apply_sorting(objects, options=request.GET)

        paginator = resource._meta.paginator_class(request.GET, sorted_objects, resource_uri=resource.get_resource_uri(),
                                               limit=resource._meta.limit, max_limit=resource._meta.max_limit,
                                               collection_name=resource._meta.collection_name)
        to_be_serialized = paginator.page()

        # Dehydrate the bundles in preparation for serialization.
        # Dehydrate the bundles in preparation for serialization.
        bundles = [resource.build_bundle(obj=obj, request=request) for obj in to_be_serialized['objects']]
        # add metadata to bundle to keep track of "depth", "ancestor" and "full" info
        for bundle in bundles:
            bundle.related_info = bundle_related_data_info_factory(request=request)
        # end add

        for obj in to_be_serialized[resource._meta.collection_name]:
            bundle = resource.build_bundle(obj=obj, request=request)
            bundles.append(resource.full_dehydrate(bundle))

        to_be_serialized[resource._meta.collection_name] = bundles
        to_be_serialized = resource.alter_list_data_to_serialize(request, to_be_serialized)
        # code of Resource.create_response() but only as far as serializing
        # meaning the serialized result is what gets cached
        desired_format = resource.determine_format(request)
        return resource.serialize(request, to_be_serialized, desired_format)#.encode("utf8").encode("zlib")

        # objects = resource.obj_get_list(request=request, **resource.remove_api_resource_names(kwargs))
        # sorted_objects = resource.apply_sorting(objects, options=request.GET)
        #
        # paginator = resource._meta.paginator_class(request.GET, sorted_objects, resource_uri=resource.get_resource_uri(), limit=resource._meta.limit)
        # to_be_serialized = paginator.page()
        #
        # # Dehydrate the bundles in preparation for serialization.
        # bundles = [resource.build_bundle(obj=obj, request=request) for obj in to_be_serialized['objects']]
        # # add metadata to bundle to keep track of "depth", "ancestor" and "full" info
        # for bundle in bundles:
        #     bundle.related_info = bundle_related_data_info_factory(request=request)
        #     # end add
        # to_be_serialized['objects'] = [resource.full_dehydrate(bundle) for bundle in bundles]
        # to_be_serialized = resource.alter_list_data_to_serialize(request, to_be_serialized)
        # # code of Resource.create_response() but only as far as serializing
        # # meaning the serialized result is what gets cached
        # desired_format = resource.determine_format(request)
        # return resource.serialize(request, to_be_serialized, desired_format).encode("utf8").encode("zlib")


class ConditionalFullResource(ModelResource):

    def apply_filters(self, request, applicable_filters):
        """
        An ORM-specific implementation of ``apply_filters``.

        The default simply applies the ``applicable_filters`` as ``**kwargs``,
        but should make it possible to do more advanced things.

        Here we override to check for a 'distinct' query string variable,
        if it's equal to True we apply distinct() to the queryset after filtering.
        """
        distinct = request.GET.get('distinct', False) == 'True'
        if distinct:
            return self.get_object_list(request).filter(**applicable_filters).distinct()
        else:
            return self.get_object_list(request).filter(**applicable_filters)

    # def get_list(self, request, **kwargs):
    #     """
    #     Returns a serialized list of resources.
    #
    #     Calls ``obj_get_list`` to provide the data, then handles that result
    #     set and serializes it.
    #
    #     Should return a HttpResponse (200 OK).
    #     --------------------------------------
    #     This is a "gutted" get_list where most of the code has been moved to CachedResourceJob.fetch so that cacheback can
    #     do its thing and only run the original get_list if we don't have anything in the cache
    #     """
    #     desired_format = self.determine_format(request)
    #     cached_resource = CachedResourceJob(self, request, kwargs)
    #     url = "%s?%s" % (request.path, request.META['QUERY_STRING'])
    #     serialized = cached_resource.get(url)#.decode("zlib").decode("utf8")
    #     return HttpResponse(content=serialized, content_type=build_content_type(desired_format))
    #
    # def get_detail(self, request, **kwargs):
    #     """
    #     Returns a single serialized resource.
    #
    #     Calls ``cached_obj_get/obj_get`` to provide the data, then handles that result
    #     set and serializes it.
    #
    #     Should return a HttpResponse (200 OK).
    #     """
    #     basic_bundle = self.build_bundle(request=request)
    #
    #     try:
    #         obj = self.cached_obj_get(bundle=basic_bundle, **self.remove_api_resource_names(kwargs))
    #     except ObjectDoesNotExist:
    #         return http.HttpNotFound()
    #     except MultipleObjectsReturned:
    #         return http.HttpMultipleChoices("More than one resource is found at this URI.")
    #
    #     bundle = self.build_bundle(obj=obj, request=request)
    #     # add metadata to bundle to keep track of "depth", "ancestor" and "full" info
    #     bundle.related_info = bundle_related_data_info_factory(request=request)
    #     # end add
    #     bundle = self.full_dehydrate(bundle)
    #     bundle = self.alter_detail_data_to_serialize(request, bundle)
    #     return self.create_response(request, bundle)


    def get_list(self, request, **kwargs):
        """
        Returns a serialized list of resources.

        Calls ``obj_get_list`` to provide the data, then handles that result
        set and serializes it.

        Should return a HttpResponse (200 OK).
        """
        # TODO: Uncached for now. Invalidation that works for everyone may be
        #       impossible.
        base_bundle = self.build_bundle(request=request)
        objects = self.obj_get_list(bundle=base_bundle, **self.remove_api_resource_names(kwargs))
        sorted_objects = self.apply_sorting(objects, options=request.GET)
        paginator = self._meta.paginator_class(request.GET, sorted_objects, resource_uri=self.get_resource_uri(),
                                               limit=self._meta.limit, max_limit=self._meta.max_limit,
                                               collection_name=self._meta.collection_name)
        to_be_serialized = paginator.page()

        # Dehydrate the bundles in preparation for serialization.
        bundles = []

        for obj in to_be_serialized[self._meta.collection_name]:
            bundle = self.build_bundle(obj=obj, request=request)
            # add metadata to bundle to keep track of "depth", "ancestor" and "full" info
            bundle.related_info = bundle_related_data_info_factory(request=request)
            # end add
            bundles.append(self.full_dehydrate(bundle))

        to_be_serialized[self._meta.collection_name] = bundles
        to_be_serialized = self.alter_list_data_to_serialize(request, to_be_serialized)
        return self.create_response(request, to_be_serialized)

    def get_detail(self, request, **kwargs):
        """
        Returns a single serialized resource.

        Calls ``cached_obj_get/obj_get`` to provide the data, then handles that result
        set and serializes it.

        Should return a HttpResponse (200 OK).
        """
        basic_bundle = self.build_bundle(request=request)

        try:
            obj = self.cached_obj_get(bundle=basic_bundle, **self.remove_api_resource_names(kwargs))
        except ObjectDoesNotExist:
            return http.HttpNotFound()
        except MultipleObjectsReturned:
            return http.HttpMultipleChoices("More than one resource is found at this URI.")

        bundle = self.build_bundle(obj=obj, request=request)
        # add metadata to bundle to keep track of "depth", "ancestor" and "full" info
        bundle.related_info = bundle_related_data_info_factory(request=request)
        # end add
        bundle = self.full_dehydrate(bundle)
        bundle = self.alter_detail_data_to_serialize(request, bundle)
        return self.create_response(request, bundle)


class IATIProjectModelForm(ModelForm):
    class Meta:
        model = Project


class IATIProjectResource(ModelResource):

    budget_items = fields.ToManyField(
        'akvo.api.resources.IATIBudgetItemResource', 'budget_items', full=True, related_name='project'
    )
    goals = ConditionalFullToManyField(
        'akvo.api.resources.IATIGoalResource', 'goals', full=True, related_name='project'
    )
    locations = fields.ToManyField(
        'akvo.api.resources.IATIProjectLocationResource', 'locations', full=True, related_name='location_target'
    )
    partnerships = fields.ToManyField(
        'akvo.api.resources.IATIPartnershipResource', 'partnerships', full=True, related_name='project'
    )

    class Meta:
        allowed_methods = ['post']
        resource_name   = 'iati_activity'
        authorization   = Authorization()
        authentication  = ConditionalApiKeyAuthentication(methods_requiring_key=['POST'])
        serializer      = IATISerializer()
        # validation      = ModelFormValidation(form_class=IATIProjectModelForm)
        queryset        = Project.objects.all()

    def alter_deserialized_detail_data(self, request, data):
        # hack to set the first location as primary
        if data.get('locations'):
            data['locations'][0]['primary'] = True
            for location in data['locations'][1:]:
                location['primary'] = False
        # hack to sum multiple budget tags into one
        if data.get('budget_items'):
            if len(data['budget_items']) > 1:
                data['budget_items'] = [
                    {'amount': '{amount}'.format(
                        amount=sum([int(item['amount']) for item in data['budget_items']])
                    ), 'label': '1'}
                ]
        return data

    def hydrate_date_complete(self, bundle):
        date_complete = bundle.data.get('date_complete')
        if date_complete and date_complete[-1] == 'Z':
            bundle.data['date_complete'] = date_complete[:-1]
        return bundle

    def hydrate_date_request_posted(self, bundle):
        date_request_posted = bundle.data.get('date_request_posted')
        if date_request_posted and date_request_posted[-1] == 'Z':
            bundle.data['date_request_posted'] = date_request_posted[:-1]
        return bundle

    # def hydrate_partnerships(self, bundle):
    #     import pdb
    #     pdb.set_trace()
    #     return bundle

    # def hydrate_current_image(self, bundle):
    #     import requests
    #
    #     from django.core.files import File
    #     from django.core.files.temp import NamedTemporaryFile
    #     return bundle
    #
    #     def save_image_from_url(model, url):
    #         r = requests.get(url)
    #
    #         img_temp = NamedTemporaryFile(delete=True)
    #         img_temp.write(r.content)
    #         img_temp.flush()
    #
    #         img_name = "%s_%s_%s_%s%s" % (
    #             bundle.obj._meta.object_name,
    #             bundle.obj.pk or '',
    #             'current_image',
    #             datetime.now().strftime("%Y-%m-%d_%H.%M.%S"),
    #             os.path.splitext(img_temp.name)[1],
    #         )
    #         Project.current_image.save("image.jpg", File(img_temp), save=True)


def get_organisation(bundle):
    """ Try to find the organisation to link to in the Partnership
    :param bundle: the tastypie bundle for the IATIPartnershipResource
    :return: either the organisation to link to in the IATIPartnershipResource being created
             or a string of the bundle field to use to create a new Organisation
    """
    ret_val = None
    if bundle.data.get('organisation'):
        try:
            organisation = Organisation.objects.get(pk=bundle.data['organisation'])
            return organisation
        except:
            # If we don't find an organisation we have an RSR ID for something is seriously wrong
            return None #TODO: better error handling

    if bundle.data.get('iati_org_id'):
        try:
            organisation = Organisation.objects.get(iati_org_id=bundle.data['iati_org_id'])
            return organisation
        except:
            # return string indicating how we can create a new Organisation
            ret_val = 'iati_org_id'
    if bundle.data.get('internal_org_id') and bundle.data.get('reporting_org'):
        try:
            organisation = InternalOrganisationID.objects.get(
                recording_org__iati_org_id=bundle.data['reporting_org'],
                identifier=bundle.data['internal_org_id']
            ).referenced_org
            return organisation
        except:
            # return string indicating how we can create a new Organisation
            return 'internal_org_id'
    return ret_val #TODO: better error handling, we may end up here with ret_val == None

class IATIPartnershipResource(ModelResource):
    # Accountable, Extending, Funding, Implementing
    project = fields.ToOneField('akvo.api.resources.IATIProjectResource', 'project', full=True,)
    organisation = fields.ToOneField('akvo.api.resources.OrganisationResource', 'organisation')

    class Meta:
        allowed_methods = ['post']
        resource_name   = 'iati_partnership'
        authorization   = Authorization()
        authentication  = ConditionalApiKeyAuthentication(methods_requiring_key=['POST'])
        queryset        = Partnership.objects.all()

    def hydrate_organisation(self, bundle):
        # try to find an existing organisation
        organisation_or_bundle_field = get_organisation(bundle)
        if organisation_or_bundle_field:
            if isinstance(organisation_or_bundle_field, Organisation):
                organisation = organisation_or_bundle_field
            else:
                # there was no existing org, we need to create one if we have the data
                kwargs = dict(
                    name=bundle.data['name'],
                    organisation_type=Organisation.ORG_TYPE_NGO, #TODO: Fix lookup from @type
                    new_organisation_type = int(bundle.data['new_organisation_type']),
                )
                # use the IATI ID if possible
                if organisation_or_bundle_field == 'iati_org_id':
                    kwargs['iati_org_id'] = bundle.data['iati_org_id'],
                    organisation = Organisation.objects.create(**kwargs)
                # otherwise fall back to using the reporting_org's internal ID
                elif organisation_or_bundle_field == 'internal_org_id':
                    organisation = Organisation.objects.create(**kwargs)
                    our_organisation = Organisation.objects.get(iati_org_id=bundle.data['reporting_org'])
                    InternalOrganisationID.objects.create(
                        recording_org=our_organisation,
                        referenced_org=organisation,
                        identifier=bundle.data['internal_org_id'],
                    )
            bundle.data['organisation'] = reverse(
                'api_dispatch_detail', kwargs={
                    'resource_name': 'organisation',
                    'api_name': 'v1',
                    'pk': organisation.pk
                }
            )
            # remove helper fields that aren't part of Partnership
            bundle.data.pop('name', None)
            bundle.data.pop('internal_org_id', None)
            bundle.data.pop('reporting_org', None)
            bundle.data.pop('new_organisation_type', None)
            bundle.data.pop('iati_org_id', None)
            return bundle
        return bundle

class IATIBudgetItemResource(ModelResource):
    project = fields.ToOneField('akvo.api.resources.IATIProjectResource', 'project', full=True,)
    label = fields.ToOneField('akvo.api.resources.BudgetItemLabelResource', 'label',)

    class Meta:
        allowed_methods = ['post']
        resource_name   = 'iati_budget_item'
        authorization   = Authorization()
        authentication  = ConditionalApiKeyAuthentication(methods_requiring_key=['POST'])
        queryset        = BudgetItem.objects.all()

    def hydrate_label(self, bundle):
        bundle.data['label'] = reverse(
            'api_dispatch_detail', kwargs={
                'resource_name':'budget_item_label', 'api_name': 'v1', 'pk': bundle.data['label']
            }
        )
        return bundle


class IATIGoalResource(ModelResource):
    project = fields.ToOneField('akvo.api.resources.IATIProjectResource', 'project', full=True,)

    class Meta:
        allowed_methods = ['post']
        resource_name   = 'iati_goal'
        authorization   = Authorization()
        authentication  = ConditionalApiKeyAuthentication(methods_requiring_key=['POST'])
        queryset        = Goal.objects.all()


class IATIProjectLocationResource(ModelResource):
    project = fields.ToOneField('akvo.api.resources.IATIProjectResource', 'location_target', full=True,)
    country = fields.ToOneField('akvo.api.resources.CountryResource', 'country')

    class Meta:
        allowed_methods = ['post']
        resource_name   = 'iati_project_location'
        authorization   = Authorization()
        authentication  = ConditionalApiKeyAuthentication(methods_requiring_key=['POST'])
        queryset        = ProjectLocation.objects.all()

    def hydrate_country(self, bundle):
        country = custom_get_or_create_country(bundle.data['country'])
        bundle.data['country'] = reverse(
            'api_dispatch_detail', kwargs={'resource_name':'country', 'api_name': 'v1', 'pk': country.pk}
        )
        return bundle


class BenchmarkResource(ConditionalFullResource):
    project = ConditionalFullToOneField('akvo.api.resources.ProjectResource', 'project')
    category = ConditionalFullToOneField('akvo.api.resources.CategoryResource', 'category')
    name = ConditionalFullToOneField('akvo.api.resources.BenchmarknameResource', 'name', full=True)

    class Meta:
        allowed_methods = ['get']
        queryset        = Benchmark.objects.all()
        resource_name   = 'benchmark'
        filtering       = dict(
            # foreign keys
            category    = ALL_WITH_RELATIONS,
            name        = ALL_WITH_RELATIONS,
            project     = ALL_WITH_RELATIONS,
        )


class BenchmarknameResource(ConditionalFullResource):
    class Meta:
        allowed_methods = ['get']
        queryset        = Benchmarkname.objects.all()
        resource_name   = 'benchmarkname'
        filtering       = dict(
            # other fields
            name        = ALL,
        )


class BudgetItemResource(ConditionalFullResource):
    label = ConditionalFullToOneField('akvo.api.resources.BudgetItemLabelResource', 'label', full=True)
    project = ConditionalFullToOneField('akvo.api.resources.ProjectResource', 'project')

    class Meta:
        allowed_methods = ['get']
        queryset        = BudgetItem.objects.all()
        resource_name   = 'budget_item'
        filtering       = dict(
            # foreign keys
            label       = ALL_WITH_RELATIONS,
            project     = ALL_WITH_RELATIONS,
        )


class BudgetItemLabelResource(ConditionalFullResource):
    class Meta:
        allowed_methods = ['get']
        queryset        = BudgetItemLabel.objects.all()
        resource_name   = 'budget_item_label'
        filtering       = dict(
            # other fields
            label       = ALL,
        )


class CategoryResource(ConditionalFullResource):
    class Meta:
        allowed_methods = ['get']
        queryset        = Category.objects.all()
        resource_name   = 'category'
        filtering       = dict(
            # other fields
            name        = ALL,
            # foreign keys
            focus_area  = ALL_WITH_RELATIONS,
        )


class CountryResource(ConditionalFullResource):
    class Meta:
        allowed_methods = ['get']
        queryset        = Country.objects.all()
        resource_name   = 'country'
        filtering       = dict(
            # other fields
            iso_code        = ALL,
            continent_code  = ALL,
        )


class FocusAreaResource(ConditionalFullResource):
    categories = ConditionalFullToManyField('akvo.api.resources.CategoryResource', 'categories')

    class Meta:
        allowed_methods = ['get']
        queryset        = FocusArea.objects.all()
        resource_name   = 'focus_area'
        filtering       = dict(
            # other fields
            slug        = ALL,
        )


class GoalResource(ConditionalFullResource):
    project = ConditionalFullToOneField('akvo.api.resources.ProjectResource', 'project')

    class Meta:
        allowed_methods = ['get']
        queryset        = Goal.objects.all()
        resource_name   = 'goal'
        filtering       = dict(
            # foreign keys
            project     = ALL_WITH_RELATIONS,
        )


class InvoiceResource(ConditionalFullResource):
    project = ConditionalFullToOneField('akvo.api.resources.ProjectResource', 'project')

    class Meta:
        allowed_methods = ['get']
        queryset        = Invoice.objects.filter(status__exact=PAYPAL_INVOICE_STATUS_COMPLETE)
        resource_name   = 'invoice'
        fields          = ['amount', 'amount_received', 'is_anonymous',]
        filtering       = dict(
            # foreign keys
            project     = ALL_WITH_RELATIONS,
            user        = ALL_WITH_RELATIONS,
        )

    def dehydrate(self, bundle):
        """ Add name and email for non-anonymous donators
        """
        bundle = super(InvoiceResource, self).dehydrate(bundle)
        if not bundle.obj.is_anonymous:
            bundle.data['email'] = bundle.obj.email
            bundle.data['name'] = bundle.obj.name
        return bundle


class LinkResource(ConditionalFullResource):
    project = ConditionalFullToOneField('akvo.api.resources.ProjectResource', 'project')

    class Meta:
        allowed_methods = ['get']
        queryset        = Link.objects.all()
        resource_name   = 'link'
        filtering       = dict(
            # foreign keys
            project     = ALL_WITH_RELATIONS,
        )

# code	name                                Akvo org type
# 10	Government                      => ORG_TYPE_GOV
# 15	Other Public Sector             => ORG_TYPE_GOV
# 21	International NGO               => ORG_TYPE_NGO
# 22	National NGO                    => ORG_TYPE_NGO
# 23	Regional NGO                    => ORG_TYPE_NGO
# 30	Public Private Partnership      => ?
# 40	Multilateral                    => ?
# 60	Foundation                      => ORG_TYPE_NGO
# 70	Private Sector                  => ORG_TYPE_COM
# 80	Academic, Training and Research => ORG_TYPE_KNO

class OrganisationResource(ConditionalFullResource):
    partnerships = ConditionalFullToManyField(
        'akvo.api.resources.PartnershipResource', 'partnerships',
        help_text='Show the projects the organisation is related to and how.'
    )
    locations = ConditionalFullToManyField('akvo.api.resources.OrganisationLocationResource', 'locations', null=True)
    primary_location = fields.ToOneField(
        'akvo.api.resources.OrganisationLocationResource', 'primary_location', full=True, blank=True, null=True,
    )

    class Meta:
        allowed_methods         = ['get']
        queryset                = Organisation.objects.all()
        resource_name           = 'organisation'
        include_absolute_url    = True

        filtering       = dict(
            # other fields
            iati_org_id         = ALL,
            name                = ALL,
            organisation_type   = ALL,
            # foreign keys
            locations           = ALL_WITH_RELATIONS,
            partnerships        = ALL_WITH_RELATIONS,
        )

    def dehydrate(self, bundle):
        """ add thumbnails inline info for Organisation.logo
        """
        bundle = super(OrganisationResource, self).dehydrate(bundle)
        bundle.data['logo'] = {
            'original': bundle.data['logo'],
            'thumbnails': get_extra_thumbnails(bundle.obj.logo),
        }
        return bundle


class OrganisationLocationResource(ConditionalFullResource):
    organisation = ConditionalFullToOneField(OrganisationResource, 'location_target')
    country = ConditionalFullToOneField(CountryResource, 'country')

    class Meta:
        allowed_methods = ['get']
        queryset        = OrganisationLocation.objects.all()
        resource_name   = 'organisation_location'
        filtering       = dict(
            # foreign keys
            organisation= ALL_WITH_RELATIONS,
            country     = ALL_WITH_RELATIONS,
        )


class OrganisationMapResource(ConditionalFullResource):
    """
    a limited resource for delivering data to be used when creating maps
    """
    locations           = ConditionalFullToManyField('akvo.api.resources.OrganisationLocationResource', 'locations', null=True)
    primary_location    = fields.ToOneField('akvo.api.resources.OrganisationLocationResource', 'primary_location', full=True, null=True)

    class Meta:
        allowed_methods         = ['get']
        queryset                = Organisation.objects.all()
        resource_name           = 'map_for_organisation'
        include_absolute_url    = True

        filtering       = dict(
            # other fields
            iati_org_id         = ALL,
            name                = ALL,
            organisation_type   = ALL,
            # foreign keys
            locations           = ALL_WITH_RELATIONS,
            partnerships        = ALL_WITH_RELATIONS,
            )

    def dehydrate(self, bundle):
        """ add thumbnails inline info for Organisation.logo
        """
        bundle = super(OrganisationMapResource, self).dehydrate(bundle)
        del bundle.data['description']
        bundle.data['logo'] = {
            'original': bundle.data['logo'],
            'thumbnails': get_extra_thumbnails(bundle.obj.logo),
            }
        return bundle


class PartnershipResource(ConditionalFullResource):
    organisation = ConditionalFullToOneField('akvo.api.resources.OrganisationResource', 'organisation')
    project = ConditionalFullToOneField('akvo.api.resources.ProjectResource', 'project')

    def __init__(self, api_name=None):
        """ override to be able to create custom help_text on the partner_type field
        """
        super(PartnershipResource, self).__init__(api_name=None)
        self.fields['partner_type'].help_text = "Uses the following key-value pair list: {%s}" % ', '.join(
            ['"%s": "%s"' % (k, v) for k, v in Partnership.PARTNER_TYPES]
        )

    class Meta:
        allowed_methods = ['get']
        queryset        = Partnership.objects.all()
        resource_name   = 'partnership'
        filtering       = dict(organisation=ALL_WITH_RELATIONS)
        filtering       = dict(
            # other fields
            iati_activity_id    = ALL,
            internal_id         = ALL,
            partner_type        = ALL,
            # foreign keys
            organisation        = ALL_WITH_RELATIONS,
            project             = ALL_WITH_RELATIONS,
        )


class ProjectResource(ConditionalFullResource):
    benchmarks = ConditionalFullToManyField('akvo.api.resources.BenchmarkResource', 'benchmarks',)
    budget_items = ConditionalFullToManyField('akvo.api.resources.BudgetItemResource', 'budget_items')
    categories = ConditionalFullToManyField('akvo.api.resources.CategoryResource', 'categories')
    goals = ConditionalFullToManyField('akvo.api.resources.GoalResource', 'goals')
    invoices = ConditionalFullToManyField('akvo.api.resources.InvoiceResource', 'invoices')
    links = ConditionalFullToManyField('akvo.api.resources.LinkResource', 'links')
    locations = ConditionalFullToManyField('akvo.api.resources.ProjectLocationResource', 'locations')
    partnerships = ConditionalFullToManyField('akvo.api.resources.PartnershipResource', 'partnerships',)
    primary_location = fields.ToOneField('akvo.api.resources.ProjectLocationResource', 'primary_location', full=True, null=True)
    project_comments = ConditionalFullToManyField('akvo.api.resources.ProjectCommentResource', 'comments')
    project_updates = ConditionalFullToManyField('akvo.api.resources.ProjectUpdateResource', 'project_updates')

    class Meta:
        allowed_methods         = ['get']
        queryset                = Project.objects.published()
        resource_name           = 'project'
        include_absolute_url    = True

        filtering               = dict(
            # other fields
            status              = ALL,
            title               = ALL,
            budget              = ALL,
            funds               = ALL,
            funds_needed        = ALL,
            current_image       = ALL,
            # foreign keys
            benchmarks          = ALL_WITH_RELATIONS,
            budget_items        = ALL_WITH_RELATIONS,
            categories          = ALL_WITH_RELATIONS,
            goals               = ALL_WITH_RELATIONS,
            invoices            = ALL_WITH_RELATIONS,
            links               = ALL_WITH_RELATIONS,
            locations           = ALL_WITH_RELATIONS,
            partnerships        = ALL_WITH_RELATIONS,
            project_comments    = ALL_WITH_RELATIONS,
            project_updates     = ALL_WITH_RELATIONS,
        )

    def dehydrate(self, bundle):
        """ add thumbnails inline info for Project.current_image
        """
        bundle = super(ProjectResource, self).dehydrate(bundle)
        bundle.data['current_image'] = {
            'original': bundle.data['current_image'],
            'thumbnails': get_extra_thumbnails(bundle.obj.current_image),
        }
        return bundle


class ProjectCommentResource(ConditionalFullResource):
    project = ConditionalFullToOneField('akvo.api.resources.ProjectResource', 'project')

    class Meta:
        allowed_methods = ['get']
        queryset        = ProjectComment.objects.all()
        resource_name   = 'project_comment'
        filtering       = dict(
            # other fields
            time        = ALL,
            # foreign keys
            project     = ALL_WITH_RELATIONS,
            user        = ALL_WITH_RELATIONS,
        )


class ProjectLocationResource(ConditionalFullResource):
    project = ConditionalFullToOneField(ProjectResource, 'location_target')
    country = ConditionalFullToOneField(CountryResource, 'country')

    class Meta:
        allowed_methods = ['get']
        queryset        = ProjectLocation.objects.all()
        resource_name   = 'project_location'
        filtering       = dict(
            # other fields
            latitude    = ALL,
            longitude   = ALL,
            primary     = ALL,
            # foreign keys
            country     = ALL_WITH_RELATIONS,
            project     = ALL_WITH_RELATIONS,
        )


class ProjectMapResource(ConditionalFullResource):
    """
    a limited resource for delivering data to be used when creating maps
    """
    locations           = ConditionalFullToManyField('akvo.api.resources.ProjectLocationResource', 'locations')
    primary_location    = fields.ToOneField('akvo.api.resources.ProjectLocationResource', 'primary_location', full=True, null=True)

    class Meta:
        allowed_methods         = ['get']
        queryset                = Project.objects.published()
        resource_name           = 'map_for_project'
        include_absolute_url    = True

        filtering               = dict(
            # other fields
            status              = ALL,
            title               = ALL,
            budget              = ALL,
            funds               = ALL,
            funds_needed        = ALL,
            # foreign keys
            benchmarks          = ALL_WITH_RELATIONS,
            budget_items        = ALL_WITH_RELATIONS,
            categories          = ALL_WITH_RELATIONS,
            goals               = ALL_WITH_RELATIONS,
            invoices            = ALL_WITH_RELATIONS,
            links               = ALL_WITH_RELATIONS,
            locations           = ALL_WITH_RELATIONS,
            partnerships        = ALL_WITH_RELATIONS,
            project_comments    = ALL_WITH_RELATIONS,
            project_updates     = ALL_WITH_RELATIONS,
            )

    def dehydrate(self, bundle):
        """ add thumbnails inline info for Project.current_image
        """
        bundle = super(ProjectMapResource, self).dehydrate(bundle)
        ignored_fields = ('goals_overview', 'current_status', 'project_plan', 'sustainability', 'background', 'project_rating', 'notes',)
        for field in ignored_fields:
            del bundle.data[field]
        bundle.data['current_image'] = {
            'original': bundle.data['current_image'],
            'thumbnails': get_extra_thumbnails(bundle.obj.current_image),
            }
        return bundle


class ProjectUpdateModelForm(ModelForm):
    class Meta:
        model = ProjectUpdate


class ProjectUpdateResource(ConditionalFullResource):
    project = ConditionalFullToOneField('akvo.api.resources.ProjectResource', 'project')
    user = ConditionalFullToOneField('akvo.api.resources.UserResource', 'user')

    class Meta:
        allowed_methods         = ['get', 'post']
        authorization           = Authorization()
        authentication          = ConditionalApiKeyAuthentication(methods_requiring_key=['POST'])
        validation              = ModelFormValidation(form_class=ProjectUpdateModelForm)
        queryset                = ProjectUpdate.objects.all()
        resource_name           = 'project_update'
        include_absolute_url    = True

        filtering               = dict(
            # other fields
            time                = ALL,
            time_last_updated   = ALL,
            title               = ALL,
            update_method       = ALL,
            # foreign keys
            project             = ALL_WITH_RELATIONS,
            user                = ALL_WITH_RELATIONS,
        )


class RightNowInAkvoObject(object):
    def populate(self):
        data = right_now_in_akvo()
        self.number_of_organisations = data['number_of_organisations']
        self.number_of_projects = data['number_of_projects']
        self.people_served = data['people_served']
        self.projects_budget_millions = data['projects_budget_millions']


class RightNowInAkvoResource(Resource):
    number_of_organisations = fields.IntegerField(attribute='number_of_organisations')
    number_of_projects = fields.IntegerField(attribute='number_of_projects')
    people_served = fields.IntegerField(attribute='people_served')
    projects_budget_millions = fields.FloatField(attribute='projects_budget_millions')

    class Meta:
        #Disallow list operations
        list_allowed_methods = []
        detail_allowed_methods = ['get',]
        object_class = RightNowInAkvoObject
        resource_name = 'right_now_in_akvo'
        include_resource_uri = False

    #Override urls such that GET:right_now_in_akvo/ is actually the detail endpoint
    def override_urls(self):
        return [
            url(r"^(?P<resource_name>%s)/$" % self._meta.resource_name, self.wrap_view('dispatch_detail'),
                name="api_dispatch_detail"),
        ]

    def obj_get(self, bundle, **kwargs):
        rnia = RightNowInAkvoObject()
        rnia.populate()
        return rnia


class UserProfileResource(ConditionalFullResource):
    organisation = ConditionalFullToOneField('akvo.api.resources.OrganisationResource', 'organisation')
    user = ConditionalFullToOneField('akvo.api.resources.UserResource', 'user')

    class Meta:
        authentication  = ApiKeyAuthentication()
        allowed_methods = ['get']
        queryset        = UserProfile.objects.filter(user__is_active=True)
        resource_name   = 'user_profile'
        fields          = ['organisation', 'user',]
        filtering       = dict(
            # foreign keys
            user            = ALL_WITH_RELATIONS,
            organisation    = ALL_WITH_RELATIONS,
        )

    def get_object_list(self, request):
        """ Limit access to the users in your own organisation
        """
        organisation = request.user.get_profile().organisation
        return UserProfile.objects.filter(organisation=organisation)

    def dehydrate(self, bundle):
        """ Add meta fields showing if the user profile is an organisation admin or an organisation editor
        """
        bundle = super(UserProfileResource, self).dehydrate(bundle)
        bundle.data['is_org_admin'] = bundle.obj.get_is_org_admin()
        bundle.data['is_org_editor'] = bundle.obj.get_is_org_editor()
        return bundle


class UserResource(ConditionalFullResource):
    user_profile = ConditionalFullToOneField('akvo.api.resources.UserProfileResource', 'userprofile', null=True)

    class Meta:
        authentication  = ApiKeyAuthentication()
        allowed_methods = ['get']
        queryset = User.objects.filter(is_active=True)
        resource_name = 'user'
        fields = ['first_name', 'last_name', 'last_login', ]
        filtering       = dict(
            # foreign keys
            userprofile  = ALL_WITH_RELATIONS,
        )

    def dehydrate(self, bundle):
        """ Workaround for the overloading of 'username' when used in the query.
            It is needed for the authentication, but the filtering machinery
            intercepts and complains that the 'username' field doesn't allow filtering.
            So instead of having username in the fields list we add it here

            The adding is conditional, only add fields for users in the same organisation
            as request.user which is the API key owner

            For other users delete the user_profile field
        """
        bundle = super(UserResource, self).dehydrate(bundle)
        if self._meta.authentication.is_authenticated(bundle.request):
            if getattr(bundle.request.user, 'get_profile', False):
                # get the org of the API key owner
                organisation = bundle.request.user.get_profile().organisation
            else:
                organisation = None
            # find out if the user has a profile that's associated with the API key owner org
            profile = UserProfile.objects.filter(organisation=organisation, user__id=bundle.obj.id)
        if profile:
            bundle.data['username'] = bundle.obj.username
            bundle.data['email'] = bundle.obj.email
        else:
            del bundle.data['user_profile']
        return bundle

<|MERGE_RESOLUTION|>--- conflicted
+++ resolved
@@ -4,20 +4,12 @@
 # See more details in the license.txt file located at the root folder of the Akvo RSR module. 
 # For additional details on the GNU license please see < http://www.gnu.org/licenses/agpl.html >.
 
-<<<<<<< HEAD
-from copy import deepcopy
-import datetime
-import os
+from django.conf.urls import url
 from django.contrib.auth.models import User
 from django.core.exceptions import ObjectDoesNotExist, MultipleObjectsReturned
 from django.core.urlresolvers import reverse
 from django.forms.models import ModelForm
 from django.http import HttpResponse
-=======
-from django.conf.urls import url
-from django.contrib.auth.models import User
-from django.core.exceptions import ObjectDoesNotExist, MultipleObjectsReturned
->>>>>>> f778ccec
 
 from tastypie import fields
 from tastypie import http
@@ -27,17 +19,13 @@
 from tastypie.serializers import Serializer
 from tastypie.bundle import Bundle
 from tastypie.constants import ALL, ALL_WITH_RELATIONS
-<<<<<<< HEAD
 from tastypie.exceptions import ApiFieldError
 from tastypie.fields import ApiField, NOT_PROVIDED
-from tastypie.resources import ModelResource
+from tastypie.resources import ModelResource, Resource
 from tastypie.authentication import ApiKeyAuthentication
 from akvo.api.authentication import ConditionalApiKeyAuthentication
 
 from tastypie.utils.mime import build_content_type
-=======
-from tastypie.resources import ModelResource, Resource
->>>>>>> f778ccec
 
 from cacheback.base import Job
 
@@ -48,16 +36,9 @@
 from akvo.rsr.models import (
     Benchmark, Benchmarkname, BudgetItem, BudgetItemLabel, Category, Country, FocusArea, Goal, Link,
     Organisation, OrganisationLocation, Partnership, Project, ProjectLocation, ProjectUpdate,
-<<<<<<< HEAD
     ProjectComment, UserProfile, Invoice,
     InternalOrganisationID)
-from akvo.rsr.utils import PAYPAL_INVOICE_STATUS_COMPLETE, custom_get_or_create_country
-=======
-    ProjectComment, UserProfile, Invoice
-)
-
-from akvo.rsr.utils import PAYPAL_INVOICE_STATUS_COMPLETE, right_now_in_akvo
->>>>>>> f778ccec
+from akvo.rsr.utils import PAYPAL_INVOICE_STATUS_COMPLETE, custom_get_or_create_country, right_now_in_akvo
 
 __all__ = [
     'BenchmarkResource',
