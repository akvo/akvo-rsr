# -*- coding: utf-8 -*-
"""
    Akvo RSR is covered by the GNU Affero General Public License.
    See more details in the license.txt file located at the root folder of the
    Akvo RSR module. For additional details on the GNU license please
    see < http://www.gnu.org/licenses/agpl.html >.
"""

from django.conf import settings
from django.conf.urls import (include, patterns, url)
from django.contrib.auth import views as auth_views
from django.contrib.staticfiles.urls import staticfiles_urlpatterns
from django.views.decorators.csrf import csrf_exempt
from django.views.generic.simple import direct_to_template
from paypal.standard.ipn.views import ipn as paypal_ipn

from akvo.rsr.feeds import (ProjectUpdates, OrganisationUpdates,
                            AllProjectUpdates)
from akvo.rsr.forms import RSR_PasswordResetForm, RSR_SetPasswordForm
from akvo.api.urls import named_api

# The next two lines enable the admin and load each admin.py file:
from django.contrib import admin
admin.autodiscover()

# The next two lines enable djangoembed in the admin
import oembed
oembed.autodiscover()

# Multi-lingual urls
# urlpatterns = i18n_patterns('',
urlpatterns = patterns(
    '',

    # Home page
    url(r'^$',
        'akvo.rsr.views.index',
        name='index'),

<<<<<<< HEAD
=======
    url(r'^index-preview/(?P<cms_id>\d+)/$',
        'akvo.rsr.views.index',
        name='index_preview'),

>>>>>>> d29b40f3
    # IATI lists
    url(r'^iati/projects/(?P<iati_activity_id>[_\-a-zA-Z0-9]+)/$',
        'akvo.rsr.views.iati_project_list',
        name='iati_project_list'),

    url(r'^iati/organisations/(?P<iati_activity_id>[_\-a-zA-Z0-9]+)/$',
        'akvo.rsr.views.iati_organisation_list',
        name='iati_organisation_list'),

    # Project list
    url(r'^projects/$',
        'akvo.rsr.views.old_project_list',
        name='old_project_list'),

    url(r'^projects/(?P<slug>[_\-a-zA-Z0-9]+)/$',
        'akvo.rsr.views.project_list',
        name='project_list'),

    # Project
    url(r'^project/(?P<project_id>\d+)/$',
        'akvo.rsr.views.projectmain',
        name='project_main'),

    url(r'^project/(?P<project_id>\d+)/details/$',
        'akvo.rsr.views.projectdetails',
        name='project_details'),

    url(r'^project/(?P<project_id>\d+)/funding/$',
        'akvo.rsr.views.projectfunding',
        name='project_funding'),

    url(r'^project/(?P<project_id>\d+)/partners/$',
        'akvo.rsr.views.projectpartners',
        name='project_partners'),

    url(r'^project/(?P<project_id>\d+)/comments/$',
        'akvo.rsr.views.projectcomments',
        name='project_comments'),

    url(r'^project/(?P<project_id>\d+)/get-a-widget/$',
        'akvo.rsr.views.getwidget',
        name='project_get_widget'),

    (r'^project/(?P<project_id>\d+)/comment/$',
        'akvo.rsr.views.commentform', ),

    # Project updates
    url(r'^project/(?P<project_id>\d+)/updates/$',
        'akvo.rsr.views.projectupdates',
        name='project_updates'),

    url(r'^project/(?P<project_id>\d+)/update/(?P<update_id>\d+)/edit/$',
        'akvo.rsr.views.updateform',
        name='project_edit_update'),

    url(r'^project/(?P<project_id>\d+)/update/$',
        'akvo.rsr.views.updateform',
        name='project_add_update'),

    url(r'^project/(?P<project_id>\d+)/update/(?P<update_id>\d+)/$',
        'akvo.rsr.views.projectupdate',
        name='update_main'),

    # Payment engines
    url(r'^mollie/report/$',
        'akvo.rsr.views.mollie_report',
        name='mollie_report'),

    url(r'^invoice/(?P<invoice_id>\d+)/(?P<action>\w+)/$',
        'akvo.rsr.views.void_invoice',
        name='void_invoice'),

    url(r'^project/(?P<project_id>\d+)/donate/(?P<engine>\w+)/$',
        'akvo.rsr.views.donate',
        name='complete_donation'),

    url(r'^project/(?P<project_id>\d+)/donate/$',
        'akvo.rsr.views.setup_donation',
        name='project_donate'),

    url(r'^donate/thanks/$',
        'akvo.rsr.views.donate_thanks',
        name='donate_thanks'),

    url(r'^donate/500/$',
        direct_to_template, {'template': 'rsr/donate_500.html'},
        name='donate_500'),

    url(r'^donate/paypal/ipn/$',
        csrf_exempt(paypal_ipn),
        name='paypal_ipn'),

    # Organisations
    url(r'^organisations/$',
        'akvo.rsr.views.orglist',
        name='rsr_org_list'),

    url(r'^organisations/(?P<org_type>[_a-zA-Z]+)/$',
        'akvo.rsr.views.orglist',
        name='rsr_org_list_filtered'),

    url(r'^organisation/(?P<org_id>\d+)/$',
        'akvo.rsr.views.orgdetail',
        name='organisation_main'),

    # Maps
    url(r'^maps/projects/all/json/$',
        'akvo.rsr.views.global_project_map_json',
        name='global_project_map_json'),

    url(r'^maps/organisation/(?P<org_id>\d+)/projects/json/$',
        'akvo.rsr.views.global_organisation_projects_map_json',
        name='global_organisation_projects_map_json'),

    url(r'^maps/organisations/all/json/$',
        'akvo.rsr.views.global_organisation_map_json',
        name='global_organisation_map_json'),

    url(r'^maps/projects/all/$',
        direct_to_template,
        {'template': 'rsr/project/global_project_map.html'},
        name='global_project_map'),

    url(r'^maps/organisations/all/$',
        direct_to_template,
        {'template': 'rsr/organisation/global_organisation_map.html'},
        name='global_organisation_map'),

    # MyAkvo
    url(r'^myakvo/mobile/$',
        'akvo.rsr.views.myakvo_mobile',
        name='myakvo_mobile'),

    url(r'^myakvo/mobile/number/$',
        'akvo.rsr.views.myakvo_mobile_number',
        name='myakvo_mobile_number'),

    url(r'^myakvo/mobile/cancel-reporter/(?P<reporter_id>\d+)/$',
        'akvo.rsr.views.myakvo_cancel_reporter',
        name='myakvo_cancel_reporter'),

    url(r'^myakvo/$',
        'akvo.rsr.views.update_user_profile',
        name='myakvo'),

)

# Non muli-lingual urls
urlpatterns += patterns(
    '',

<<<<<<< HEAD
=======
    # Redirect to home page
    # (r'^rsr/$',
    #     'akvo.rsr.views.oldindex', ),

>>>>>>> d29b40f3
    # Landing pages
    url(r'^liveearth/$',
        'akvo.rsr.views.liveearth',
        name='live_earth_landing_page',),

    url(r'^walking-for-water/$',
        'akvo.rsr.views.walking_for_water',
        name='wfw_landing_page',),

    url(r'^rabobank/$',
        'akvo.rsr.views.rabobank',
        name='rabobank_landing_page',),

    # Data collections
    url(r'^data/overview/$',
        'akvo.rsr.views.data_overview',
        name='akvo_at_a_glance'),

    # Account
    url(r'^signin/$',
        'akvo.rsr.views.login', {'template_name': 'rsr/sign_in.html'},
        name='signin'),

    url(r'^signout/$',
        'akvo.rsr.views.signout',
        name='signout'),

    url(r'^accounts/register1/$',
        'akvo.rsr.views.register1',
        name='register1'),

    url(r'^accounts/register2/$',
        'akvo.rsr.views.register2',
        name='register2'),

    url(r'^accounts/activate/(?P<activation_key>\w+)/$',
        'akvo.rsr.views.activate',
        name='registration_activate',),

    # url(r'^rsr/accounts/update/$',
    #     'akvo.rsr.views.update_user_profile', name='registration_update',),

    url(r'^accounts/password/change/$',
        'akvo.rsr.views.password_change',
        name='password_change'),

    url(r'^accounts/password/reset/$',
        auth_views.password_reset,
        {'password_reset_form': RSR_PasswordResetForm,
            'post_reset_redirect': '/accounts/password/reset/done/'},
        name='rsr_password_reset'),

    url(r'^accounts/password/reset/confirm/(?P<uidb36>[0-9A-Za-z]+)-(?P<token>.+)/$',
        auth_views.password_reset_confirm,
        {'set_password_form': RSR_SetPasswordForm},
        name='auth_password_reset_confirm'),

    url(r'^accounts/update/complete/$',
        direct_to_template, {'template': 'registration/update_complete.html'},
        name='registration_update_complete'),

    (r'^accounts/', include('registration.urls')),

    url(r'^error/access_denied/$',
        direct_to_template,
        {'template': 'rsr/error_access_denied.html'},
        name='access_denied'),

    # RSS
    url(r'^rss/updates/(?P<project_id>\d+)/$',
        ProjectUpdates(),
        name="rss_project_updates"),

    url(r'^rss/org-updates/(?P<org_id>\d+)/$',
        OrganisationUpdates(),
        name="rss_org_updates"),

    url(r'^rss/all-updates/$',
        AllProjectUpdates(),
        name="rss_all_updates"),

    # Phone
    #(r'^rsr/mosms/$', 'akvo.rsr.views.sms_update', ),
    #(r'^rsr/momms/$', 'akvo.rsr.views.mms_update', ),

    # Auth token for mobile apps
    url(r'^auth/token/$',
        'akvo.rsr.views.get_api_key',
        name="auth_token"),

    # Includes
    (r'^admin/', include(admin.site.urls)),
    (r'^counter/', include('django_counter.urls')),
    (r'^notices/', include('notification.urls')),
    (r'^gateway/', include('akvo.gateway.urls')),
    #(r'^i18n/', include('django.conf.urls.i18n')),
)

# API
urlpatterns += patterns(
    '',

    #django-piston
    # (r'^rsr/api/', include('akvo.api.piston_urls')),

    #tastypie
    # generate all resource urls for version one of the api,
    # e.g. /api/v1/project/
    (r'^api/', include(named_api('v1').urls)),
)

# Widgets
urlpatterns += patterns(
    '',

    url(r'^partners-widget/$',
        'akvo.rsr.views.partners_widget',
        name='rsr_partners_widget'),

    url(r'^widget/all-organisations/$',
        'akvo.rsr.views.partners_widget',
        name='rsr_partners_widget'),

    url(r'^widget/one-from-organisation/(?P<org_id>\d+)/$',
        'akvo.rsr.views.select_project_widget',
        name='select_project_widget',),

    url(r'^widget/(?P<template>[\w-]+)/project/(?P<project_id>\d+)/$',
        'akvo.rsr.views.project_widget',
        name='project_widget', ),

    url(r'^widget/(?P<template>[\w-]+)/$',
        'akvo.rsr.views.project_widget',
        name='project_widget_default',),

    url(r'^widget/project-list/all/$',
        'akvo.rsr.views.project_list_widget',
        name='project_list_widget',),

    url(r'^widget/project-list/organisation/(?P<org_id>\d+)/$',
        'akvo.rsr.views.project_list_widget',
        name='project_list_widget_for_org',),

    url(r'^widget/project-map/organisation/(?P<org_id>\d+)/$',
        'akvo.rsr.views.project_map_widget',
        name='project_map_widget_for_org',),
)

handler403 = 'akvo.rsr.views.forbidden'
handler500 = 'akvo.rsr.views.server_error'
if settings.DEBUG:
    urlpatterns += patterns(
        '',

        (r'^500/$', 'akvo.rsr.views.server_error'),
    )

#if settings.DEBUG:
urlpatterns += patterns(
    '',

    (r'^media/(?P<path>.*)$',
        'django.views.static.serve',
        {'document_root': settings.MEDIA_ROOT}),
)

if 'rosetta' in settings.INSTALLED_APPS:
    urlpatterns += patterns(
        '',
        url(r'^rosetta/', include('rosetta.urls')),
    )

urlpatterns += staticfiles_urlpatterns()<|MERGE_RESOLUTION|>--- conflicted
+++ resolved
@@ -37,13 +37,6 @@
         'akvo.rsr.views.index',
         name='index'),
 
-<<<<<<< HEAD
-=======
-    url(r'^index-preview/(?P<cms_id>\d+)/$',
-        'akvo.rsr.views.index',
-        name='index_preview'),
-
->>>>>>> d29b40f3
     # IATI lists
     url(r'^iati/projects/(?P<iati_activity_id>[_\-a-zA-Z0-9]+)/$',
         'akvo.rsr.views.iati_project_list',
@@ -195,13 +188,6 @@
 urlpatterns += patterns(
     '',
 
-<<<<<<< HEAD
-=======
-    # Redirect to home page
-    # (r'^rsr/$',
-    #     'akvo.rsr.views.oldindex', ),
-
->>>>>>> d29b40f3
     # Landing pages
     url(r'^liveearth/$',
         'akvo.rsr.views.liveearth',
