# -*- coding: utf-8 -*-
"""
    Akvo RSR is covered by the GNU Affero General Public License.
    See more details in the license.txt file located at the root folder of the
    Akvo RSR module. For additional details on the GNU license please
    see < http://www.gnu.org/licenses/agpl.html >.
"""

from django.conf import settings
from django.conf.urls import (include, patterns, url)
from django.contrib.staticfiles.urls import staticfiles_urlpatterns

from django.contrib import admin
admin.autodiscover()

import oembed
oembed.autodiscover()

urlpatterns = patterns(
    '',

    # Home page
    url(r'^$',
        'akvo.rsr.views.index', name='index'),

    # Projects
    url(r'^projects/$',
        'akvo.rsr.views.project.directory', name='project-directory'),

    url(r'^projects/(?P<project_id>\d+)/$',
        'akvo.rsr.views.project.main', name='project-main'),

    # Organisations
    url(r'^organisations/$',
        'akvo.rsr.views.organisation.directory',
        name='organisation-directory'),

    url(r'^organisations/(?P<organisation_id>\d+)/$',
        'akvo.rsr.views.organisation.main', name='organisation-main'),

    # Updates
    url(r'^updates/$',
        'akvo.rsr.views.project_update.directory', name='update-directory'),

    url(r'^updates/(?P<update_id>\d+)/$',
        'akvo.rsr.views.project_update.main', name='update-main'),

    # Account
    url(r'^register/$',
        'akvo.rsr.views.account.register', name='register'),

    url(r'^activate/(?P<activation_key>\w+)/$',
        'akvo.rsr.views.account.activate', name='activate'),

    url(r'^sign_in/$',
        'akvo.rsr.views.account.sign_in', name='sign_in'),

    url(r'^sign_out/$',
        'akvo.rsr.views.account.sign_out', name='sign_out'),

<<<<<<< HEAD
    # My details view (MyRSR base)
=======
    # MyRSR
>>>>>>> 3791e481
    url(r'^myrsr/$',
        'akvo.rsr.views.my_rsr.my_details', name='my_details'),

    # Update details view (API)
    # url(r'^update_details/(?P<user_id>\d+)/$',
    #     'akvo.rsr.views.my_rsr.update_details', name='update_details'),

    url(r'^myrsr/updates/$',
        'akvo.rsr.views.my_rsr.my_updates', name='my_updates'),

    url(r'^myrsr/projects/$',
        'akvo.rsr.views.my_rsr.my_projects', name='my_projects'),

    # MyRSR user management view
    url(r'^myrsr/user_management/$',
        'akvo.rsr.views.my_rsr.user_management', name='user_management'),

    # Change password view
    url(r'^myrsr/password_change/$',
        'akvo.rsr.views.my_rsr.password_change', name='password_change'),

    # Django Rest Framework urls
    (r'^rest/v1/', include('akvo.rest.urls')),
    url(r'^rest/docs/', include('rest_framework_swagger.urls')),
)

# handler403 = 'akvo.rsr.views.forbidden'
handler500 = 'akvo.rsr.views.error.server_error'
# if settings.DEBUG:
#     urlpatterns += patterns(
#         '',

#         (r'^500/$', 'akvo.rsr.views.server_error'),
#     )

# if settings.DEBUG:
urlpatterns += patterns(
    '',

    (r'^media/(?P<path>.*)$',
        'django.views.static.serve',
        {'document_root': settings.MEDIA_ROOT}),
)

if 'rosetta' in settings.INSTALLED_APPS:
    urlpatterns += patterns(
        '',
        url(r'^rosetta/', include('rosetta.urls')),
    )

if settings.DEBUG:
    urlpatterns += staticfiles_urlpatterns()<|MERGE_RESOLUTION|>--- conflicted
+++ resolved
@@ -58,17 +58,9 @@
     url(r'^sign_out/$',
         'akvo.rsr.views.account.sign_out', name='sign_out'),
 
-<<<<<<< HEAD
-    # My details view (MyRSR base)
-=======
     # MyRSR
->>>>>>> 3791e481
     url(r'^myrsr/$',
         'akvo.rsr.views.my_rsr.my_details', name='my_details'),
-
-    # Update details view (API)
-    # url(r'^update_details/(?P<user_id>\d+)/$',
-    #     'akvo.rsr.views.my_rsr.update_details', name='update_details'),
 
     url(r'^myrsr/updates/$',
         'akvo.rsr.views.my_rsr.my_updates', name='my_updates'),
@@ -76,11 +68,9 @@
     url(r'^myrsr/projects/$',
         'akvo.rsr.views.my_rsr.my_projects', name='my_projects'),
 
-    # MyRSR user management view
     url(r'^myrsr/user_management/$',
         'akvo.rsr.views.my_rsr.user_management', name='user_management'),
 
-    # Change password view
     url(r'^myrsr/password_change/$',
         'akvo.rsr.views.my_rsr.password_change', name='password_change'),
 
