--- conflicted
+++ resolved
@@ -41,32 +41,27 @@
     # Registration view
     url(r'^register/$', 'akvo.rsr.views.account.register', name='register'),
 
-<<<<<<< HEAD
-    # # Activation view
-    # url(r'^activate/(?P<activation_key>\w+)/$', 'akvo.rsr.views.activate', name='activate'),
-=======
     # Activation view
-    url(r'^activate/(?P<activation_key>\w+)/$', 'akvo.rsr.views.activate',
+    url(r'^activate/(?P<activation_key>\w+)/$', 'akvo.rsr.views.account.activate',
         name='activate'),
->>>>>>> 518bc282
 
     # # Sign in view
-    # url(r'^sign_in/$', 'akvo.rsr.views.sign_in', name='sign_in'),
+    url(r'^sign_in/$', 'akvo.rsr.views.account.sign_in', name='sign_in'),
 
     # # Sign out view
-    # url(r'^sign_out/$', 'akvo.rsr.views.sign_out', name='sign_out'),
+    url(r'^sign_out/$', 'akvo.rsr.views.account.sign_out', name='sign_out'),
 
     # # MyRSR view
-    # url(r'^myrsr/$', 'akvo.rsr.views.myrsr', name='myrsr'),
+    url(r'^myrsr/$', 'akvo.rsr.views.my_rsr.myrsr', name='myrsr'),
 
     # My updates view
-    url(r'^myrsr/updates/$', 'akvo.rsr.views.my_updates', name='my_updates'),
+    url(r'^myrsr/updates/$', 'akvo.rsr.views.my_rsr.my_updates', name='my_updates'),
 
     # MyRSR projects view
-    url(r'^myrsr/projects/$', 'akvo.rsr.views.my_projects', name='my_projects'),
+    url(r'^myrsr/projects/$', 'akvo.rsr.views.my_rsr.my_projects', name='my_projects'),
 
     # Change password view
-    url(r'^myrsr/password_change/$', 'akvo.rsr.views.password_change',
+    url(r'^myrsr/password_change/$', 'akvo.rsr.views.my_rsr.password_change',
         name='password_change')
 )
 
