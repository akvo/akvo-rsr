# -*- coding: utf-8 -*-
"""
    Akvo RSR is covered by the GNU Affero General Public License.
    See more details in the license.txt file located at the root folder of the
    Akvo RSR module. For additional details on the GNU license please
    see < http://www.gnu.org/licenses/agpl.html >.
"""

from django.conf import settings
from django.conf.urls import (include, patterns, url)
from django.contrib.staticfiles.urls import staticfiles_urlpatterns

from django.contrib import admin
admin.autodiscover()

import oembed
oembed.autodiscover()

urlpatterns = patterns(
    '',

    # Home page
    url(r'^$',
        'akvo.rsr.views.home',
        {},
        name='home'),


    # Project directory
    url(r'^projects/$',
        'akvo.rsr.views.project.directory',
        {},
        name='project-directory'),

    # Single project
    url(r'^projects/(?P<project_id>\d+)/$',
        'akvo.rsr.views.project.main',
        {},
        name='project-main'),

    # Registration view
    url(r'^register/$', 'akvo.rsr.views.account.register', name='register'),

    # # Activation view
    # url(r'^activate/(?P<activation_key>\w+)/$', 'akvo.rsr.views.activate', name='activate'),

    # # Sign in view
    # url(r'^sign_in/$', 'akvo.rsr.views.sign_in', name='sign_in'),

    # # Sign out view
    # url(r'^sign_out/$', 'akvo.rsr.views.sign_out', name='sign_out'),

    # # MyRSR view
    # url(r'^myrsr/$', 'akvo.rsr.views.myrsr', name='myrsr'),

<<<<<<< HEAD
    # # Change password view
    # url(r'^myrsr/password_change/$', 'akvo.rsr.views.password_change', name='password_change')
=======
    # My updates view
    url(r'^myrsr/updates/$', 'akvo.rsr.views.my_updates', name='my_updates'),

    # MyRSR projects view
    url(r'^myrsr/projects/$', 'akvo.rsr.views.my_projects', name='my_projects'),

    # Change password view
    url(r'^myrsr/password_change/$', 'akvo.rsr.views.password_change', name='password_change')
>>>>>>> 8f69a772
)

# handler403 = 'akvo.rsr.views.forbidden'
handler500 = 'akvo.rsr.views.errors.server_error'
# if settings.DEBUG:
#     urlpatterns += patterns(
#         '',

#         (r'^500/$', 'akvo.rsr.views.server_error'),
#     )

#if settings.DEBUG:
urlpatterns += patterns(
    '',

    (r'^media/(?P<path>.*)$',
        'django.views.static.serve',
        {'document_root': settings.MEDIA_ROOT}),
)

if 'rosetta' in settings.INSTALLED_APPS:
    urlpatterns += patterns(
        '',
        url(r'^rosetta/', include('rosetta.urls')),
    )

if settings.DEBUG:
    urlpatterns += staticfiles_urlpatterns()<|MERGE_RESOLUTION|>--- conflicted
+++ resolved
@@ -53,10 +53,6 @@
     # # MyRSR view
     # url(r'^myrsr/$', 'akvo.rsr.views.myrsr', name='myrsr'),
 
-<<<<<<< HEAD
-    # # Change password view
-    # url(r'^myrsr/password_change/$', 'akvo.rsr.views.password_change', name='password_change')
-=======
     # My updates view
     url(r'^myrsr/updates/$', 'akvo.rsr.views.my_updates', name='my_updates'),
 
@@ -65,7 +61,6 @@
 
     # Change password view
     url(r'^myrsr/password_change/$', 'akvo.rsr.views.password_change', name='password_change')
->>>>>>> 8f69a772
 )
 
 # handler403 = 'akvo.rsr.views.forbidden'
