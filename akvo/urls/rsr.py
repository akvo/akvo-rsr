--- conflicted
+++ resolved
@@ -30,14 +30,8 @@
     url(r'^projects/(?P<project_id>\d+)/$',
         'akvo.rsr.views.project.main', name='project-main'),
 
-<<<<<<< HEAD
-    # Temp projects with search
-    url(r'^projectsearch/$',
-        'akvo.rsr.views.project.search', name='project-search'),
-=======
     url(r'^projects/(?P<project_id>\d+)/updates/$',
         'akvo.rsr.views.project_update.project_updates', name='project-updates'),
->>>>>>> 1785de34
 
     # Organisations
     url(r'^organisations/$',
