# -*- coding: utf-8 -*-
"""
    Akvo RSR is covered by the GNU Affero General Public License.
    See more details in the license.txt file located at the root folder of the
    Akvo RSR module. For additional details on the GNU license please
    see < http://www.gnu.org/licenses/agpl.html >.
"""

from django.conf import settings
from django.conf.urls import (include, patterns, url)
from django.contrib.staticfiles.urls import staticfiles_urlpatterns

from django.contrib import admin
admin.autodiscover()

import oembed
oembed.autodiscover()

urlpatterns = patterns(
    '',

    # Home page
    url(r'^$',
        'akvo.rsr.views.index', name='index'),

    # Projects
    url(r'^projects/$',
        'akvo.rsr.views.project.directory', name='project-directory'),

    url(r'^projects/(?P<project_id>\d+)/$',
        'akvo.rsr.views.project.main', name='project-main'),

    # Organisations
    url(r'^organisations/$',
        'akvo.rsr.views.organisation.directory',
        name='organisation-directory'),

    url(r'^organisations/(?P<organisation_id>\d+)/$',
        'akvo.rsr.views.organisation.main', name='organisation-main'),

    # Updates
    url(r'^updates/$',
        'akvo.rsr.views.project_update.directory', name='update-directory'),

    url(r'^updates/(?P<update_id>\d+)/$',
        'akvo.rsr.views.project_update.main', name='update-main'),

    # Account
    url(r'^register/$',
        'akvo.rsr.views.account.register', name='register'),

    url(r'^activate/(?P<activation_key>\w+)/$',
        'akvo.rsr.views.account.activate', name='activate'),

    url(r'^sign_in/$',
        'akvo.rsr.views.account.sign_in', name='sign_in'),

    url(r'^sign_out/$',
        'akvo.rsr.views.account.sign_out', name='sign_out'),

    # MyRSR
    url(r'^myrsr/$',
        'akvo.rsr.views.my_rsr.my_details', name='my_details'),

    url(r'^myrsr/updates/$',
        'akvo.rsr.views.my_rsr.my_updates', name='my_updates'),

    url(r'^myrsr/projects/$',
        'akvo.rsr.views.my_rsr.my_projects', name='my_projects'),

    url(r'^myrsr/user_management/$',
        'akvo.rsr.views.my_rsr.user_management', name='user_management'),

    url(r'^myrsr/password_change/$',
        'akvo.rsr.views.my_rsr.password_change', name='password_change'),

<<<<<<< HEAD
    # Admin
    (r'^admin/', include(admin.site.urls)),
=======
    # Django Rest Framework urls
    (r'^rest/v1/', include('akvo.rest.urls')),
    url(r'^rest/docs/', include('rest_framework_swagger.urls')),
>>>>>>> db60987f
)


# handler403 = 'akvo.rsr.views.forbidden'
handler500 = 'akvo.rsr.views.error.server_error'
# if settings.DEBUG:
#     urlpatterns += patterns(
#         '',

#         (r'^500/$', 'akvo.rsr.views.server_error'),
#     )

# if settings.DEBUG:
urlpatterns += patterns(
    '',

    (r'^media/(?P<path>.*)$',
        'django.views.static.serve',
        {'document_root': settings.MEDIA_ROOT}),
)

if 'rosetta' in settings.INSTALLED_APPS:
    urlpatterns += patterns(
        '',
        url(r'^rosetta/', include('rosetta.urls')),
    )

if settings.DEBUG:
    urlpatterns += staticfiles_urlpatterns()<|MERGE_RESOLUTION|>--- conflicted
+++ resolved
@@ -74,14 +74,12 @@
     url(r'^myrsr/password_change/$',
         'akvo.rsr.views.my_rsr.password_change', name='password_change'),
 
-<<<<<<< HEAD
     # Admin
     (r'^admin/', include(admin.site.urls)),
-=======
+
     # Django Rest Framework urls
     (r'^rest/v1/', include('akvo.rest.urls')),
     url(r'^rest/docs/', include('rest_framework_swagger.urls')),
->>>>>>> db60987f
 )
 
 
