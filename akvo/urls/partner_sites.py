# -*- coding: utf-8 -*-

"""Akvo RSR is covered by the GNU Affero General Public License.
See more details in the license.txt file located at the root folder of the
Akvo RSR module. For additional details on the GNU license please
see < http://www.gnu.org/licenses/agpl.html >.
"""
from __future__ import absolute_import

from django.conf import settings
from django.conf.urls.defaults import patterns, url
from django_counter.urls import urlpatterns as counter_urls

from akvo.rsr import views_partner_sites as views
from akvo.rsr.feeds import ProjectUpdates, OrganisationUpdates

urlpatterns = patterns('',
    # Home
    url(r'^$',
        views.HomeView.as_view(),
        name='home'),

    # Projects
    url(r'^project/(?P<project_id>\d+)/$',
        views.ProjectMainView.as_view(),
        name='project_main'),

    url(r'^project/(?P<project_id>\d+)/funding/$',
        views.ProjectFundingView.as_view(),
        name='project_funding'),

    # Project updates
    url(r'^project/(?P<project_id>\d+)/updates/$',
        views.ProjectUpdateListView.as_view(),
        name='update_list'),

    url(r'^project/(?P<project_id>\d+)/update/(?P<update_id>\d+)/$',
        views.ProjectUpdateView.as_view(),
        name='update_main'),

    url(r'^project/(?P<project_id>\d+)/update/$',
        views.ProjectUpdateAddView.as_view(),
        name='update_add'),

    url(r'^project/(?P<project_id>\d+)/update/(?P<update_id>\d+)/edit/$',
        views.ProjectUpdateEditView.as_view(),
        name='update_edit'),

    # Partners
    url(r'^organisations/$',
        views.PartnerListView.as_view(),
        name='partner_list'),

    url(r'^organisation/(?P<org_id>\d+)/$',
        views.PartnerView.as_view(),
        name='organisation_main'),

    # RSS
    url(r'^rss/project/(?P<project_id>\d+)/updates/$',
        ProjectUpdates(),
        name="rss_project_updates"),

    url(r'^rss/organisation/(?P<org_id>\d+)/updates/$',
        OrganisationUpdates(),
        name="rss_org_updates"),

<<<<<<< HEAD
    # Widgets
    url(r'^widgets/projects/map/$',
        views.ProjectMapView.as_view(),
        name="widget_org_map"),
    
    # Beta API
    url(r'^api/beta/projects_cordinates.json$',
        views.ProjectCordinates.as_view(),
        #views.projects_cordinates,
        name="api_projects_cordinates"), 
    
)
=======
    # Auth
    url(r'^rsr/signin/$',
        views.SignInView.as_view(),
        name="sign_in"),
>>>>>>> cb527a68

    url(r'^rsr/signout/$',
        views.signout,
        name='sign_out'),
)

urlpatterns += counter_urls

urlpatterns += patterns('',
    (r'^rsr/media/(?P<path>.*)$',
        'django.views.static.serve',
        {'document_root': settings.MEDIA_ROOT}),
)<|MERGE_RESOLUTION|>--- conflicted
+++ resolved
@@ -64,7 +64,6 @@
         OrganisationUpdates(),
         name="rss_org_updates"),
 
-<<<<<<< HEAD
     # Widgets
     url(r'^widgets/projects/map/$',
         views.ProjectMapView.as_view(),
@@ -73,16 +72,12 @@
     # Beta API
     url(r'^api/beta/projects_cordinates.json$',
         views.ProjectCordinates.as_view(),
-        #views.projects_cordinates,
         name="api_projects_cordinates"), 
     
-)
-=======
     # Auth
     url(r'^rsr/signin/$',
         views.SignInView.as_view(),
         name="sign_in"),
->>>>>>> cb527a68
 
     url(r'^rsr/signout/$',
         views.signout,
