--- conflicted
+++ resolved
@@ -96,7 +96,7 @@
 *.kpf
 *.templatec
 
-#PyCharm
+# PyCharm
 .idea
 
 # Emacs
@@ -118,9 +118,8 @@
 akvo/rsr/static/rsr/v3/css/src/.sass-cache
 akvo/rsr/static/rsr/v3/css/src/*.map
 
-<<<<<<< HEAD
 # Landscape
 !.landscape.yaml
-=======
-*.codekit
->>>>>>> 42da1aef
+
+# Codekit
+*.codekit