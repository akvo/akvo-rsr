--- conflicted
+++ resolved
@@ -64,11 +64,8 @@
 
 ## SublimeText
 /*.sublime-project
-<<<<<<< HEAD
-*.sublime-workspace
-=======
 /*.sublime-workspace
->>>>>>> b117cceb
+
 
 ## Textmate
 *.tmproj
