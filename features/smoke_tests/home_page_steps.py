--- conflicted
+++ resolved
@@ -31,7 +31,6 @@
 
 @step('Then I should see "([^"]*)"')
 def then_i_should_see_text(step, expected_text):
-<<<<<<< HEAD
     assert world.browser.is_text_present(expected_text)
 
 @step('Then I click on the first project update')
@@ -39,15 +38,6 @@
     element = world.browser.find_by_css('#project_update_0').first
     title = world.project_update_title = element.find_by_tag('h2').first.text
     element.find_by_css('div div a').first.click()
-=======
-    assert world.browser.is_text_present('Most recent project updates')
-
-@step('Then I click on the first project update')
-def then_i_click_on_the_first_project_update(step):
-    link = world.browser.find_by_css('#project_update_0 div div a').first
-    title = world.project_update_title = world.browser.find_by_css('#project_update_0 div h2').first.text
-    link.click()
->>>>>>> 5727adcd
 
 @step('Then I expect to see the page for the selected update')
 def then_i_expect_to_see_details_for_the_selected_update(step):
