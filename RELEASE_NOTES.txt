--- conflicted
+++ resolved
@@ -44,10 +44,6 @@
 The following improvements have been made to the MiniCMS.
 - Name field for instances of the MiniCMS has been added.
 
-<<<<<<< HEAD
-
-=======
->>>>>>> a8e854eb
 
 
 Akvo RSR v 1.0.0 release notes
