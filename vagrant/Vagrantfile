# -*- mode: ruby -*-
# vi: set ft=ruby :

Vagrant.configure("2") do |config|
<<<<<<< HEAD
  config.vm.box = "rsr-base-box-20150209.box"
  config.vm.box_url = "http://files.akvo-ops.org/rsr-base-box-20150209.box"

  # config.vm.box_url = "https://www.dropbox.com/s/z9378xx7ab6fh58/rsr-dev-pg-20150209.box?dl=1"
  # config.vm.box = "rsr-dev-pg-20150209"
  # config.vm.box_url = "https://www.dropbox.com/s/z9378xx7ab6fh58/rsr-dev-pg-20150209.box?dl=1"
=======
  config.vm.box = "rsr-dev-20150209"
  config.vm.box_url = "http://files.akvo-ops.org/rsr-dev-20150209.box"
>>>>>>> 813c515d

  config.vm.synced_folder "../", "/vagrant/rsr/checkout/", id: "vagrant-root",
  :owner => "rsr",
  :group => "rsr"

  config.vm.network :private_network, ip: "192.168.50.101"

<<<<<<< HEAD
  # Deactivated until we have a proper base box
  # config.vm.provision :shell, :path => "./provision_vagrant.sh"
=======
  config.vm.provision "shell", run: "always", path: "./provisioning/start_postgres.sh"
  config.vm.provision "shell", path: "./provisioning/link_code.sh"
  config.vm.provision "shell", path: "./provisioning/install_dependencies.sh"
  config.vm.provision "shell", run: "always", path: "./provisioning/fix_dns.sh"
  config.vm.provision "shell", path: "./provisioning/load_test_db.sh"
  config.vm.provision "shell", run: "always", path: "./provisioning/prepare_rsr.sh"
>>>>>>> 813c515d

end<|MERGE_RESOLUTION|>--- conflicted
+++ resolved
@@ -2,17 +2,8 @@
 # vi: set ft=ruby :
 
 Vagrant.configure("2") do |config|
-<<<<<<< HEAD
-  config.vm.box = "rsr-base-box-20150209.box"
-  config.vm.box_url = "http://files.akvo-ops.org/rsr-base-box-20150209.box"
-
-  # config.vm.box_url = "https://www.dropbox.com/s/z9378xx7ab6fh58/rsr-dev-pg-20150209.box?dl=1"
-  # config.vm.box = "rsr-dev-pg-20150209"
-  # config.vm.box_url = "https://www.dropbox.com/s/z9378xx7ab6fh58/rsr-dev-pg-20150209.box?dl=1"
-=======
   config.vm.box = "rsr-dev-20150209"
   config.vm.box_url = "http://files.akvo-ops.org/rsr-dev-20150209.box"
->>>>>>> 813c515d
 
   config.vm.synced_folder "../", "/vagrant/rsr/checkout/", id: "vagrant-root",
   :owner => "rsr",
@@ -20,16 +11,11 @@
 
   config.vm.network :private_network, ip: "192.168.50.101"
 
-<<<<<<< HEAD
-  # Deactivated until we have a proper base box
-  # config.vm.provision :shell, :path => "./provision_vagrant.sh"
-=======
   config.vm.provision "shell", run: "always", path: "./provisioning/start_postgres.sh"
   config.vm.provision "shell", path: "./provisioning/link_code.sh"
   config.vm.provision "shell", path: "./provisioning/install_dependencies.sh"
   config.vm.provision "shell", run: "always", path: "./provisioning/fix_dns.sh"
   config.vm.provision "shell", path: "./provisioning/load_test_db.sh"
   config.vm.provision "shell", run: "always", path: "./provisioning/prepare_rsr.sh"
->>>>>>> 813c515d
 
 end